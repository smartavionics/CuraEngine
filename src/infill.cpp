//Copyright (c) 2019 Ultimaker B.V.
//CuraEngine is released under the terms of the AGPLv3 or higher.

#include <algorithm> //For std::sort.
#include <functional>
#include <unordered_set>

#include "infill.h"
#include "sliceDataStorage.h"
#include "infill/ImageBasedDensityProvider.h"
#include "infill/TPMSInfill.h"
#include "infill/NoZigZagConnectorProcessor.h"
#include "infill/SierpinskiFill.h"
#include "infill/SierpinskiFillProvider.h"
#include "infill/SubDivCube.h"
#include "infill/UniformDensityProvider.h"
#include "utils/logoutput.h"
#include "utils/PolygonConnector.h"
#include "utils/polygonUtils.h"
#include "utils/UnionFind.h"

/*!
 * Function which returns the scanline_idx for a given x coordinate
 *
 * For negative \p x this is different from simple division.
 *
 * \warning \p line_width is assumed to be positive
 *
 * \param x the point to get the scansegment index for
 * \param line_width the width of the scan segments
 */
static inline int computeScanSegmentIdx(int x, int line_width)
{
    if (x < 0)
    {
        return (x + 1) / line_width - 1;
        // - 1 because -1 belongs to scansegment -1
        // + 1 because -line_width belongs to scansegment -1
    }
    return x / line_width;
}

namespace cura {

void Infill::generate(Polygons& result_polygons, Polygons& result_lines, const SierpinskiFillProvider* cross_fill_provider, const SliceMeshStorage* mesh)
{
    coord_t outline_offset_raw = outline_offset;
    outline_offset -= wall_line_count * infill_line_width; // account for extra walls

    if (infill_multiplier > 1)
    {
        bool zig_zaggify_real = zig_zaggify;
        if (infill_multiplier % 2 == 0)
        {
            zig_zaggify = false; // generate the basic infill pattern without going via the borders
        }
        Polygons generated_result_polygons;
        Polygons generated_result_lines;
        _generate(generated_result_polygons, generated_result_lines, cross_fill_provider, mesh);
        zig_zaggify = zig_zaggify_real;
        multiplyInfill(generated_result_polygons, generated_result_lines);
        result_polygons.add(generated_result_polygons);
        result_lines.add(generated_result_lines);
    }
    else
    {
        //_generate may clear() the generated_result_lines, but this is an output variable that may contain data before we start.
        //So make sure we provide it with a Polygons that is safe to clear and only add stuff to result_lines.
        Polygons generated_result_polygons;
        Polygons generated_result_lines;
        _generate(generated_result_polygons, generated_result_lines, cross_fill_provider, mesh);
        result_polygons.add(generated_result_polygons);
        result_lines.add(generated_result_lines);
    }

    // generate walls around infill pattern
    for (size_t wall_idx = 0; wall_idx < wall_line_count; wall_idx++)
    {
        const coord_t distance_from_outline_to_wall = outline_offset_raw - infill_line_width / 2 - wall_idx * infill_line_width;
        result_polygons.add(in_outline.offset(distance_from_outline_to_wall));
    }

    if (connect_polygons)
    {
        // remove too small polygons
        coord_t snap_distance = infill_line_width * 2; // polygons with a span of max 1 * nozzle_size are too small
        auto it = std::remove_if(result_polygons.begin(), result_polygons.end(), [snap_distance](PolygonRef poly) { return poly.shorterThan(snap_distance); });
        result_polygons.erase(it, result_polygons.end());

        PolygonConnector connector(infill_line_width, infill_line_width * 3 / 2);
        connector.add(result_polygons);
        result_polygons = connector.connect();
    }
}

void Infill::_generate(Polygons& result_polygons, Polygons& result_lines, const SierpinskiFillProvider* cross_fill_provider, const SliceMeshStorage* mesh)
{
    if (in_outline.empty()) return;
    if (line_distance == 0) return;

    if (pattern == EFillMethod::ZIG_ZAG || (zig_zaggify && (pattern == EFillMethod::LINES || pattern == EFillMethod::TRIANGLES || pattern == EFillMethod::GRID || pattern == EFillMethod::CUBIC || pattern == EFillMethod::TETRAHEDRAL || pattern == EFillMethod::QUARTER_CUBIC || pattern == EFillMethod::TRIHEXAGON || pattern == EFillMethod::GYROID || pattern == EFillMethod::SCHWARZ_P || pattern == EFillMethod::SCHWARZ_D)))
    {
        outline_offset -= infill_line_width / 2; // the infill line zig zag connections must lie next to the border, not on it
    }

    switch(pattern)
    {
    case EFillMethod::GRID:
        generateGridInfill(result_lines);
        break;
    case EFillMethod::LINES:
        generateLineInfill(result_lines, line_distance, fill_angle, 0);
        break;
    case EFillMethod::CUBIC:
        generateCubicInfill(result_lines);
        break;
    case EFillMethod::TETRAHEDRAL:
        generateTetrahedralInfill(result_lines);
        break;
    case EFillMethod::QUARTER_CUBIC:
        generateQuarterCubicInfill(result_lines);
        break;
    case EFillMethod::TRIANGLES:
        generateTriangleInfill(result_lines);
        break;
    case EFillMethod::TRIHEXAGON:
        generateTrihexagonInfill(result_lines);
        break;
    case EFillMethod::CONCENTRIC:
        generateConcentricInfill(result_polygons, line_distance);
        break;
    case EFillMethod::ZIG_ZAG:
        generateZigZagInfill(result_lines, line_distance, fill_angle);
        break;
    case EFillMethod::CUBICSUBDIV:
        if (!mesh)
        {
            logError("Cannot generate Cubic Subdivision infill without a mesh!\n");
            break;
        }
        generateCubicSubDivInfill(result_lines, *mesh);
        break;
    case EFillMethod::CROSS:
    case EFillMethod::CROSS_3D:
        if (!cross_fill_provider)
        {
            logError("Cannot generate Cross infill without a cross fill provider!\n");
            break;
        }
        generateCrossInfill(*cross_fill_provider, result_polygons, result_lines);
        break;
    case EFillMethod::GYROID:
        {
            TPMSInfillGyroid infill(zig_zaggify, line_distance, z, resolution, infill_origin, fill_angle);
            infill.generate(result_lines, in_outline.offset(outline_offset + infill_overlap));
        }
        break;
    case EFillMethod::SCHWARZ_P:
        {
            TPMSInfillSchwarzP infill(zig_zaggify, line_distance, z, resolution, infill_origin, fill_angle);
            infill.generate(result_lines, in_outline.offset(outline_offset + infill_overlap));
        }
        break;
    case EFillMethod::SCHWARZ_D:
        {
            TPMSInfillSchwarzD infill(zig_zaggify, line_distance, z, resolution, infill_origin, fill_angle);
            infill.generate(result_lines, in_outline.offset(outline_offset + infill_overlap));
        }
        break;
    default:
        logError("Fill pattern has unknown value.\n");
        break;
    }

    //TODO: The connected lines algorithm is only available for linear-based infill, for now.
    //We skip ZigZag, Cross and Cross3D because they have their own algorithms. Eventually we want to replace all that with the new algorithm.
    //Cubic Subdivision ends lines in the center of the infill so it won't be effective.
    if (zig_zaggify && (pattern == EFillMethod::LINES || pattern == EFillMethod::TRIANGLES || pattern == EFillMethod::GRID || pattern == EFillMethod::CUBIC || pattern == EFillMethod::TETRAHEDRAL || pattern == EFillMethod::QUARTER_CUBIC || pattern == EFillMethod::TRIHEXAGON))
    {
        //The list should be empty because it will be again filled completely. Otherwise might have double lines.
        result_lines.clear();
        
        connectLines(result_lines);
    }
    crossings_on_line.clear();
}

void Infill::multiplyInfill(Polygons& result_polygons, Polygons& result_lines)
{
    if (pattern == EFillMethod::CONCENTRIC)
    {
        result_polygons = result_polygons.processEvenOdd(); // make into areas
    }

    bool odd_multiplier = infill_multiplier % 2 == 1;
    coord_t offset = (odd_multiplier)? infill_line_width : infill_line_width / 2;

    if (zig_zaggify && !odd_multiplier)
    {
        outline_offset -= infill_line_width / 2; // the infill line zig zag connections must lie next to the border, not on it
    }

    const Polygons outline = in_outline.offset(outline_offset);

    // Get the first offset these are mirrored from the original center line
    Polygons result;
    Polygons first_offset;
    {
        const Polygons first_offset_lines = result_lines.offsetPolyLine(offset); // make lines on both sides of the input lines
        const Polygons first_offset_polygons_inward = result_polygons.offset(-offset); // make lines on the inside of the input polygons
        const Polygons first_offset_polygons_outward = result_polygons.offset(offset); // make lines on the other side of the input polygons
        const Polygons first_offset_polygons = first_offset_polygons_outward.difference(first_offset_polygons_inward);
        first_offset = first_offset_lines.unionPolygons(first_offset_polygons); // usually we only have either lines or polygons, but this code also handles an infill pattern which generates both
        if (zig_zaggify)
        {
            first_offset = outline.difference(first_offset);
        }
    }
    first_offset.simplify(infill_line_width, infill_line_width);
    result.add(first_offset);

    // Create the additional offsets from the first offsets, generated earlier, the direction of these offsets is
    // depended on whether these lines should be connected or not.
    if (infill_multiplier > 3)
    {
<<<<<<< HEAD
        Polygons extra_offset = reference_polygons.offset(-infill_line_width);
        extra_offset.simplify(infill_line_width, infill_line_width);
        result.add(extra_offset);
        reference_polygons = std::move(extra_offset);
    }
=======
        Polygons reference_polygons = first_offset;
        const size_t multiplier = static_cast<size_t>(infill_multiplier / 2);
>>>>>>> 0def6861

        const int extra_offset = mirror_offset ? -infill_line_width : infill_line_width;
        for (size_t infill_line = 1; infill_line < multiplier; ++infill_line)
        {
            Polygons extra_polys = reference_polygons.offset(extra_offset);
            result.add(extra_polys);
            reference_polygons = std::move(extra_polys);
        }
    }
    if (zig_zaggify)
    {
        result = result.intersection(outline);
    }

    // Remove the original center lines when there are an even number of lines required.
    if (!odd_multiplier)
    {
        result_polygons.clear();
        result_lines.clear();
    }
    result_polygons.add(result);
    if (!zig_zaggify)
    {
        for (PolygonRef poly : result_polygons)
        { // make polygons into polylines
            if (poly.empty())
            {
                continue;
            }
            poly.add(poly[0]);
        }
        Polygons polylines = outline.intersectionPolyLines(result_polygons);
        for (PolygonRef polyline : polylines)
        {
            Point last_point = no_point;
            for (Point point : polyline)
            {
                Polygon line;
                if (last_point != no_point)
                {
                    line.add(last_point);
                    line.add(point);
                    result_lines.add(line);
                }
                last_point = point;
            }
        }
        result_polygons.clear(); // the output should only contain polylines
    }
}

void Infill::generateConcentricInfill(Polygons& result, int inset_value)
{
    Polygons first_concentric_wall = in_outline.offset(outline_offset + infill_overlap - line_distance + infill_line_width / 2); // - infill_line_width / 2 cause generateConcentricInfill expects [outline] to be the outer most polygon instead of the outer outline

    if (perimeter_gaps)
    {
        const Polygons inner = first_concentric_wall.offset(infill_line_width / 2 + perimeter_gaps_extra_offset);
        const Polygons gaps_here = in_outline.difference(inner);
        perimeter_gaps->add(gaps_here);
    }
    generateConcentricInfill(first_concentric_wall, result, inset_value);
}

void Infill::generateConcentricInfill(Polygons& first_concentric_wall, Polygons& result, int inset_value)
{
    result.add(first_concentric_wall);
    Polygons* prev_inset = &first_concentric_wall;
    Polygons next_inset;
    Polygons new_inset;  // This intermediate inset variable is needed because prev_inset is referencing
    while (prev_inset->size() > 0)
    {
        new_inset = prev_inset->offset(-inset_value);
        new_inset.simplify();
        result.add(new_inset);
        if (perimeter_gaps)
        {
            const Polygons outer = prev_inset->offset(-infill_line_width / 2 - perimeter_gaps_extra_offset);
            const Polygons inner = new_inset.offset(infill_line_width / 2);
            const Polygons gaps_here = outer.difference(inner);
            perimeter_gaps->add(gaps_here);
        }
        // This operation helps to prevent the variable "prev_inset" changes whenever next_inset changes
        next_inset = new_inset;
        prev_inset = &next_inset;
    }
    // reverse direction of insets that surround holes so that all are printed counter-clockwise
    for (PolygonRef poly : result)
    {
        if (!poly.orientation())
        {
            poly.reverse();
        }
    }
    std::reverse(std::begin(result), std::end(result));
}

void Infill::generateGridInfill(Polygons& result)
{
    generateLineInfill(result, line_distance, fill_angle, 0);
    generateLineInfill(result, line_distance, fill_angle + 90, 0);
}

void Infill::generateCubicInfill(Polygons& result)
{
    const coord_t shift = one_over_sqrt_2 * z;
    generateLineInfill(result, line_distance, fill_angle, shift);
    generateLineInfill(result, line_distance, fill_angle + 120, shift);
    generateLineInfill(result, line_distance, fill_angle + 240, shift);
}

void Infill::generateTetrahedralInfill(Polygons& result)
{
    generateHalfTetrahedralInfill(0.0, 0, result);
    generateHalfTetrahedralInfill(0.0, 90, result);
}

void Infill::generateQuarterCubicInfill(Polygons& result)
{
    generateHalfTetrahedralInfill(0.0, 0, result);
    generateHalfTetrahedralInfill(0.5, 90, result);
}

void Infill::generateHalfTetrahedralInfill(float pattern_z_shift, int angle_shift, Polygons& result)
{
    const coord_t period = line_distance * 2;
    coord_t shift = coord_t(one_over_sqrt_2 * (z + pattern_z_shift * period * 2)) % period;
    shift = std::min(shift, period - shift); // symmetry due to the fact that we are applying the shift in both directions
    shift = std::min(shift, period / 2 - infill_line_width / 2); // don't put lines too close to each other
    shift = std::max(shift, infill_line_width / 2); // don't put lines too close to each other
    generateLineInfill(result, period, fill_angle + angle_shift, shift);
    generateLineInfill(result, period, fill_angle + angle_shift, -shift);
}

void Infill::generateTriangleInfill(Polygons& result)
{
    generateLineInfill(result, line_distance, fill_angle, 0);
    generateLineInfill(result, line_distance, fill_angle + 60, 0);
    generateLineInfill(result, line_distance, fill_angle + 120, 0);
}

void Infill::generateTrihexagonInfill(Polygons& result)
{
    generateLineInfill(result, line_distance, fill_angle, 0);
    generateLineInfill(result, line_distance, fill_angle + 60, 0);
    generateLineInfill(result, line_distance, fill_angle + 120, line_distance / 2);
}

void Infill::generateCubicSubDivInfill(Polygons& result, const SliceMeshStorage& mesh)
{
    Polygons uncropped;
    mesh.base_subdiv_cube->generateSubdivisionLines(z, uncropped);
    addLineSegmentsInfill(result, uncropped);
}

void Infill::generateCrossInfill(const SierpinskiFillProvider& cross_fill_provider, Polygons& result_polygons, Polygons& result_lines)
{
    outline_offset += infill_overlap;
    if (zig_zaggify)
    {
        outline_offset += -infill_line_width / 2;
    }
    Polygons outline = in_outline.offset(outline_offset);

    Polygon cross_pattern_polygon = cross_fill_provider.generate(pattern, z, infill_line_width, pocket_size);

    if (cross_pattern_polygon.empty())
    {
        return;
    }

    if (zig_zaggify)
    {
        Polygons cross_pattern_polygons;
        cross_pattern_polygons.add(cross_pattern_polygon);
        result_polygons.add(outline.intersection(cross_pattern_polygons));
    }
    else
    {
        // make the polyline closed in order to handle cross_pattern_polygon as a polyline, rather than a closed polygon
        cross_pattern_polygon.add(cross_pattern_polygon[0]);

        Polygons cross_pattern_polygons;
        cross_pattern_polygons.add(cross_pattern_polygon);
        Polygons poly_lines = outline.intersectionPolyLines(cross_pattern_polygons);
        
        for (PolygonRef poly_line : poly_lines)
        {
            for (unsigned int point_idx = 1; point_idx < poly_line.size(); point_idx++)
            {
                result_lines.addLine(poly_line[point_idx - 1], poly_line[point_idx]);
            }
        }
    }
}

void Infill::addLineSegmentsInfill(Polygons& result, Polygons& input)
{
    ClipperLib::PolyTree interior_segments_tree;
    in_outline.offset(infill_overlap).lineSegmentIntersection(input, interior_segments_tree);
    ClipperLib::Paths interior_segments;
    ClipperLib::OpenPathsFromPolyTree(interior_segments_tree, interior_segments);
    for (size_t idx = 0; idx < interior_segments.size(); idx++)
    {
        result.addLine(interior_segments[idx][0], interior_segments[idx][1]);
    }
}

void Infill::addLineInfill(Polygons& result, const PointMatrix& rotation_matrix, const int scanline_min_idx, const int line_distance, const AABB boundary, std::vector<std::vector<coord_t>>& cut_list, coord_t shift)
{
    auto compare_coord_t = [](const void* a, const void* b)
    {
        coord_t n = (*(coord_t*)a) - (*(coord_t*)b);
        if (n < 0)
        {
            return -1;
        }
        if (n > 0)
        {
            return 1;
        }
        return 0;
    };

    unsigned int scanline_idx = 0;
    for(coord_t x = scanline_min_idx * line_distance + shift; x < boundary.max.X; x += line_distance)
    {
        if (scanline_idx >= cut_list.size())
        {
            break;
        }
        std::vector<coord_t>& crossings = cut_list[scanline_idx];
        qsort(crossings.data(), crossings.size(), sizeof(coord_t), compare_coord_t);
        for(unsigned int crossing_idx = 0; crossing_idx + 1 < crossings.size(); crossing_idx += 2)
        {
            if (crossings[crossing_idx + 1] - crossings[crossing_idx] < infill_line_width / 5)
            { // segment is too short to create infill
                continue;
            }
            //We have to create our own lines when they are not created by the method connectLines.
            if (!zig_zaggify || pattern == EFillMethod::ZIG_ZAG || pattern == EFillMethod::LINES)
            {
                result.addLine(rotation_matrix.unapply(Point(x, crossings[crossing_idx])), rotation_matrix.unapply(Point(x, crossings[crossing_idx + 1])));
            }
        }
        scanline_idx += 1;
    }
}

coord_t Infill::getShiftOffsetFromInfillOriginAndRotation(const double& infill_rotation)
{
    if (infill_origin.X != 0 || infill_origin.Y != 0)
    {
        const double rotation_rads = infill_rotation * M_PI / 180;
        return infill_origin.X * std::cos(rotation_rads) - infill_origin.Y * std::sin(rotation_rads);
    }
    return 0;
}

void Infill::generateLineInfill(Polygons& result, int line_distance, const double& infill_rotation, coord_t shift)
{
    shift += getShiftOffsetFromInfillOriginAndRotation(infill_rotation);
    PointMatrix rotation_matrix(infill_rotation);
    NoZigZagConnectorProcessor lines_processor(rotation_matrix, result);
    bool connected_zigzags = false;
    generateLinearBasedInfill(outline_offset, result, line_distance, rotation_matrix, lines_processor, connected_zigzags, shift);
}


void Infill::generateZigZagInfill(Polygons& result, const coord_t line_distance, const double& infill_rotation)
{
    const coord_t shift = getShiftOffsetFromInfillOriginAndRotation(infill_rotation);

    PointMatrix rotation_matrix(infill_rotation);
    ZigzagConnectorProcessor zigzag_processor(rotation_matrix, result, use_endpieces, connected_zigzags, skip_some_zags, zag_skip_count);
    generateLinearBasedInfill(outline_offset, result, line_distance, rotation_matrix, zigzag_processor, connected_zigzags, shift);
}

/* 
 * algorithm:
 * 1. for each line segment of each polygon:
 *      store the intersections of that line segment with all scanlines in a mapping (vector of vectors) from scanline to intersections
 *      (zigzag): add boundary segments to result
 * 2. for each scanline:
 *      sort the associated intersections 
 *      and connect them using the even-odd rule
 * 
 * rough explanation of the zigzag algorithm:
 * while walking around (each) polygon (1.)
 *  if polygon intersects with even scanline
 *      start boundary segment (add each following segment to the [result])
 *  when polygon intersects with a scanline again
 *      stop boundary segment (stop adding segments to the [result])
 *  (see infill/ZigzagConnectorProcessor.h for actual implementation details)
 * 
 * 
 * we call the areas between two consecutive scanlines a 'scansegment'.
 * Scansegment x is the area between scanline x and scanline x+1
 * Edit: the term scansegment is wrong, since I call a boundary segment leaving from an even scanline to the left as belonging to an even scansegment, 
 *  while I also call a boundary segment leaving from an even scanline toward the right as belonging to an even scansegment.
 */
void Infill::generateLinearBasedInfill(const int outline_offset, Polygons& result, const int line_distance, const PointMatrix& rotation_matrix, ZigzagConnectorProcessor& zigzag_connector_processor, const bool connected_zigzags, coord_t extra_shift)
{
    if (line_distance == 0)
    {
        return;
    }
    if (in_outline.size() == 0)
    {
        return;
    }

    coord_t shift = extra_shift + this->shift;

    if (outline_offset != 0 && perimeter_gaps)
    {
        const Polygons gaps_outline = in_outline.offset(outline_offset + infill_line_width / 2 + perimeter_gaps_extra_offset);
        perimeter_gaps->add(in_outline.difference(gaps_outline));
    }

    Polygons outline = in_outline.offset(outline_offset + infill_overlap);

    if (outline.size() == 0)
    {
        return;
    }
    //TODO: Currently we find the outline every time for each rotation.
    //We should compute it only once and rotate that accordingly.
    //We'll also have the guarantee that they have the same size every time.
    //Currently we assume that the above operations are all rotation-invariant,
    //which they aren't if vertices fall on the same coordinate due to rounding.
    crossings_on_line.resize(outline.size()); //One for each polygon.

    outline.applyMatrix(rotation_matrix);

    if (shift < 0)
    {
        shift = line_distance - (-shift) % line_distance;
    }
    else
    {
        shift = shift % line_distance;
    }

    AABB boundary(outline);

    int scanline_min_idx = computeScanSegmentIdx(boundary.min.X - shift, line_distance);
    int line_count = computeScanSegmentIdx(boundary.max.X - shift, line_distance) + 1 - scanline_min_idx;

    std::vector<std::vector<coord_t>> cut_list; // mapping from scanline to all intersections with polygon segments

    for(int scanline_idx = 0; scanline_idx < line_count; scanline_idx++)
    {
        cut_list.push_back(std::vector<coord_t>());
    }

    //When we find crossings, keep track of which crossing belongs to which scanline and to which polygon line segment.
    //Then we can later join two crossings together to form lines and still know what polygon line segments that infill line connected to.
    struct Crossing
    {
        Crossing(Point coordinate, size_t polygon_index, size_t vertex_index): coordinate(coordinate), polygon_index(polygon_index), vertex_index(vertex_index) {};
        Point coordinate;
        size_t polygon_index;
        size_t vertex_index;
        bool operator <(const Crossing& other) const //Crossings will be ordered by their Y coordinate so that they get ordered along the scanline.
        {
            return coordinate.Y < other.coordinate.Y;
        }
    };
    std::vector<std::vector<Crossing>> crossings_per_scanline; //For each scanline, a list of crossings.
    const int min_scanline_index = computeScanSegmentIdx(boundary.min.X - shift, line_distance) + 1;
    const int max_scanline_index = computeScanSegmentIdx(boundary.max.X - shift, line_distance) + 1;
    crossings_per_scanline.resize(max_scanline_index - min_scanline_index);

    for(size_t poly_idx = 0; poly_idx < outline.size(); poly_idx++)
    {
        PolygonRef poly = outline[poly_idx];
        crossings_on_line[poly_idx].resize(poly.size()); //One for each line in this polygon.
        Point p0 = poly.back();
        zigzag_connector_processor.registerVertex(p0); // always adds the first point to ZigzagConnectorProcessorEndPieces::first_zigzag_connector when using a zigzag infill type

        for(size_t point_idx = 0; point_idx < poly.size(); point_idx++)
        {
            Point p1 = poly[point_idx];
            if (p1.X == p0.X)
            {
                zigzag_connector_processor.registerVertex(p1); 
                // TODO: how to make sure it always adds the shortest line? (in order to prevent overlap with the zigzag connectors)
                // note: this is already a problem for normal infill, but hasn't really bothered anyone so far.
                p0 = p1;
                continue; 
            }

            int scanline_idx0;
            int scanline_idx1;
            // this way of handling the indices takes care of the case where a boundary line segment ends exactly on a scanline:
            // in case the next segment moves back from that scanline either 2 or 0 scanline-boundary intersections are created
            // otherwise only 1 will be created, counting as an actual intersection
            int direction = 1;
            if (p0.X < p1.X) 
            {
                scanline_idx0 = computeScanSegmentIdx(p0.X - shift, line_distance) + 1; // + 1 cause we don't cross the scanline of the first scan segment
                scanline_idx1 = computeScanSegmentIdx(p1.X - shift, line_distance); // -1 cause the vertex point is handled in the next segment (or not in the case which looks like >)
            }
            else
            {
                direction = -1;
                scanline_idx0 = computeScanSegmentIdx(p0.X - shift, line_distance); // -1 cause the vertex point is handled in the previous segment (or not in the case which looks like >)
                scanline_idx1 = computeScanSegmentIdx(p1.X - shift, line_distance) + 1; // + 1 cause we don't cross the scanline of the first scan segment
            }

            for(int scanline_idx = scanline_idx0; scanline_idx != scanline_idx1 + direction; scanline_idx += direction)
            {
                int x = scanline_idx * line_distance + shift;
                int y = p1.Y + (p0.Y - p1.Y) * (x - p1.X) / (p0.X - p1.X);
                assert(scanline_idx - scanline_min_idx >= 0 && scanline_idx - scanline_min_idx < int(cut_list.size()) && "reading infill cutlist index out of bounds!");
                cut_list[scanline_idx - scanline_min_idx].push_back(y);
                Point scanline_linesegment_intersection(x, y);
                zigzag_connector_processor.registerScanlineSegmentIntersection(scanline_linesegment_intersection, scanline_idx);
                crossings_per_scanline[scanline_idx - min_scanline_index].emplace_back(scanline_linesegment_intersection, poly_idx, point_idx);
            }
            zigzag_connector_processor.registerVertex(p1);
            p0 = p1;
        }
        zigzag_connector_processor.registerPolyFinished();
    }
    
    //Gather all crossings per scanline and find out which crossings belong together, then store them in crossings_on_line.
    for (int scanline_index = min_scanline_index; scanline_index < max_scanline_index; scanline_index++)
    {
        std::sort(crossings_per_scanline[scanline_index - min_scanline_index].begin(), crossings_per_scanline[scanline_index - min_scanline_index].end()); //Sorts them by Y coordinate.
        for (long crossing_index = 0; crossing_index < static_cast<long>(crossings_per_scanline[scanline_index - min_scanline_index].size()) - 1; crossing_index += 2) //Combine each 2 subsequent crossings together.
        {
            const Crossing& first = crossings_per_scanline[scanline_index - min_scanline_index][crossing_index];
            const Crossing& second = crossings_per_scanline[scanline_index - min_scanline_index][crossing_index + 1];
            //Avoid creating zero length crossing lines
            const Point unrotated_first = rotation_matrix.unapply(first.coordinate);
            const Point unrotated_second = rotation_matrix.unapply(second.coordinate);
            if (unrotated_first == unrotated_second)
            {
                continue;
            }
            InfillLineSegment* new_segment = new InfillLineSegment(unrotated_first, first.vertex_index, first.polygon_index, unrotated_second, second.vertex_index, second.polygon_index);
            //Put the same line segment in the data structure twice: Once for each of the polygon line segment that it crosses.
            crossings_on_line[first.polygon_index][first.vertex_index].push_back(new_segment);
            crossings_on_line[second.polygon_index][second.vertex_index].push_back(new_segment);
        }
    }

    if (cut_list.size() == 0)
    {
        return;
    }
    if (connected_zigzags && cut_list.size() == 1 && cut_list[0].size() <= 2)
    {
        return;  // don't add connection if boundary already contains whole outline!
    }

    addLineInfill(result, rotation_matrix, scanline_min_idx, line_distance, boundary, cut_list, shift);
}

void Infill::connectLines(Polygons& result_lines)
{
    //TODO: We're reconstructing the outline here. We should store it and compute it only once.
    Polygons outline = in_outline.offset(outline_offset + infill_overlap);

    UnionFind<InfillLineSegment*> connected_lines; //Keeps track of which lines are connected to which.
    for (std::vector<std::vector<InfillLineSegment*>>& crossings_on_polygon : crossings_on_line)
    {
        for (std::vector<InfillLineSegment*>& crossings_on_polygon_segment : crossings_on_polygon)
        {
            for (InfillLineSegment* infill_line : crossings_on_polygon_segment)
            {
                if (connected_lines.find(infill_line) == (size_t)-1)
                {
                    connected_lines.add(infill_line); //Put every line in there as a separate set.
                }
            }
        }
    }

    for (size_t polygon_index = 0; polygon_index < outline.size(); polygon_index++)
    {
        if (outline[polygon_index].empty())
        {
            continue;
        }

        InfillLineSegment* previous_crossing = nullptr; //The crossing that we should connect to. If nullptr, we have been skipping until we find the next crossing.
        InfillLineSegment* previous_segment = nullptr; //The last segment we were connecting while drawing a line along the border.
        Point vertex_before = outline[polygon_index].back();
        for (size_t vertex_index = 0; vertex_index < outline[polygon_index].size(); vertex_index++)
        {
            Point vertex_after = outline[polygon_index][vertex_index];

            //Sort crossings on every line by how far they are from their initial point.
            struct CompareByDistance
            {
                CompareByDistance(Point to_point, size_t polygon_index, size_t vertex_index): to_point(to_point), polygon_index(polygon_index), vertex_index(vertex_index) {};
                Point to_point; //The distance to this point is compared.
                size_t polygon_index; //The polygon which the vertex_index belongs to.
                size_t vertex_index; //The vertex indicating a line segment. This determines which endpoint of each line should be used.
                inline bool operator ()(InfillLineSegment*& left_hand_side, InfillLineSegment*& right_hand_side) const
                {
                    //Find the two endpoints that are relevant.
                    const Point left_hand_point = (left_hand_side->start_segment == vertex_index && left_hand_side->start_polygon == polygon_index) ? left_hand_side->start : left_hand_side->end;
                    const Point right_hand_point = (right_hand_side->start_segment == vertex_index && right_hand_side->start_polygon == polygon_index) ? right_hand_side->start : right_hand_side->end;
                    return vSize(left_hand_point - to_point) < vSize(right_hand_point - to_point);
                }
            };
            std::sort(crossings_on_line[polygon_index][vertex_index].begin(), crossings_on_line[polygon_index][vertex_index].end(), CompareByDistance(vertex_before, polygon_index, vertex_index));

            for (InfillLineSegment* crossing : crossings_on_line[polygon_index][vertex_index])
            {
                if (!previous_crossing) //If we're not yet drawing, then we have been trying to find the next vertex. We found it! Let's start drawing.
                {
                    previous_crossing = crossing;
                    previous_segment = crossing;
                }
                else
                {
                    const size_t crossing_handle = connected_lines.find(crossing);
                    assert (crossing_handle != (size_t)-1);
                    const size_t previous_crossing_handle = connected_lines.find(previous_crossing);
                    assert (previous_crossing_handle != (size_t)-1);
                    if (crossing_handle == previous_crossing_handle) //These two infill lines are already connected. Don't create a loop now. Continue connecting with the next crossing.
                    {
                        continue;
                    }

                    //Join two infill lines together with a connecting line.
                    //Here the InfillLineSegments function as a linked list, so that they can easily be joined.
                    const Point previous_point = (previous_segment->start_segment == vertex_index && previous_segment->start_polygon == polygon_index) ? previous_segment->start : previous_segment->end;
                    const Point next_point = (crossing->start_segment == vertex_index && crossing->start_polygon == polygon_index) ? crossing->start : crossing->end;
                    InfillLineSegment* new_segment;
                    // If the segment is zero length, we avoid creating it but still want to connect the crossing with the previous segment
                    if (previous_point == next_point)
                    {
                        if (previous_segment->start_segment == vertex_index && previous_segment->start_polygon == polygon_index)
                        {
                            previous_segment->previous = crossing;
                        }
                        else
                        {
                            previous_segment->next = crossing;
                        }
                        new_segment = previous_segment;
                    }
                    else
                    {
                        new_segment = new InfillLineSegment(previous_point, vertex_index, polygon_index, next_point, vertex_index, polygon_index); //A connecting line between them.
                        new_segment->previous = previous_segment;
                        if (previous_segment->start_segment == vertex_index && previous_segment->start_polygon == polygon_index)
                        {
                            previous_segment->previous = new_segment;
                        }
                        else
                        {
                            previous_segment->next = new_segment;
                        }
                        new_segment->next = crossing;
                    }

                    if (crossing->start_segment == vertex_index && crossing->start_polygon == polygon_index)
                    {
                        crossing->previous = new_segment;
                    }
                    else
                    {
                        crossing->next = new_segment;
                    }
                    connected_lines.unite(crossing_handle, previous_crossing_handle);
                    previous_crossing = nullptr;
                    previous_segment = nullptr;
                }
            }

            //Upon going to the next vertex, if we're drawing, put an extra vertex in our infill lines.
            if (previous_crossing)
            {
                InfillLineSegment* new_segment;
                if (vertex_index == previous_segment->start_segment && polygon_index == previous_segment->start_polygon)
                {
                    if (previous_segment->start == vertex_after)
                    {
                        //Edge case when an infill line ends directly on top of vertex_after: We skip the extra connecting line segment, as that would be 0-length.
                        previous_segment = nullptr;
                        previous_crossing = nullptr;
                    }
                    else
                    {
                        new_segment = new InfillLineSegment(previous_segment->start, vertex_index, polygon_index, vertex_after, (vertex_index + 1) % outline[polygon_index].size(), polygon_index);
                        previous_segment->previous = new_segment;
                        new_segment->previous = previous_segment;
                        previous_segment = new_segment;
                    }
                }
                else
                {
                    if (previous_segment->end == vertex_after)
                    {
                        //Edge case when an infill line ends directly on top of vertex_after: We skip the extra connecting line segment, as that would be 0-length.
                        previous_segment = nullptr;
                        previous_crossing = nullptr;
                    }
                    else
                    {
                        new_segment = new InfillLineSegment(previous_segment->end, vertex_index, polygon_index, vertex_after, (vertex_index + 1) % outline[polygon_index].size(), polygon_index);
                        previous_segment->next = new_segment;
                        new_segment->previous = previous_segment;
                        previous_segment = new_segment;
                    }
                }
            }

            vertex_before = vertex_after;
        }
    }

    //Save all lines, now connected, to the output.
    std::unordered_set<size_t> completed_groups;
    for (InfillLineSegment* infill_line : connected_lines)
    {
        const size_t group = connected_lines.find(infill_line);
        if (completed_groups.find(group) != completed_groups.end()) //We already completed this group.
        {
            continue;
        }

        //Find where the polyline ends by searching through previous and next lines.
        //Note that the "previous" and "next" lines don't necessarily match up though, because the direction while connecting infill lines was not yet known.
        Point previous_vertex = infill_line->start; //Take one side arbitrarily to start from. This variable indicates the vertex that connects to the previous line.
        InfillLineSegment* current_infill_line = infill_line;
        while (current_infill_line->next && current_infill_line->previous) //Until we reached an endpoint.
        {
            const Point next_vertex = (previous_vertex == current_infill_line->start) ? current_infill_line->end : current_infill_line->start;
            current_infill_line =     (previous_vertex == current_infill_line->start) ? current_infill_line->next : current_infill_line->previous;
            previous_vertex = next_vertex;
        }

        //Now go along the linked list of infill lines and output the infill lines to the actual result.
        InfillLineSegment* old_line = current_infill_line;
        const Point first_vertex = (!current_infill_line->previous) ? current_infill_line->start : current_infill_line->end;
        previous_vertex =          (!current_infill_line->previous) ? current_infill_line->end : current_infill_line->start;
        current_infill_line = (first_vertex == current_infill_line->start) ? current_infill_line->next : current_infill_line->previous;
        result_lines.addLine(first_vertex, previous_vertex);
        delete old_line;
        while (current_infill_line)
        {
            old_line = current_infill_line; //We'll delete this after we've traversed to the next line.
            const Point next_vertex = (previous_vertex == current_infill_line->start) ? current_infill_line->end : current_infill_line->start; //Opposite side of the line.
            current_infill_line =     (previous_vertex == current_infill_line->start) ? current_infill_line->next : current_infill_line->previous;
            result_lines.addLine(previous_vertex, next_vertex);
            previous_vertex = next_vertex;
            delete old_line;
        }

        completed_groups.insert(group);
    }
}

bool Infill::InfillLineSegment::operator ==(const InfillLineSegment& other) const
{
    return start == other.start && end == other.end;
}

}//namespace cura<|MERGE_RESOLUTION|>--- conflicted
+++ resolved
@@ -223,25 +223,18 @@
     // depended on whether these lines should be connected or not.
     if (infill_multiplier > 3)
     {
-<<<<<<< HEAD
-        Polygons extra_offset = reference_polygons.offset(-infill_line_width);
-        extra_offset.simplify(infill_line_width, infill_line_width);
-        result.add(extra_offset);
-        reference_polygons = std::move(extra_offset);
-    }
-=======
         Polygons reference_polygons = first_offset;
         const size_t multiplier = static_cast<size_t>(infill_multiplier / 2);
->>>>>>> 0def6861
-
         const int extra_offset = mirror_offset ? -infill_line_width : infill_line_width;
         for (size_t infill_line = 1; infill_line < multiplier; ++infill_line)
         {
             Polygons extra_polys = reference_polygons.offset(extra_offset);
+            extra_polys.simplify(infill_line_width, infill_line_width);
             result.add(extra_polys);
             reference_polygons = std::move(extra_polys);
         }
     }
+
     if (zig_zaggify)
     {
         result = result.intersection(outline);
