--- conflicted
+++ resolved
@@ -1251,472 +1251,6 @@
     gcode_layer.spiralizeWallSlice(mesh_config.getInset0Config(layer_nr), wall_outline, last_wall_outline, seam_vertex_idx, last_seam_vertex_idx);
 }
 
-static int findAdjacentEnclosingPoly(const ConstPolygonRef& enclosed_inset, const std::vector<ConstPolygonRef>& possible_enclosing_polys, const coord_t max_gap)
-{
-    // given an inset, search a collection of insets for the adjacent enclosing inset
-    Polygons enclosed;
-    enclosed.add(enclosed_inset);
-    for (unsigned enclosing_poly_idx = 0; enclosing_poly_idx < possible_enclosing_polys.size(); ++enclosing_poly_idx)
-    {
-        Polygons enclosing;
-        enclosing.add(possible_enclosing_polys[enclosing_poly_idx]);
-        // as holes don't overlap, if the insets intersect, it is safe to assume that the enclosed inset is inside the enclosing inset
-        if (PolygonUtils::polygonsIntersect(enclosing, enclosed) && PolygonUtils::polygonOutlinesAdjacent(enclosed_inset, enclosing[0], max_gap))
-        {
-            return enclosing_poly_idx;
-        }
-    }
-    return -1;
-}
-
-bool FffGcodeWriter::processHoleInsets(std::vector<std::vector<ConstPolygonRef>>& inset_polys, const SliceDataStorage& storage, LayerPlan& gcode_layer, const SliceMeshStorage& mesh, const int extruder_nr, const PathConfigStorage::MeshPathConfigs& mesh_config, const SliceLayerPart& part, unsigned int layer_nr, EZSeamType z_seam_type, Point z_seam_pos) const
-{
-    bool added_something = false;
-    const coord_t wall_line_width_0 = mesh_config.inset0_config.getLineWidth();
-    const coord_t wall_line_width_x = mesh_config.insetX_config.getLineWidth();
-    const coord_t wall_0_wipe_dist = mesh.getSettingInMicrons("wall_0_wipe_dist");
-    const bool compensate_overlap_0 = mesh.getSettingBoolean("travel_compensate_overlapping_walls_0_enabled");
-    const bool compensate_overlap_x = mesh.getSettingBoolean("travel_compensate_overlapping_walls_x_enabled");
-    const bool retract_before_outer_wall = mesh.getSettingBoolean("travel_retract_before_outer_wall");
-    const bool outer_inset_first = mesh.getSettingBoolean("outer_inset_first")
-        || (layer_nr == 0 && mesh.getSettingAsPlatformAdhesion("adhesion_type") == EPlatformAdhesion::BRIM && !mesh.getSettingBoolean("brim_outside_only"));
-    const unsigned num_insets = part.insets.size();
-    constexpr bool spiralize = false;
-    constexpr float flow = 1.0;
-
-    // work out the order we wish to visit all the holes (doesn't include the outer wall of the part)
-    PathOrderOptimizer orderOptimizer(gcode_layer.getLastPosition(), z_seam_pos, z_seam_type);
-    for (unsigned int poly_idx = 1; poly_idx < inset_polys[0].size(); poly_idx++)
-    {
-        orderOptimizer.addPolygon(inset_polys[0][poly_idx]);
-    }
-    orderOptimizer.optimize();
-
-    // this will consume all of the insets that surround holes but not the insets next to the outermost wall of the model
-    for (unsigned outer_poly_order_idx = 0; outer_poly_order_idx < orderOptimizer.polyOrder.size(); ++outer_poly_order_idx)
-    {
-        Polygons hole_outer_wall; // the outermost wall of a hole
-        hole_outer_wall.add(inset_polys[0][orderOptimizer.polyOrder[outer_poly_order_idx] + 1]); // +1 because first element (part outer wall) wasn't included
-        std::vector<unsigned> hole_inner_wall_indices; // the indices of the innermost walls of a hole
-        const coord_t max_gap = std::max(wall_line_width_0, wall_line_width_x) * 1.1f; // if polys are closer than this, they are considered adjacent
-        if (inset_polys.size() > 1)
-        {
-            // find the adjacent poly in the level 1 insets that encloses the hole
-            int adjacent_enclosing_poly_idx = findAdjacentEnclosingPoly(hole_outer_wall[0], inset_polys[1], max_gap);
-            if (adjacent_enclosing_poly_idx >= 0)
-            {
-                // now test for the special case where we are printing the outer walls first and the level 1 inset also touches other outer walls
-                // in this situation we don't want to output the level 1 inset until after all the outer walls have been printed
-                if (outer_inset_first)
-                {
-                    // does the level 1 inset touch more than one outline?
-                    Polygons inset;
-                    inset.add(inset_polys[1][adjacent_enclosing_poly_idx]);
-                    int num_outlines_touched = 0;
-                    // does it touch the outer wall?
-                    if (PolygonUtils::polygonOutlinesAdjacent(inset[0], inset_polys[0][0], max_gap))
-                    {
-                        // yes, the level 1 inset touches the part's outer wall
-                        ++num_outlines_touched;
-                    }
-                    // does it touch any hole outlines? (it should touch at least 1, the hole it's surrounding!)
-                    for (unsigned i = 1; num_outlines_touched < 2 && i < inset_polys[0].size(); ++i)
-                    {
-                        // as we don't the shape of the outlines (straight, concave, convex, etc.) and the
-                        // adjacency test assumes that the poly's are arranged so that the first has smaller
-                        // radius curves than the second (it's "inside" the second) we need to test both combinations
-                        if (PolygonUtils::polygonOutlinesAdjacent(inset[0], inset_polys[0][i], max_gap) ||
-                            PolygonUtils::polygonOutlinesAdjacent(inset_polys[0][i], inset[0], max_gap))
-                        {
-                            // yes, it touches this hole outline
-                            ++num_outlines_touched;
-                        }
-                    }
-                    if (num_outlines_touched < 2)
-                    {
-                        // this level 1 inset only touches one outline so we can print it
-                        hole_inner_wall_indices.push_back(adjacent_enclosing_poly_idx);
-                    }
-                }
-                else
-                {
-                    // print this level 1 inset
-                    hole_inner_wall_indices.push_back(adjacent_enclosing_poly_idx);
-                }
-            }
-            else if (!outer_inset_first)
-            {
-                // we didn't find a level 1 inset that encloses this hole so now look to see if there is one or more level 1 insets that simply touch
-                // this hole and use those instead - however, as the level 1 insets will also touch other holes and/or the outer wall we don't want
-                // to do this when printing the outer walls first
-                PolygonUtils::findAdjacentPolygons(hole_inner_wall_indices, hole_outer_wall[0], inset_polys[1], max_gap);
-            }
-        }
-
-        // now collect the inner walls that will be printed along with the hole outer wall
-
-        Polygons hole_inner_walls; // the innermost walls of the hole
-
-        for (unsigned poly_idx = 0; poly_idx < hole_inner_wall_indices.size(); ++poly_idx)
-        {
-            // add the level 1 inset to the collection of inner walls to be printed and consume it, taking care to adjust
-            // those elements in hole_inner_wall_indices that are larger
-            unsigned inset_idx = hole_inner_wall_indices[poly_idx];
-            ConstPolygonRef lastInset = inset_polys[1][inset_idx];
-            hole_inner_walls.add(lastInset);
-            inset_polys[1].erase(inset_polys[1].begin() + inset_idx);
-            // decrement any other indices in hole_inner_wall_indices that are greater than inset_idx
-            for (unsigned i = poly_idx + 1; i < hole_inner_wall_indices.size(); ++i)
-            {
-                if (hole_inner_wall_indices[i] > inset_idx)
-                {
-                    hole_inner_wall_indices[i] = hole_inner_wall_indices[i] - 1;
-                }
-            }
-            // now find all the insets that immediately surround this hole and consume them
-            for (unsigned inset_level = 2; inset_level < num_insets && inset_polys[inset_level].size(); ++inset_level)
-            {
-                int i = findAdjacentEnclosingPoly(lastInset, inset_polys[inset_level], wall_line_width_x * 1.1f);
-                if (i >= 0)
-                {
-                    lastInset = inset_polys[inset_level][i];
-                    hole_inner_walls.add(lastInset);
-                    inset_polys[inset_level].erase(inset_polys[inset_level].begin() + i);
-                }
-            }
-        }
-
-        if (hole_inner_walls.size() > 0 && extruder_nr == mesh.getSettingAsExtruderNr("wall_x_extruder_nr"))
-        {
-            // output the inset polys
-
-            setExtruder_addPrime(storage, gcode_layer, layer_nr, extruder_nr);
-            gcode_layer.setIsInside(true); // going to print stuff inside print object
-            if (outer_inset_first)
-            {
-                if (extruder_nr == mesh.getSettingAsExtruderNr("wall_0_extruder_nr"))
-                {
-                    if (compensate_overlap_0)
-                    {
-                        WallOverlapComputation wall_overlap_computation(hole_outer_wall, wall_line_width_0);
-                        gcode_layer.addPolygonsByOptimizer(hole_outer_wall, &mesh_config.inset0_config, &wall_overlap_computation, z_seam_type, z_seam_pos, wall_0_wipe_dist, spiralize, flow, retract_before_outer_wall);
-                    }
-                    else
-                    {
-                        WallOverlapComputation* wall_overlap_computation(nullptr);
-                        gcode_layer.addPolygonsByOptimizer(hole_outer_wall, &mesh_config.inset0_config, wall_overlap_computation, z_seam_type, z_seam_pos, wall_0_wipe_dist, spiralize, flow, retract_before_outer_wall);
-                    }
-                }
-                if (compensate_overlap_x)
-                {
-                    WallOverlapComputation wall_overlap_computation(hole_inner_walls, wall_line_width_x);
-                    gcode_layer.addPolygonsByOptimizer(hole_inner_walls, &mesh_config.insetX_config, &wall_overlap_computation);
-                }
-                else
-                {
-                    gcode_layer.addPolygonsByOptimizer(hole_inner_walls, &mesh_config.insetX_config);
-                }
-            }
-            else
-            {
-                // when the user has specified the z seam location, we want the insets that surround the hole to start
-                // as close as possible to the z seam location so to avoid the possible retract when moving from the end
-                // of the immediately enclosing inset to the start of the hole outer wall we first move to a location
-                // that is close to the z seam and at a vertex of the first inset we want to be printed
-                if (z_seam_type == EZSeamType::USER_SPECIFIED)
-                {
-                    const Point z_seam_location = hole_outer_wall[0][orderOptimizer.polyStart[orderOptimizer.polyOrder[outer_poly_order_idx]]];
-                    // move to the location of the vertex in the outermost enclosing inset that's closest to the z seam location
-                    const Point dest = hole_inner_walls.back()[PolygonUtils::findNearestVert(z_seam_location, hole_inner_walls.back())];
-                    gcode_layer.addTravel(dest);
-                }
-                std::reverse(hole_inner_walls.begin(), hole_inner_walls.end());
-                if (compensate_overlap_x)
-                {
-                    WallOverlapComputation wall_overlap_computation(hole_inner_walls, wall_line_width_x);
-                    gcode_layer.addPolygonsByOptimizer(hole_inner_walls, &mesh_config.insetX_config, &wall_overlap_computation);
-                }
-                else
-                {
-                    gcode_layer.addPolygonsByOptimizer(hole_inner_walls, &mesh_config.insetX_config);
-                }
-                if (extruder_nr == mesh.getSettingAsExtruderNr("wall_0_extruder_nr"))
-                {
-                    if (compensate_overlap_0)
-                    {
-                        WallOverlapComputation wall_overlap_computation(hole_outer_wall, wall_line_width_0);
-                        gcode_layer.addPolygonsByOptimizer(hole_outer_wall, &mesh_config.inset0_config, &wall_overlap_computation, z_seam_type, z_seam_pos, wall_0_wipe_dist, spiralize, flow, retract_before_outer_wall);
-                    }
-                    else
-                    {
-                        WallOverlapComputation* wall_overlap_computation(nullptr);
-                        gcode_layer.addPolygonsByOptimizer(hole_outer_wall, &mesh_config.inset0_config, wall_overlap_computation, z_seam_type, z_seam_pos, wall_0_wipe_dist, spiralize, flow, retract_before_outer_wall);
-                    }
-                }
-            }
-            added_something = true;
-        }
-        else if (extruder_nr == mesh.getSettingAsExtruderNr("wall_0_extruder_nr"))
-        {
-            // just the outer wall, no level 1 insets
-            setExtruder_addPrime(storage, gcode_layer, layer_nr, extruder_nr);
-            gcode_layer.setIsInside(true); // going to print stuff inside print object
-            if (compensate_overlap_0)
-            {
-                WallOverlapComputation wall_overlap_computation(hole_outer_wall, wall_line_width_0);
-                gcode_layer.addPolygonsByOptimizer(hole_outer_wall, &mesh_config.inset0_config, &wall_overlap_computation, z_seam_type, z_seam_pos, wall_0_wipe_dist, spiralize, flow, retract_before_outer_wall);
-            }
-            else
-            {
-                WallOverlapComputation* wall_overlap_computation(nullptr);
-                gcode_layer.addPolygonsByOptimizer(hole_outer_wall, &mesh_config.inset0_config, wall_overlap_computation, z_seam_type, z_seam_pos, wall_0_wipe_dist, spiralize, flow, retract_before_outer_wall);
-            }
-            added_something = true;
-        }
-    }
-    return added_something;
-}
-
-bool FffGcodeWriter::processOuterWallInsets(std::vector<std::vector<ConstPolygonRef>>& inset_polys, const SliceDataStorage& storage, LayerPlan& gcode_layer, const SliceMeshStorage& mesh, const int extruder_nr, const PathConfigStorage::MeshPathConfigs& mesh_config, const SliceLayerPart& part, unsigned int layer_nr, EZSeamType z_seam_type, Point z_seam_pos) const
-{
-    bool added_something = false;
-    const coord_t wall_line_width_0 = mesh_config.inset0_config.getLineWidth();
-    const coord_t wall_line_width_x = mesh_config.insetX_config.getLineWidth();
-    const coord_t wall_0_wipe_dist = mesh.getSettingInMicrons("wall_0_wipe_dist");
-    const bool compensate_overlap_0 = mesh.getSettingBoolean("travel_compensate_overlapping_walls_0_enabled");
-    const bool compensate_overlap_x = mesh.getSettingBoolean("travel_compensate_overlapping_walls_x_enabled");
-    const bool retract_before_outer_wall = mesh.getSettingBoolean("travel_retract_before_outer_wall");
-    const bool outer_inset_first = mesh.getSettingBoolean("outer_inset_first")
-                                    || (layer_nr == 0 && mesh.getSettingAsPlatformAdhesion("adhesion_type") == EPlatformAdhesion::BRIM);
-    const unsigned num_insets = part.insets.size();
-    constexpr bool spiralize = false;
-    constexpr float flow = 1.0;
-
-    // process the part's outer wall and the level 1 insets that it surrounds
-    {
-        Polygons part_outer_wall; // the outermost wall of a part
-        part_outer_wall.add(inset_polys[0][0]);
-        // find the level 1 insets that are inside the outer wall and consume them
-        Polygons part_inner_walls;
-        int num_level_1_insets = 0;
-        for (unsigned inner_poly_idx = 0; inset_polys.size() > 1 && inner_poly_idx < inset_polys[1].size(); ++inner_poly_idx)
-        {
-            Polygons inner;
-            inner.add(inset_polys[1][inner_poly_idx]);
-            if (PolygonUtils::polygonsIntersect(inner, part_outer_wall))
-            {
-                ++num_level_1_insets;
-                part_inner_walls.add(inner[0]);
-                // consume the inset
-                inset_polys[1].erase(inset_polys[1].begin() + inner_poly_idx);
-                --inner_poly_idx; // we've shortened the vector so decrement the index otherwise, we'll skip an element
-                // now find all the insets that immediately fill the level 1 inset and consume them
-                ConstPolygonRef enclosing_inset = inner[0];
-                for (unsigned inset_level = 2; inset_level < num_insets && inset_polys[inset_level].size(); ++inset_level)
-                {
-                    for (unsigned poly_idx = 0; poly_idx < inset_polys[inset_level].size(); ++poly_idx)
-                    {
-                        if (PolygonUtils::polygonOutlinesAdjacent(inset_polys[inset_level][poly_idx], enclosing_inset, wall_line_width_x * 1.1f))
-                        {
-                            enclosing_inset = inset_polys[inset_level][poly_idx];
-                            part_inner_walls.add(enclosing_inset);
-                            inset_polys[inset_level].erase(inset_polys[inset_level].begin() + poly_idx);
-                            break;
-                        }
-                    }
-                }
-            }
-        }
-
-        if (part_inner_walls.size() > 0 && extruder_nr == mesh.getSettingAsExtruderNr("wall_x_extruder_nr"))
-        {
-            setExtruder_addPrime(storage, gcode_layer, layer_nr, extruder_nr);
-            gcode_layer.setIsInside(true); // going to print stuff inside print object
-            if (outer_inset_first)
-            {
-                if (extruder_nr == mesh.getSettingAsExtruderNr("wall_0_extruder_nr"))
-                {
-                    if (compensate_overlap_0)
-                    {
-                        WallOverlapComputation wall_overlap_computation(part_outer_wall, wall_line_width_0);
-                        gcode_layer.addPolygonsByOptimizer(part_outer_wall, &mesh_config.inset0_config, &wall_overlap_computation, z_seam_type, z_seam_pos, wall_0_wipe_dist, spiralize, flow, retract_before_outer_wall);
-                    }
-                    else
-                    {
-                        WallOverlapComputation* wall_overlap_computation(nullptr);
-                        gcode_layer.addPolygonsByOptimizer(part_outer_wall, &mesh_config.inset0_config, wall_overlap_computation, z_seam_type, z_seam_pos, wall_0_wipe_dist, spiralize, flow, retract_before_outer_wall);
-                    }
-                }
-                if (compensate_overlap_x)
-                {
-                    WallOverlapComputation wall_overlap_computation(part_inner_walls, wall_line_width_x);
-                    gcode_layer.addPolygonsByOptimizer(part_inner_walls, &mesh_config.insetX_config, &wall_overlap_computation);
-                }
-                else
-                {
-                    gcode_layer.addPolygonsByOptimizer(part_inner_walls, &mesh_config.insetX_config);
-                }
-            }
-            else
-            {
-                // just like we did for the holes, ensure that a single outer wall inset is started close to the z seam position
-                // but if there is more than one outer wall level 1 inset, don't bother to move as it may actually be a waste of time because
-                // there may not be an inset immediately inside of where the z seam is located so we would end up moving again anyway
-                if (z_seam_type == EZSeamType::USER_SPECIFIED && num_level_1_insets == 1)
-                {
-                    // determine the location of the z seam
-                    const int z_seam_idx = PolygonUtils::findNearestVert(z_seam_pos, inset_polys[0][0]);
-                    const ClosestPolygonPoint z_seam_location(inset_polys[0][0][z_seam_idx], z_seam_idx, inset_polys[0][0]);
-                    // move to the location of the vertex in the level 1 inset that's closest to the z seam location
-                    const Point dest = part_inner_walls[0][PolygonUtils::findNearestVert(z_seam_location.location, part_inner_walls[0])];
-                    gcode_layer.addTravel(dest);
-                }
-                if (compensate_overlap_x)
-                {
-                    WallOverlapComputation wall_overlap_computation(part_inner_walls, wall_line_width_x);
-                    gcode_layer.addPolygonsByOptimizer(part_inner_walls, &mesh_config.insetX_config, &wall_overlap_computation);
-                }
-                else
-                {
-                    gcode_layer.addPolygonsByOptimizer(part_inner_walls, &mesh_config.insetX_config);
-                }
-                if (extruder_nr == mesh.getSettingAsExtruderNr("wall_0_extruder_nr"))
-                {
-                    if (compensate_overlap_0)
-                    {
-                        WallOverlapComputation wall_overlap_computation(part_outer_wall, wall_line_width_0);
-                        gcode_layer.addPolygonsByOptimizer(part_outer_wall, &mesh_config.inset0_config, &wall_overlap_computation, z_seam_type, z_seam_pos, wall_0_wipe_dist, spiralize, flow, retract_before_outer_wall);
-                    }
-                    else
-                    {
-                        WallOverlapComputation* wall_overlap_computation(nullptr);
-                        gcode_layer.addPolygonsByOptimizer(part_outer_wall, &mesh_config.inset0_config, wall_overlap_computation, z_seam_type, z_seam_pos, wall_0_wipe_dist, spiralize, flow, retract_before_outer_wall);
-                    }
-                }
-            }
-            added_something = true;
-        }
-        else if (extruder_nr == mesh.getSettingAsExtruderNr("wall_0_extruder_nr"))
-        {
-            // just the outer wall, no inners
-
-            setExtruder_addPrime(storage, gcode_layer, layer_nr, extruder_nr);
-            gcode_layer.setIsInside(true); // going to print stuff inside print object
-            if (compensate_overlap_0)
-            {
-                WallOverlapComputation wall_overlap_computation(part_outer_wall, wall_line_width_0);
-                gcode_layer.addPolygonsByOptimizer(part_outer_wall, &mesh_config.inset0_config, &wall_overlap_computation, z_seam_type, z_seam_pos, wall_0_wipe_dist, spiralize, flow, retract_before_outer_wall);
-            }
-            else
-            {
-                WallOverlapComputation* wall_overlap_computation(nullptr);
-                gcode_layer.addPolygonsByOptimizer(part_outer_wall, &mesh_config.inset0_config, wall_overlap_computation, z_seam_type, z_seam_pos, wall_0_wipe_dist, spiralize, flow, retract_before_outer_wall);
-            }
-            added_something = true;
-        }
-    }
-    return added_something;
-}
-
-bool FffGcodeWriter::processInsetsWithOptimizedOrdering(const SliceDataStorage& storage, LayerPlan& gcode_layer, const SliceMeshStorage& mesh, const int extruder_nr, const PathConfigStorage::MeshPathConfigs& mesh_config, const SliceLayerPart& part, unsigned int layer_nr, EZSeamType z_seam_type, Point z_seam_pos) const
-{
-    bool added_something = false;
-    const unsigned num_insets = part.insets.size();
-
-    // create a vector of vectors containing all the inset polys
-    std::vector<std::vector<ConstPolygonRef>> inset_polys;
-    for (unsigned inset_level = 0; inset_level < num_insets; ++inset_level)
-    {
-        inset_polys.emplace_back();
-        for (unsigned poly_idx = 0; poly_idx < part.insets[inset_level].size(); ++poly_idx)
-        {
-            inset_polys[inset_level].push_back(part.insets[inset_level][poly_idx]);
-        }
-    }
-
-    // first process all the holes and their enclosing insets
-    added_something = processHoleInsets(inset_polys, storage, gcode_layer, mesh, extruder_nr, mesh_config, part, layer_nr, z_seam_type, z_seam_pos) || added_something;
-
-    // then process the part's outer wall and its enclosed insets
-    added_something = processOuterWallInsets(inset_polys, storage, gcode_layer, mesh, extruder_nr, mesh_config, part, layer_nr, z_seam_type, z_seam_pos) || added_something;
-
-    // finally, mop up all the remaining insets that can occur in the gaps between holes
-    if (extruder_nr == mesh.getSettingAsExtruderNr("wall_x_extruder_nr"))
-    {
-        Polygons remaining;
-        for (unsigned inset_level = 1; inset_level < inset_polys.size(); ++inset_level)
-        {
-            const unsigned num_polys = inset_polys[inset_level].size();
-            if (inset_level == 1 && num_polys > 0)
-            {
-                logWarning("Layer %d, %lu level 1 insets remaining to be output (should be 0!)\n", layer_nr, num_polys);
-            }
-            for (unsigned poly_idx = 0; poly_idx < num_polys; ++poly_idx)
-            {
-                remaining.add(inset_polys[inset_level][poly_idx]);
-            }
-        }
-        if (remaining.size() > 0)
-        {
-            setExtruder_addPrime(storage, gcode_layer, layer_nr, extruder_nr);
-            gcode_layer.setIsInside(true); // going to print stuff inside print object
-            if (mesh.getSettingBoolean("travel_compensate_overlapping_walls_x_enabled"))
-            {
-                WallOverlapComputation wall_overlap_computation(remaining, mesh_config.insetX_config.getLineWidth());
-                gcode_layer.addPolygonsByOptimizer(remaining, &mesh_config.insetX_config, &wall_overlap_computation);
-            }
-            else
-            {
-                gcode_layer.addPolygonsByOptimizer(remaining, &mesh_config.insetX_config);
-            }
-            added_something = true;
-        }
-    }
-    return added_something;
-}
-
-static bool optimizingInsetsIsWorthwhile(const SliceMeshStorage& mesh, const PathConfigStorage::MeshPathConfigs& mesh_config, const SliceLayerPart& part, unsigned int layer_nr, EZSeamType z_seam_type, Point z_seam_pos)
-{
-    if (!mesh.getSettingBoolean("optimize_wall_printing_order"))
-    {
-        // optimization disabled
-        return false;
-    }
-    const unsigned num_insets = part.insets.size();
-    if (num_insets < 2)
-    {
-        // only 1 inset, definitely not worth optimizing
-        return false;
-    }
-    const unsigned num_holes = part.insets[0].size() - 1;
-    if (num_holes == 0)
-    {
-        if (z_seam_type == EZSeamType::USER_SPECIFIED)
-        {
-            // will start the inner inset(s) near the z seam location
-            return true;
-        }
-        // no holes, definitely not worth optimizing
-        return false;
-    }
-    if (num_insets > 2)
-    {
-        // we have holes with three or more insets, good chance it's worth optimizing
-        return true;
-    }
-    if (num_holes == 1)
-    {
-        if (part.insets[1].size() > 2)
-        {
-            // there's only 1 hole but more than 2 level 1 insets - it's probably quicker to
-            // print without optimization as then all of the level 1 insets will be printed as a group
-            return false;
-        }
-    }
-    // for all other cases, the default is to optimize
-    return true;
-}
-
 bool FffGcodeWriter::processInsets(const SliceDataStorage& storage, LayerPlan& gcode_layer, const SliceMeshStorage& mesh, const int extruder_nr, const PathConfigStorage::MeshPathConfigs& mesh_config, const SliceLayerPart& part, unsigned int layer_nr, EZSeamType z_seam_type, Point z_seam_pos) const
 {
     if (extruder_nr != mesh.getSettingAsExtruderNr("wall_0_extruder_nr") && extruder_nr != mesh.getSettingAsExtruderNr("wall_x_extruder_nr"))
@@ -1765,16 +1299,10 @@
                 processSpiralizedWall(storage, gcode_layer, mesh_config, part, layer_nr);
             }
         }
-<<<<<<< HEAD
-        else if (optimizingInsetsIsWorthwhile(mesh, mesh_config, part, layer_nr, z_seam_type, z_seam_pos))
-        {
-            return processInsetsWithOptimizedOrdering(storage, gcode_layer, mesh, extruder_nr, mesh_config, part, layer_nr, z_seam_type, z_seam_pos);
-=======
         else if (InsetOrderOptimizer::optimizingInsetsIsWorthwhile(mesh, mesh_config, part, layer_nr, z_seam_type, z_seam_pos))
         {
             InsetOrderOptimizer ioo(*this, storage, gcode_layer, mesh, extruder_nr, mesh_config, part, layer_nr, z_seam_type, z_seam_pos);
             return ioo.processInsetsWithOptimizedOrdering();
->>>>>>> 1824a56d
         }
         else
         {
