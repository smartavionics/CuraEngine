//Copyright (c) 2020 Ultimaker B.V.
//CuraEngine is released under the terms of the AGPLv3 or higher.

#include <list>
#include <limits> // numeric_limits

#include "Application.h"
#include "bridge.h"
#include "ExtruderTrain.h"
#include "FffGcodeWriter.h"
#include "FffProcessor.h"
#include "GcodeLayerThreader.h"
#include "infill.h"
#include "InsetOrderOptimizer.h"
#include "LayerPlan.h"
#include "raft.h"
#include "Slice.h"
#include "wallOverlap.h"
#include "communication/Communication.h" //To send layer view data.
#include "progress/Progress.h"
#include "utils/math.h"
#include "utils/orderOptimizer.h"

#define OMP_MAX_ACTIVE_LAYERS_PROCESSED 30 // TODO: hardcoded-value for the max number of layers being in the pipeline while writing away and destroying layers in a multi-threaded context

namespace cura
{

FffGcodeWriter::FffGcodeWriter()
: max_object_height(0)
, layer_plan_buffer(gcode)
{
    for (unsigned int extruder_nr = 0; extruder_nr < MAX_EXTRUDERS; extruder_nr++)
    { // initialize all as max layer_nr, so that they get updated to the lowest layer on which they are used.
        extruder_prime_layer_nr[extruder_nr] = std::numeric_limits<int>::max();
    }
}

void FffGcodeWriter::writeGCode(SliceDataStorage& storage, TimeKeeper& time_keeper)
{
    const size_t start_extruder_nr = getStartExtruder(storage);
    gcode.preSetup(start_extruder_nr);

    Scene& scene = Application::getInstance().current_slice->scene;
    if (scene.current_mesh_group == scene.mesh_groups.begin()) //First mesh group.
    {
        gcode.resetTotalPrintTimeAndFilament();
        gcode.setInitialAndBuildVolumeTemps(start_extruder_nr);
    }

    Application::getInstance().communication->beginGCode();

    setConfigFanSpeedLayerTime();

    setConfigRetraction(storage);

    setConfigWipe(storage);

    if (scene.current_mesh_group == scene.mesh_groups.begin())
    {
        processStartingCode(storage, start_extruder_nr);
    }
    else
    {
        processNextMeshGroupCode(storage);
    }

    size_t total_layers = 0;
    for (SliceMeshStorage& mesh : storage.meshes)
    {
        if (mesh.isPrinted()) //No need to process higher layers if the non-printed meshes are higher than the normal meshes.
        {
            total_layers = std::max(total_layers, mesh.layers.size());
        }

        setInfillAndSkinAngles(mesh);
    }

    setSupportAngles(storage);
    
    gcode.writeLayerCountComment(total_layers);

    { // calculate the mesh order for each extruder
        const size_t extruder_count = Application::getInstance().current_slice->scene.extruders.size();
        mesh_order_per_extruder.clear(); // Might be not empty in case of sequential printing. 
        mesh_order_per_extruder.reserve(extruder_count);
        for (size_t extruder_nr = 0; extruder_nr < extruder_count; extruder_nr++)
        {
            mesh_order_per_extruder.push_back(calculateMeshOrder(storage, extruder_nr));
        }
    }
    calculateExtruderOrderPerLayer(storage);

    if (scene.current_mesh_group->settings.get<bool>("magic_spiralize"))
    {
        findLayerSeamsForSpiralize(storage, total_layers);
    }

    int process_layer_starting_layer_nr = 0;
    const bool has_raft = scene.current_mesh_group->settings.get<EPlatformAdhesion>("adhesion_type") == EPlatformAdhesion::RAFT;
    if (has_raft)
    {
        processRaft(storage);
        // process filler layers to fill the airgap with helper object (support etc) so that they stick better to the raft.
        // only process the filler layers if there is anything to print in them.
        for (bool extruder_is_used_in_filler_layers : storage.getExtrudersUsed(-1))
        {
            if (extruder_is_used_in_filler_layers)
            {
                process_layer_starting_layer_nr = -Raft::getFillerLayerCount();
                break;
            }
        }
    }


    const std::function<LayerPlan* (int)>& produce_item =
        [&storage, total_layers, this](int layer_nr)
        {
            LayerPlan& gcode_layer = processLayer(storage, layer_nr, total_layers);
            return &gcode_layer;
        };
    const std::function<void (LayerPlan*)>& consume_item =
        [this, total_layers](LayerPlan* gcode_layer)
        {
            Progress::messageProgress(Progress::Stage::EXPORT, std::max(0, gcode_layer->getLayerNr()) + 1, total_layers);
            layer_plan_buffer.handle(*gcode_layer, gcode);
        };
    const unsigned int max_task_count = OMP_MAX_ACTIVE_LAYERS_PROCESSED;
    GcodeLayerThreader<LayerPlan> threader(
        process_layer_starting_layer_nr
        , static_cast<int>(total_layers)
        , produce_item
        , consume_item
        , max_task_count
    );

    // process all layers, process buffer for preheating and minimal layer time etc, write layers to gcode:
    threader.run();

    layer_plan_buffer.flush();

    Progress::messageProgressStage(Progress::Stage::FINISH, &time_keeper);

    //Store the object height for when we are printing multiple objects, as we need to clear every one of them when moving to the next position.
    max_object_height = std::max(max_object_height, storage.model_max.z);


    constexpr bool force = true;
    gcode.writeRetraction(storage.retraction_config_per_extruder[gcode.getExtruderNr()], force); // retract after finishing each meshgroup
}

unsigned int FffGcodeWriter::findSpiralizedLayerSeamVertexIndex(const SliceDataStorage& storage, const SliceMeshStorage& mesh, const int layer_nr, const int last_layer_nr)
{
    const SliceLayer& layer = mesh.layers[layer_nr];

    // last_layer_nr will be < 0 until we have processed the first non-empty layer
    if (last_layer_nr < 0)
    {
        // If the user has specified a z-seam location, use the vertex closest to that location for the seam vertex
        // in the first layer that has a part with insets. This allows the user to alter the seam start location which
        // could be useful if the spiralization has a problem with a particular seam path.
        Point seam_pos(0, 0);
        if (mesh.settings.get<EZSeamType>("z_seam_type") == EZSeamType::USER_SPECIFIED)
        {
            seam_pos = mesh.getZSeamHint();
        }
        return PolygonUtils::findClosest(seam_pos, layer.parts[0].insets[0][0]).point_idx;
    }
    else
    {
        // note that the code below doesn't assume that last_layer_nr is one less than layer_nr but the print is going
        // to come out pretty weird if that isn't true as it implies that there are empty layers

        ConstPolygonRef last_wall = (*storage.spiralize_wall_outlines[last_layer_nr])[0];
        ConstPolygonRef wall = layer.parts[0].insets[0][0];
        const int n_points = wall.size();
        Point last_wall_seam_vertex = last_wall[storage.spiralize_seam_vertex_indices[last_layer_nr]];

        // seam_vertex_idx is going to be the index of the seam vertex in the current wall polygon
        // initially we choose the vertex that is closest to the seam vertex in the last spiralized layer processed

        int seam_vertex_idx = PolygonUtils::findNearestVert(last_wall_seam_vertex, wall);

        // now we check that the vertex following the seam vertex is to the left of the seam vertex in the last layer
        // and if it isn't, we move forward

        if (vSize(last_wall_seam_vertex - wall[seam_vertex_idx]) >= mesh.settings.get<coord_t>("meshfix_maximum_resolution"))
        {
            // get the inward normal of the last layer seam vertex
            Point last_wall_seam_vertex_inward_normal = PolygonUtils::getVertexInwardNormal(last_wall, storage.spiralize_seam_vertex_indices[last_layer_nr]);

            // create a vector from the normal so that we can then test the vertex following the candidate seam vertex to make sure it is on the correct side
            Point last_wall_seam_vertex_vector = last_wall_seam_vertex + last_wall_seam_vertex_inward_normal;

            // now test the vertex following the candidate seam vertex and if it lies to the left of the vector, it's good to use
            float a = LinearAlg2D::getAngleLeft(last_wall_seam_vertex_vector, last_wall_seam_vertex, wall[(seam_vertex_idx + 1) % n_points]);

            if (a <= 0 || a >= M_PI)
            {
                // the vertex was not on the left of the vector so move the seam vertex on
                seam_vertex_idx = (seam_vertex_idx + 1) % n_points;
                a = LinearAlg2D::getAngleLeft(last_wall_seam_vertex_vector, last_wall_seam_vertex, wall[(seam_vertex_idx + 1) % n_points]);
            }
        }

        return seam_vertex_idx;
    }
}

void FffGcodeWriter::findLayerSeamsForSpiralize(SliceDataStorage& storage, size_t total_layers)
{
    // The spiral has to continue on in an anti-clockwise direction from where the last layer finished, it can't jump backwards

    // we track the seam position for each layer and ensure that the seam position for next layer continues in the right direction

    storage.spiralize_wall_outlines.assign(total_layers, nullptr); // default is no information available
    storage.spiralize_seam_vertex_indices.assign(total_layers, 0);

    int last_layer_nr = -1; // layer number of the last non-empty layer processed (for any extruder or mesh)

    for (unsigned layer_nr = 0; layer_nr < total_layers; ++layer_nr)
    {
        bool done_this_layer = false;

        // iterate through extruders until we find a mesh that has a part with insets
        const std::vector<size_t>& extruder_order = extruder_order_per_layer[layer_nr];
        for (unsigned int extruder_idx = 0; !done_this_layer && extruder_idx < extruder_order.size(); ++extruder_idx)
        {
            const size_t extruder_nr = extruder_order[extruder_idx];
            // iterate through this extruder's meshes until we find a part with insets
            const std::vector<size_t>& mesh_order = mesh_order_per_extruder[extruder_nr];
            for (unsigned int mesh_idx : mesh_order)
            {
                SliceMeshStorage& mesh = storage.meshes[mesh_idx];
                // if this mesh has layer data for this layer process it
                if (!done_this_layer && mesh.layers.size() > layer_nr)
                {
                    SliceLayer& layer = mesh.layers[layer_nr];
                    // if the first part in the layer (if any) has insets, process it
                    if (layer.parts.size() != 0 && layer.parts[0].insets.size() != 0)
                    {
                        // save the seam vertex index for this layer as we need it to determine the seam vertex index for the next layer
                        storage.spiralize_seam_vertex_indices[layer_nr] = findSpiralizedLayerSeamVertexIndex(storage, mesh, layer_nr, last_layer_nr);
                        // save the wall outline for this layer so it can be used in the spiralize interpolation calculation
                        storage.spiralize_wall_outlines[layer_nr] = &layer.parts[0].insets[0];
                        last_layer_nr = layer_nr;
                        // ignore any further meshes/extruders for this layer
                        done_this_layer = true;
                    }
                }
            }
        }
    }
}

void FffGcodeWriter::setConfigFanSpeedLayerTime()
{
    for (const ExtruderTrain& train : Application::getInstance().current_slice->scene.extruders)
    {
        fan_speed_layer_time_settings_per_extruder.emplace_back();
        FanSpeedLayerTimeSettings& fan_speed_layer_time_settings = fan_speed_layer_time_settings_per_extruder.back();
        fan_speed_layer_time_settings.cool_min_layer_time = train.settings.get<Duration>("cool_min_layer_time");
        fan_speed_layer_time_settings.cool_min_layer_time_fan_speed_max = train.settings.get<Duration>("cool_min_layer_time_fan_speed_max");
        fan_speed_layer_time_settings.cool_fan_speed_0 = train.settings.get<Ratio>("cool_fan_speed_0") * 100.0;
        fan_speed_layer_time_settings.cool_fan_speed_min = train.settings.get<Ratio>("cool_fan_speed_min") * 100.0;
        fan_speed_layer_time_settings.cool_fan_speed_max = train.settings.get<Ratio>("cool_fan_speed_max") * 100.0;
        fan_speed_layer_time_settings.cool_min_speed = train.settings.get<Velocity>("cool_min_speed");
        fan_speed_layer_time_settings.cool_fan_min_layer = train.settings.get<LayerIndex>("cool_fan_min_layer");
        fan_speed_layer_time_settings.cool_fan_full_layer = train.settings.get<LayerIndex>("cool_fan_full_layer");
        if (!train.settings.get<bool>("cool_fan_enabled"))
        {
            fan_speed_layer_time_settings.cool_fan_speed_0 = 0;
            fan_speed_layer_time_settings.cool_fan_speed_min = 0;
            fan_speed_layer_time_settings.cool_fan_speed_max = 0;
        }
    }
}

void FffGcodeWriter::setConfigRetraction(SliceDataStorage& storage) 
{
    Scene& scene = Application::getInstance().current_slice->scene;
    for (size_t extruder_index = 0; extruder_index < scene.extruders.size(); extruder_index++)
    {
        ExtruderTrain& train = scene.extruders[extruder_index];
        RetractionConfig& retraction_config = storage.retraction_config_per_extruder[extruder_index];
        retraction_config.distance = (train.settings.get<bool>("retraction_enable")) ? train.settings.get<double>("retraction_amount") : 0; //Retraction distance in mm.
        retraction_config.prime_volume = train.settings.get<double>("retraction_extra_prime_amount"); //Extra prime volume in mm^3.
        retraction_config.speed = train.settings.get<Velocity>("retraction_retract_speed");
        retraction_config.primeSpeed = train.settings.get<Velocity>("retraction_prime_speed");
        retraction_config.zHop = train.settings.get<coord_t>("retraction_hop");
        retraction_config.retraction_min_travel_distance = train.settings.get<coord_t>("retraction_min_travel");
        retraction_config.retraction_extrusion_window = train.settings.get<double>("retraction_extrusion_window"); //Window to count retractions in in mm of extruded filament.
        retraction_config.retraction_count_max = train.settings.get<size_t>("retraction_count_max");

        RetractionConfig& switch_retraction_config = storage.extruder_switch_retraction_config_per_extruder[extruder_index];
        switch_retraction_config.distance = train.settings.get<double>("switch_extruder_retraction_amount"); //Retraction distance in mm.
        switch_retraction_config.prime_volume = 0.0;
        switch_retraction_config.speed = train.settings.get<Velocity>("switch_extruder_retraction_speed");
        switch_retraction_config.primeSpeed = train.settings.get<Velocity>("switch_extruder_prime_speed");
        switch_retraction_config.zHop = train.settings.get<coord_t>("retraction_hop_after_extruder_switch_height");
        switch_retraction_config.retraction_min_travel_distance = 0; // no limitation on travel distance for an extruder switch retract
        switch_retraction_config.retraction_extrusion_window = 99999.9; // so that extruder switch retractions won't affect the retraction buffer (extruded_volume_at_previous_n_retractions)
        switch_retraction_config.retraction_count_max = 9999999; // extruder switch retraction is never limited
    }
}

void FffGcodeWriter::setConfigWipe(SliceDataStorage& storage)
{
    Scene& scene = Application::getInstance().current_slice->scene;
    for (size_t extruder_index = 0; extruder_index < scene.extruders.size(); extruder_index++)
    {
        ExtruderTrain& train = scene.extruders[extruder_index];
        WipeScriptConfig& wipe_config = storage.wipe_config_per_extruder[extruder_index];

        wipe_config.retraction_enable = train.settings.get<bool>("wipe_retraction_enable");
        wipe_config.retraction_config.distance = train.settings.get<double>("wipe_retraction_amount");
        wipe_config.retraction_config.speed = train.settings.get<Velocity>("wipe_retraction_retract_speed");
        wipe_config.retraction_config.primeSpeed = train.settings.get<Velocity>("wipe_retraction_prime_speed");
        wipe_config.retraction_config.prime_volume = train.settings.get<double>("wipe_retraction_extra_prime_amount");
        wipe_config.retraction_config.retraction_min_travel_distance = 0;
        wipe_config.retraction_config.retraction_extrusion_window = std::numeric_limits<double>::max();
        wipe_config.retraction_config.retraction_count_max = std::numeric_limits<size_t>::max();

        wipe_config.pause = train.settings.get<Duration>("wipe_pause");

        wipe_config.hop_enable = train.settings.get<bool>("wipe_hop_enable");
        wipe_config.hop_amount = train.settings.get<coord_t>("wipe_hop_amount");
        wipe_config.hop_speed = train.settings.get<Velocity>("wipe_hop_speed");

        wipe_config.brush_pos_x = train.settings.get<coord_t>("wipe_brush_pos_x");
        wipe_config.repeat_count = train.settings.get<size_t>("wipe_repeat_count");
        wipe_config.move_distance = train.settings.get<coord_t>("wipe_move_distance");
        wipe_config.move_speed = train.settings.get<Velocity>("speed_travel");
        wipe_config.max_extrusion_mm3 = train.settings.get<double>("max_extrusion_before_wipe");
        wipe_config.clean_between_layers = train.settings.get<bool>("clean_between_layers");
    }
}

unsigned int FffGcodeWriter::getStartExtruder(const SliceDataStorage& storage)
{
    const Settings& mesh_group_settings = Application::getInstance().current_slice->scene.current_mesh_group->settings;
    size_t start_extruder_nr = mesh_group_settings.get<ExtruderTrain&>("adhesion_extruder_nr").extruder_nr;
    if (mesh_group_settings.get<EPlatformAdhesion>("adhesion_type") == EPlatformAdhesion::NONE)
    {
        if ((mesh_group_settings.get<bool>("support_enable") || mesh_group_settings.get<bool>("support_tree_enable")) && mesh_group_settings.get<bool>("support_brim_enable"))
        {
            start_extruder_nr = mesh_group_settings.get<ExtruderTrain&>("support_infill_extruder_nr").extruder_nr;
        }
        else
        {
            std::vector<bool> extruder_is_used = storage.getExtrudersUsed();
            for (size_t extruder_nr = 0; extruder_nr < extruder_is_used.size(); extruder_nr++)
            {
                start_extruder_nr = extruder_nr;
                if (extruder_is_used[extruder_nr])
                {
                    break;
                }
            }
        }
    }
    assert(start_extruder_nr < Application::getInstance().current_slice->scene.extruders.size() && "start_extruder_nr must be a valid extruder");
    return start_extruder_nr;
}

void FffGcodeWriter::setInfillAndSkinAngles(SliceMeshStorage& mesh)
{
    if (mesh.infill_angles.size() == 0)
    {
        mesh.infill_angles = mesh.settings.get<std::vector<AngleDegrees>>("infill_angles");
        if (mesh.infill_angles.size() == 0)
        {
            // user has not specified any infill angles so use defaults
            const EFillMethod infill_pattern = mesh.settings.get<EFillMethod>("infill_pattern");
            if (infill_pattern == EFillMethod::CROSS || infill_pattern == EFillMethod::CROSS_3D)
            {
                mesh.infill_angles.push_back(22); // put most infill lines in between 45 and 0 degrees
            }
            else if (infill_pattern == EFillMethod::GYROID || infill_pattern == EFillMethod::SCHWARZ_P || infill_pattern == EFillMethod::SCHWARZ_D)
            {
                mesh.infill_angles.push_back(0);
            }
            else
            {
                mesh.infill_angles.push_back(45); // generally all infill patterns use 45 degrees
                if (infill_pattern == EFillMethod::LINES || infill_pattern == EFillMethod::ZIG_ZAG)
                {
                    // lines and zig zag patterns default to also using 135 degrees
                    mesh.infill_angles.push_back(135);
                }
            }
        }
    }

    if (mesh.roofing_angles.size() == 0)
    {
        mesh.roofing_angles = mesh.settings.get<std::vector<AngleDegrees>>("roofing_angles");
        if (mesh.roofing_angles.size() == 0)
        {
            // user has not specified any infill angles so use defaults
            mesh.roofing_angles.push_back(45);
            mesh.roofing_angles.push_back(135);
        }
    }

    if (mesh.skin_angles.size() == 0)
    {
        mesh.skin_angles = mesh.settings.get<std::vector<AngleDegrees>>("skin_angles");
        if (mesh.skin_angles.size() == 0)
        {
            // user has not specified any infill angles so use defaults
            mesh.skin_angles.push_back(45);
            mesh.skin_angles.push_back(135);
        }
    }
}

void FffGcodeWriter::setSupportAngles(SliceDataStorage& storage)
{
    const Settings& mesh_group_settings = Application::getInstance().current_slice->scene.current_mesh_group->settings;
    const ExtruderTrain& support_infill_extruder = mesh_group_settings.get<ExtruderTrain&>("support_infill_extruder_nr");
    storage.support.support_infill_angles = support_infill_extruder.settings.get<std::vector<AngleDegrees>>("support_infill_angles");
    if (storage.support.support_infill_angles.empty())
    {
        storage.support.support_infill_angles.push_back(0);
    }

    const ExtruderTrain& support_extruder_nr_layer_0 = mesh_group_settings.get<ExtruderTrain&>("support_extruder_nr_layer_0");
    storage.support.support_infill_angles_layer_0 = support_extruder_nr_layer_0.settings.get<std::vector<AngleDegrees>>("support_infill_angles");
    if (storage.support.support_infill_angles_layer_0.empty())
    {
        storage.support.support_infill_angles_layer_0.push_back(0);
    }

    auto getInterfaceAngles = [&storage](const ExtruderTrain& extruder, const std::string& interface_angles_setting, const EFillMethod pattern, const std::string& interface_height_setting)
    {
        std::vector<AngleDegrees> angles = extruder.settings.get<std::vector<AngleDegrees>>(interface_angles_setting);
        if (angles.empty())
        {
            if (pattern == EFillMethod::CONCENTRIC)
            {
                angles.push_back(0); //Concentric has no rotation.
            }
            else if (pattern == EFillMethod::TRIANGLES)
            {
                angles.push_back(90); //Triangular support interface shouldn't alternate every layer.
            }
            else
            {
                for (const SliceMeshStorage& mesh : storage.meshes)
                {
                    if (mesh.settings.get<coord_t>(interface_height_setting) >= 2 * Application::getInstance().current_slice->scene.current_mesh_group->settings.get<coord_t>("layer_height"))
                    {
                        //Some roofs are quite thick.
                        //Alternate between the two kinds of diagonal: / and \ .
                        angles.push_back(45);
                        angles.push_back(135);
                    }
                }
                if (angles.empty())
                {
                    angles.push_back(90); //Perpendicular to support lines.
                }
            }
        }
        return angles;
    };

    const ExtruderTrain& roof_extruder = mesh_group_settings.get<ExtruderTrain&>("support_roof_extruder_nr");
    storage.support.support_roof_angles = getInterfaceAngles(roof_extruder, "support_roof_angles", roof_extruder.settings.get<EFillMethod>("support_roof_pattern"), "support_roof_height");

    const ExtruderTrain& bottom_extruder = mesh_group_settings.get<ExtruderTrain&>("support_bottom_extruder_nr");
    storage.support.support_bottom_angles = getInterfaceAngles(bottom_extruder, "support_bottom_angles", bottom_extruder.settings.get<EFillMethod>("support_bottom_pattern"), "support_bottom_height");
}

void FffGcodeWriter::processInitialLayerTemperature(const SliceDataStorage& storage, const size_t start_extruder_nr)
{
    std::vector<bool> extruder_is_used = storage.getExtrudersUsed();
    Scene& scene = Application::getInstance().current_slice->scene;
    const size_t num_extruders = scene.extruders.size();

    if (gcode.getFlavor() == EGCodeFlavor::GRIFFIN)
    {
        ExtruderTrain& train = scene.extruders[start_extruder_nr];
        constexpr bool wait = true;
        const Temperature print_temp_0 = train.settings.get<Temperature>("material_print_temperature_layer_0");
        const Temperature print_temp_here = (print_temp_0 != 0) ? print_temp_0 : train.settings.get<Temperature>("material_print_temperature");
        gcode.writeTemperatureCommand(start_extruder_nr, print_temp_here, wait);
    }
    else if (gcode.getFlavor() != EGCodeFlavor::ULTIGCODE)
    {
        if (num_extruders > 1 || gcode.getFlavor() == EGCodeFlavor::REPRAP)
        {
            std::ostringstream tmp;
            tmp << "T" << start_extruder_nr;
            gcode.writeLine(tmp.str().c_str());
        }

        if (scene.current_mesh_group->settings.get<bool>("material_bed_temp_prepend"))
        {
            if (scene.current_mesh_group->settings.get<bool>("machine_heated_bed"))
            {
                const Temperature bed_temp = scene.current_mesh_group->settings.get<Temperature>("material_bed_temperature_layer_0");
                if (bed_temp != 0)
                {
                    gcode.writeBedTemperatureCommand(bed_temp, scene.current_mesh_group->settings.get<bool>("material_bed_temp_wait"));
                }
            }
        }

        if (scene.current_mesh_group->settings.get<bool>("material_print_temp_prepend"))
        {
            for (unsigned extruder_nr = 0; extruder_nr < num_extruders; extruder_nr++)
            {
                if (extruder_is_used[extruder_nr])
                {
                    const ExtruderTrain& train = scene.extruders[extruder_nr];
                    Temperature extruder_temp;
                    if (extruder_nr == start_extruder_nr)
                    {
                        const Temperature print_temp_0 = train.settings.get<Temperature>("material_print_temperature_layer_0");
                        extruder_temp = (print_temp_0 != 0) ? print_temp_0 : train.settings.get<Temperature>("material_print_temperature");
                    }
                    else
                    {
                        extruder_temp = train.settings.get<Temperature>("material_standby_temperature");
                    }
                    gcode.writeTemperatureCommand(extruder_nr, extruder_temp);
                }
            }
            if (scene.current_mesh_group->settings.get<bool>("material_print_temp_wait"))
            {
                for (unsigned extruder_nr = 0; extruder_nr < num_extruders; extruder_nr++)
                {
                    if (extruder_is_used[extruder_nr])
                    {
                        const ExtruderTrain& train = scene.extruders[extruder_nr];
                        Temperature extruder_temp;
                        if (extruder_nr == start_extruder_nr)
                        {
                            const Temperature print_temp_0 = train.settings.get<Temperature>("material_print_temperature_layer_0");
                            extruder_temp = (print_temp_0 != 0) ? print_temp_0 : train.settings.get<Temperature>("material_print_temperature");
                        }
                        else
                        {
                            extruder_temp = train.settings.get<Temperature>("material_standby_temperature");
                        }
                        gcode.writeTemperatureCommand(extruder_nr, extruder_temp, true);
                    }
                }
            }
        }
    }
}

void FffGcodeWriter::processStartingCode(const SliceDataStorage& storage, const size_t start_extruder_nr)
{
    std::vector<bool> extruder_is_used = storage.getExtrudersUsed();
    if (Application::getInstance().communication->isSequential()) //If we must output the g-code sequentially, we must already place the g-code header here even if we don't know the exact time/material usages yet.
    {
        std::string prefix = gcode.getFileHeader(extruder_is_used);
        gcode.writeCode(prefix.c_str());
    }

    gcode.writeComment("Generated with Cura_SteamEngine " VERSION);

    if (gcode.getFlavor() == EGCodeFlavor::GRIFFIN)
    {
        std::ostringstream tmp;
        tmp << "T" << start_extruder_nr;
        gcode.writeLine(tmp.str().c_str());
    }
    else
    {
        processInitialLayerTemperature(storage, start_extruder_nr);
    }

    const Settings& mesh_group_settings = Application::getInstance().current_slice->scene.current_mesh_group->settings;

    gcode.writeExtrusionMode(false); // ensure absolute extrusion mode is set before the start gcode
    gcode.writeCode(mesh_group_settings.get<std::string>("machine_start_gcode").c_str());
    if (mesh_group_settings.get<bool>("machine_heated_build_volume"))
    {
        gcode.writeBuildVolumeTemperatureCommand(mesh_group_settings.get<Temperature>("build_volume_temperature"));
    }

    Application::getInstance().communication->sendCurrentPosition(gcode.getPositionXY());
    gcode.startExtruder(start_extruder_nr);

    if (gcode.getFlavor() == EGCodeFlavor::BFB)
    {
        gcode.writeComment("enable auto-retraction");
        std::ostringstream tmp;
        tmp << "M227 S" << (mesh_group_settings.get<coord_t>("retraction_amount") * 2560 / 1000) << " P" << (mesh_group_settings.get<coord_t>("retraction_amount") * 2560 / 1000);
        gcode.writeLine(tmp.str().c_str());
    }
    else if (gcode.getFlavor() == EGCodeFlavor::GRIFFIN)
    { // initialize extruder trains
        ExtruderTrain& train = Application::getInstance().current_slice->scene.extruders[start_extruder_nr];
        processInitialLayerTemperature(storage, start_extruder_nr);
        gcode.writePrimeTrain(train.settings.get<Velocity>("speed_travel"));
        extruder_prime_layer_nr[start_extruder_nr] = std::numeric_limits<int>::min(); // set to most negative number so that layer processing never primes this extruder any more.
        const RetractionConfig& retraction_config = storage.retraction_config_per_extruder[start_extruder_nr];
        gcode.writeRetraction(retraction_config);
    }
    if (mesh_group_settings.get<bool>("relative_extrusion"))
    {
        gcode.writeExtrusionMode(true);
    }
    if (gcode.getFlavor() != EGCodeFlavor::GRIFFIN)
    {
        if (mesh_group_settings.get<bool>("retraction_enable"))
        {
            // ensure extruder is zeroed
            gcode.resetExtrusionValue();

            // retract before first travel move
            gcode.writeRetraction(storage.retraction_config_per_extruder[start_extruder_nr]);
        }
    }
    gcode.setExtruderFanNumber(start_extruder_nr);
}

void FffGcodeWriter::processNextMeshGroupCode(const SliceDataStorage& storage)
{
    gcode.writeFanCommand(0);
    gcode.setZ(max_object_height + 5000);

    Application::getInstance().communication->sendCurrentPosition(gcode.getPositionXY());
    gcode.writeTravel(gcode.getPositionXY(), Application::getInstance().current_slice->scene.extruders[gcode.getExtruderNr()].settings.get<Velocity>("speed_travel"));
    Point start_pos(storage.model_min.x, storage.model_min.y);
    gcode.writeTravel(start_pos, Application::getInstance().current_slice->scene.extruders[gcode.getExtruderNr()].settings.get<Velocity>("speed_travel"));

    const Settings& mesh_group_settings = Application::getInstance().current_slice->scene.current_mesh_group->settings;
    if (mesh_group_settings.get<bool>("machine_heated_bed") && mesh_group_settings.get<Temperature>("material_bed_temperature_layer_0") != 0)
    {
        const bool wait = mesh_group_settings.get<bool>("material_bed_temp_wait");
        gcode.writeBedTemperatureCommand(mesh_group_settings.get<Temperature>("material_bed_temperature_layer_0"), wait);
    }

    processInitialLayerTemperature(storage, gcode.getExtruderNr());
}
    
void FffGcodeWriter::processRaft(const SliceDataStorage& storage)
{
    Settings& mesh_group_settings = Application::getInstance().current_slice->scene.current_mesh_group->settings;
    size_t extruder_nr = mesh_group_settings.get<ExtruderTrain&>("adhesion_extruder_nr").extruder_nr;
    const ExtruderTrain& train = Application::getInstance().current_slice->scene.extruders[extruder_nr];

    coord_t z = 0;
    const LayerIndex initial_raft_layer_nr = -Raft::getTotalExtraLayers();

    // some infill config for all lines infill generation below
    constexpr int offset_from_poly_outline = 0;
    constexpr double fill_overlap = 0; // raft line shouldn't be expanded - there is no boundary polygon printed
    constexpr int infill_multiplier = 1; // rafts use single lines
    constexpr int extra_infill_shift = 0;
    Polygons raft_polygons; // should remain empty, since we only have the lines pattern for the raft...
    std::optional<Point> last_planned_position = std::optional<Point>();

    unsigned int current_extruder_nr = extruder_nr;

    { // raft base layer
        LayerIndex layer_nr = initial_raft_layer_nr;
        const coord_t layer_height = train.settings.get<coord_t>("raft_base_thickness");
        z += layer_height;
        const coord_t comb_offset = train.settings.get<coord_t>("raft_base_line_spacing");

        std::vector<FanSpeedLayerTimeSettings> fan_speed_layer_time_settings_per_extruder_raft_base = fan_speed_layer_time_settings_per_extruder; // copy so that we change only the local copy
        for (FanSpeedLayerTimeSettings& fan_speed_layer_time_settings : fan_speed_layer_time_settings_per_extruder_raft_base)
        {
            double regular_fan_speed = train.settings.get<Ratio>("raft_base_fan_speed") * 100.0;
            fan_speed_layer_time_settings.cool_fan_speed_min = regular_fan_speed;
            fan_speed_layer_time_settings.cool_fan_speed_0 = regular_fan_speed; // ignore initial layer fan speed stuff
        }

        LayerPlan& gcode_layer = *new LayerPlan(storage, layer_nr, z, layer_height, extruder_nr, fan_speed_layer_time_settings_per_extruder_raft_base, comb_offset, train.settings.get<bool>("raft_base_line_width"), train.settings.get<coord_t>("travel_avoid_distance"));
        gcode_layer.setIsInside(true);

        gcode_layer.setExtruder(extruder_nr);

        Application::getInstance().communication->sendLayerComplete(layer_nr, z, layer_height);

        Polygons wall = storage.raftOutline.offset(-gcode_layer.configs_storage.raft_base_config.getLineWidth() / 2);
        wall.simplify(); //Simplify because of a micron-movement created in corners when insetting a polygon that was offset with round joint type.
        gcode_layer.addPolygonsByOptimizer(wall, gcode_layer.configs_storage.raft_base_config);

        Polygons raftLines;
        double fill_angle = 0;
        constexpr bool zig_zaggify_infill = false;
        constexpr bool connect_polygons = true; // causes less jerks, so better adhesion

        constexpr int wall_line_count = 0;
        const Point& infill_origin = Point();
        Polygons* perimeter_gaps = nullptr;
        constexpr bool connected_zigzags = false;
        constexpr bool use_endpieces = true;
        constexpr bool skip_some_zags = false;
        constexpr int zag_skip_count = 0;
        constexpr coord_t pocket_size = 0;

        Infill infill_comp(
            EFillMethod::LINES, zig_zaggify_infill, connect_polygons, wall, offset_from_poly_outline, gcode_layer.configs_storage.raft_base_config.getLineWidth(), train.settings.get<coord_t>("raft_base_line_spacing"),
            fill_overlap, infill_multiplier, fill_angle, z, extra_infill_shift,
            wall_line_count, infill_origin, perimeter_gaps, connected_zigzags, use_endpieces, skip_some_zags, zag_skip_count, pocket_size
            );
        infill_comp.generate(raft_polygons, raftLines);
        gcode_layer.addLinesByOptimizer(raftLines, gcode_layer.configs_storage.raft_base_config, SpaceFillType::Lines);

        // When we use raft, we need to make sure that all used extruders for this print will get primed on the first raft layer,
        // and then switch back to the original extruder.
        std::vector<size_t> extruder_order = getUsedExtrudersOnLayerExcludingStartingExtruder(storage, extruder_nr, layer_nr);
        for (const size_t to_be_primed_extruder_nr : extruder_order)
        {
            setExtruder_addPrime(storage, gcode_layer, to_be_primed_extruder_nr);
            current_extruder_nr = to_be_primed_extruder_nr;
        }

        layer_plan_buffer.handle(gcode_layer, gcode);
        last_planned_position = gcode_layer.getLastPlannedPositionOrStartingPosition();
    }

    { // raft interface layer
        const LayerIndex layer_nr = initial_raft_layer_nr + 1;
        const coord_t layer_height = train.settings.get<coord_t>("raft_interface_thickness");
        z += layer_height;
        const coord_t comb_offset = train.settings.get<coord_t>("raft_interface_line_spacing");

        std::vector<FanSpeedLayerTimeSettings> fan_speed_layer_time_settings_per_extruder_raft_interface = fan_speed_layer_time_settings_per_extruder; // copy so that we change only the local copy
        for (FanSpeedLayerTimeSettings& fan_speed_layer_time_settings : fan_speed_layer_time_settings_per_extruder_raft_interface)
        {
            double regular_fan_speed = train.settings.get<Ratio>("raft_interface_fan_speed") * 100.0;
            fan_speed_layer_time_settings.cool_fan_speed_min = regular_fan_speed;
            fan_speed_layer_time_settings.cool_fan_speed_0 = regular_fan_speed; // ignore initial layer fan speed stuff
        }

        LayerPlan& gcode_layer = *new LayerPlan(storage, layer_nr, z, layer_height, current_extruder_nr, fan_speed_layer_time_settings_per_extruder_raft_interface, comb_offset, train.settings.get<coord_t>("raft_interface_line_width"), train.settings.get<coord_t>("travel_avoid_distance"));
        gcode_layer.setIsInside(true);

        gcode_layer.setExtruder(extruder_nr); // reset to extruder number, because we might have primed in the last layer
        current_extruder_nr = extruder_nr;

        Application::getInstance().communication->sendLayerComplete(layer_nr, z, layer_height);

        Polygons raft_outline_path = storage.raftOutline.offset(-gcode_layer.configs_storage.raft_interface_config.getLineWidth() / 2); //Do this manually because of micron-movement created in corners when insetting a polygon that was offset with round joint type.
        raft_outline_path.simplify(); //Remove those micron-movements.
        constexpr coord_t infill_outline_width = 0;
        Polygons raftLines;
        int offset_from_poly_outline = 0;
        AngleDegrees fill_angle = train.settings.get<size_t>("raft_surface_layers") > 0 ? 45 : 90;
        constexpr bool zig_zaggify_infill = true;
        constexpr bool connect_polygons = true; // why not?

        constexpr int wall_line_count = 0;
        const Point& infill_origin = Point();
        Polygons* perimeter_gaps = nullptr;
        constexpr bool connected_zigzags = false;
        constexpr bool use_endpieces = true;
        constexpr bool skip_some_zags = false;
        constexpr int zag_skip_count = 0;
        constexpr coord_t pocket_size = 0;

        Infill infill_comp(
            EFillMethod::ZIG_ZAG, zig_zaggify_infill, connect_polygons, raft_outline_path, offset_from_poly_outline, infill_outline_width, train.settings.get<coord_t>("raft_interface_line_spacing"),
            fill_overlap, infill_multiplier, fill_angle, z, extra_infill_shift,
            wall_line_count, infill_origin, perimeter_gaps, connected_zigzags, use_endpieces, skip_some_zags, zag_skip_count, pocket_size
            );
        infill_comp.generate(raft_polygons, raftLines);
        gcode_layer.addLinesByOptimizer(raftLines, gcode_layer.configs_storage.raft_interface_config, SpaceFillType::Lines, false, 0, 1.0, last_planned_position);

        layer_plan_buffer.handle(gcode_layer, gcode);
        last_planned_position = gcode_layer.getLastPlannedPositionOrStartingPosition();
    }
    
    coord_t layer_height = train.settings.get<coord_t>("raft_surface_thickness");

    for (LayerIndex raft_surface_layer = 1; static_cast<size_t>(raft_surface_layer) <= train.settings.get<size_t>("raft_surface_layers"); raft_surface_layer++)
    { // raft surface layers
        const LayerIndex layer_nr = initial_raft_layer_nr + 2 + raft_surface_layer - 1; // 2: 1 base layer, 1 interface layer
        z += layer_height;
        const coord_t comb_offset = train.settings.get<coord_t>("raft_surface_line_spacing");

        std::vector<FanSpeedLayerTimeSettings> fan_speed_layer_time_settings_per_extruder_raft_surface = fan_speed_layer_time_settings_per_extruder; // copy so that we change only the local copy
        for (FanSpeedLayerTimeSettings& fan_speed_layer_time_settings : fan_speed_layer_time_settings_per_extruder_raft_surface)
        {
            double regular_fan_speed = train.settings.get<Ratio>("raft_surface_fan_speed") * 100.0;
            fan_speed_layer_time_settings.cool_fan_speed_min = regular_fan_speed;
            fan_speed_layer_time_settings.cool_fan_speed_0 = regular_fan_speed; // ignore initial layer fan speed stuff
        }

        LayerPlan& gcode_layer = *new LayerPlan(storage, layer_nr, z, layer_height, extruder_nr, fan_speed_layer_time_settings_per_extruder_raft_surface, comb_offset, train.settings.get<coord_t>("raft_surface_line_width"), train.settings.get<coord_t>("travel_avoid_distance"));
        gcode_layer.setIsInside(true);

        // make sure that we are using the correct extruder to print raft
        gcode_layer.setExtruder(extruder_nr);
        current_extruder_nr = extruder_nr;

        Application::getInstance().communication->sendLayerComplete(layer_nr, z, layer_height);

        const coord_t maximum_resolution = train.settings.get<coord_t>("meshfix_maximum_resolution");
        const coord_t maximum_deviation = train.settings.get<coord_t>("meshfix_maximum_deviation");
        Polygons raft_outline_path = storage.raftOutline.offset(-gcode_layer.configs_storage.raft_surface_config.getLineWidth() / 2); //Do this manually because of micron-movement created in corners when insetting a polygon that was offset with round joint type.
        raft_outline_path.simplify(maximum_resolution, maximum_deviation); //Remove those micron-movements.
        constexpr coord_t infill_outline_width = 0;
        Polygons raft_lines;
        int offset_from_poly_outline = 0;
        AngleDegrees fill_angle = 90 * raft_surface_layer;
        constexpr bool zig_zaggify_infill = true;

        constexpr size_t wall_line_count = 0;
        const Point& infill_origin = Point();
        Polygons* perimeter_gaps = nullptr;
        constexpr bool connected_zigzags = false;
        constexpr bool connect_polygons = false; // midway connections between polygons can make the surface less smooth
        constexpr bool use_endpieces = true;
        constexpr bool skip_some_zags = false;
        constexpr size_t zag_skip_count = 0;
        constexpr coord_t pocket_size = 0;

        Infill infill_comp(
            EFillMethod::ZIG_ZAG, zig_zaggify_infill, connect_polygons, raft_outline_path, offset_from_poly_outline, infill_outline_width, train.settings.get<coord_t>("raft_surface_line_spacing"),
            fill_overlap, infill_multiplier, fill_angle, z, extra_infill_shift,
            wall_line_count, infill_origin, perimeter_gaps, connected_zigzags, use_endpieces, skip_some_zags, zag_skip_count, pocket_size
            );
        infill_comp.generate(raft_polygons, raft_lines);
        gcode_layer.addLinesByOptimizer(raft_lines, gcode_layer.configs_storage.raft_surface_config, SpaceFillType::Lines, false, 0, 1.0, last_planned_position);

        layer_plan_buffer.handle(gcode_layer, gcode);
    }
}

LayerPlan& FffGcodeWriter::processLayer(const SliceDataStorage& storage, LayerIndex layer_nr, const size_t total_layers) const
{
    logDebug("GcodeWriter processing layer %i of %i\n", layer_nr, total_layers);

    const Settings& mesh_group_settings = Application::getInstance().current_slice->scene.current_mesh_group->settings;
    coord_t layer_thickness = mesh_group_settings.get<coord_t>("layer_height");
    coord_t z;
    bool include_helper_parts = true;
    if (layer_nr < 0)
    {
#ifdef DEBUG
        assert(mesh_group_settings.get<EPlatformAdhesion>("adhesion_type") == EPlatformAdhesion::RAFT && "negative layer_number means post-raft, pre-model layer!");
#endif // DEBUG
        const int filler_layer_count = Raft::getFillerLayerCount();
        layer_thickness = Raft::getFillerLayerHeight();
        z = Raft::getTotalThickness() + (filler_layer_count + layer_nr + 1) * layer_thickness;
    }
    else
    {
        z = storage.meshes[0].layers[layer_nr].printZ; // stub default
        // find printZ of first actual printed mesh
        for (const SliceMeshStorage& mesh : storage.meshes)
        {
            if (layer_nr >= static_cast<int>(mesh.layers.size())
                || mesh.settings.get<bool>("support_mesh")
                || mesh.settings.get<bool>("anti_overhang_mesh")
                || mesh.settings.get<bool>("cutting_mesh")
                || mesh.settings.get<bool>("infill_mesh"))
            {
                continue;
            }
            z = mesh.layers[layer_nr].printZ;
            layer_thickness = mesh.layers[layer_nr].thickness;
            break;
        }

        if (layer_nr == 0)
        {
            if (mesh_group_settings.get<EPlatformAdhesion>("adhesion_type") == EPlatformAdhesion::RAFT)
            {
                include_helper_parts = false;
            }
        }
    }

    const Scene& scene = Application::getInstance().current_slice->scene;
#pragma omp critical
    Application::getInstance().communication->sendLayerComplete(layer_nr, z, layer_thickness);

    coord_t avoid_distance = 0; // minimal avoid distance is zero
    const std::vector<bool> extruder_is_used = storage.getExtrudersUsed();
    for (size_t extruder_nr = 0; extruder_nr < scene.extruders.size(); extruder_nr++)
    {
        if (extruder_is_used[extruder_nr])
        {
            const ExtruderTrain& extruder = scene.extruders[extruder_nr];

            if (extruder.settings.get<bool>("travel_avoid_other_parts"))
            {
                avoid_distance = std::max(avoid_distance, extruder.settings.get<coord_t>("travel_avoid_distance"));
            }
        }
    }

    coord_t max_inner_wall_width = 0;
    for (const SliceMeshStorage& mesh : storage.meshes)
    {
        max_inner_wall_width = std::max(max_inner_wall_width, mesh.settings.get<coord_t>((mesh.settings.get<size_t>("wall_line_count") > 1) ? "wall_line_width_x" : "wall_line_width_0"));
        if (layer_nr == 0)
        {
            const ExtruderTrain& train = mesh.settings.get<ExtruderTrain&>((mesh.settings.get<size_t>("wall_line_count") > 1) ? "wall_0_extruder_nr" : "wall_x_extruder_nr");
            max_inner_wall_width *= train.settings.get<Ratio>("initial_layer_line_width_factor");
        }
    }
    const coord_t comb_offset_from_outlines = max_inner_wall_width * 2;

    assert(static_cast<LayerIndex>(extruder_order_per_layer_negative_layers.size()) + layer_nr >= 0 && "Layer numbers shouldn't get more negative than there are raft/filler layers");
    const std::vector<size_t>& extruder_order =
        (layer_nr < 0) ?
        extruder_order_per_layer_negative_layers[extruder_order_per_layer_negative_layers.size() + layer_nr]
        :
        extruder_order_per_layer[layer_nr];

    const coord_t first_outer_wall_line_width = scene.extruders[extruder_order.front()].settings.get<coord_t>("wall_line_width_0");
    LayerPlan& gcode_layer = *new LayerPlan(storage, layer_nr, z, layer_thickness, extruder_order.front(), fan_speed_layer_time_settings_per_extruder, comb_offset_from_outlines, first_outer_wall_line_width, avoid_distance);

    if (include_helper_parts && layer_nr == 0)
    { // process the skirt or the brim of the starting extruder.
        int extruder_nr = gcode_layer.getExtruder();
        if (storage.skirt_brim[extruder_nr].size() > 0)
        {
            processSkirtBrim(storage, gcode_layer, extruder_nr);
        }
    }
    if (include_helper_parts)
    { // handle shield(s) first in a layer so that chances are higher that the other nozzle is wiped (for the ooze shield)
        processOozeShield(storage, gcode_layer);

        processDraftShield(storage, gcode_layer);
    }

    const size_t support_roof_extruder_nr = mesh_group_settings.get<ExtruderTrain&>("support_roof_extruder_nr").extruder_nr;
    const size_t support_bottom_extruder_nr = mesh_group_settings.get<ExtruderTrain&>("support_bottom_extruder_nr").extruder_nr;
    const size_t support_infill_extruder_nr = (layer_nr <= 0) ? mesh_group_settings.get<ExtruderTrain&>("support_extruder_nr_layer_0").extruder_nr : mesh_group_settings.get<ExtruderTrain&>("support_infill_extruder_nr").extruder_nr;
    bool disable_path_optimisation = true;

    for (const size_t& extruder_nr : extruder_order)
    {
        if (include_helper_parts
            && (extruder_nr == support_infill_extruder_nr || extruder_nr == support_roof_extruder_nr || extruder_nr == support_bottom_extruder_nr))
        {
            addSupportToGCode(storage, gcode_layer, extruder_nr);
        }

        if (layer_nr >= 0)
        {
            const std::vector<size_t>& mesh_order = mesh_order_per_extruder[extruder_nr];
            for (size_t mesh_idx : mesh_order)
            {
                const SliceMeshStorage& mesh = storage.meshes[mesh_idx];
                const PathConfigStorage::MeshPathConfigs& mesh_config = gcode_layer.configs_storage.mesh_configs[mesh_idx];
                if (mesh.settings.get<ESurfaceMode>("magic_mesh_surface_mode") == ESurfaceMode::SURFACE)
                {
                    assert(extruder_nr == mesh.settings.get<ExtruderTrain&>("wall_0_extruder_nr").extruder_nr && "mesh surface mode should always only be printed with the outer wall extruder!");
                    addMeshLayerToGCode_meshSurfaceMode(storage, mesh, mesh_config, gcode_layer);
                }
                else
                {
                    addMeshLayerToGCode(storage, mesh, extruder_nr, mesh_config, gcode_layer);
                }
            }
        }
        if (extruder_nr != storage.primeTower.extruder_order[0] || !scene.extruders[extruder_nr].settings.get<bool>("prime_tower_compact"))
        {
            // ensure we print the prime tower with this extruder, because the next layer begins with this extruder!
            // If this is not performed, the next layer might get two extruder switches...
            setExtruder_addPrime(storage, gcode_layer, extruder_nr);
        }
    }

    if (include_helper_parts)
    { // add prime tower if it hasn't already been added
        int prev_extruder = gcode_layer.getExtruder(); // most likely the same extruder as we are extruding with now
        addPrimeTower(storage, gcode_layer, prev_extruder);
    }

    if (!disable_path_optimisation)
    {
        gcode_layer.optimizePaths(gcode.getPositionXY());
    }

    return gcode_layer;
}

bool FffGcodeWriter::getExtruderNeedPrimeBlobDuringFirstLayer(const SliceDataStorage& storage, const size_t extruder_nr) const
{
    bool need_prime_blob = false;
    switch (gcode.getFlavor())
    {
        case EGCodeFlavor::GRIFFIN:
            need_prime_blob = true;
            break;
        default:
            need_prime_blob = false; // TODO: change this once priming for other firmware types is implemented
            break;
    }

    // check the settings if the prime blob is disabled
    if (need_prime_blob)
    {
        const bool is_extruder_used_overall = storage.getExtrudersUsed()[extruder_nr];
        const bool extruder_prime_blob_enabled = storage.getExtruderPrimeBlobEnabled(extruder_nr);

        need_prime_blob = is_extruder_used_overall && extruder_prime_blob_enabled;
    }

    return need_prime_blob;
}

void FffGcodeWriter::processSkirtBrim(const SliceDataStorage& storage, LayerPlan& gcode_layer, unsigned int extruder_nr) const
{
    if (gcode_layer.getSkirtBrimIsPlanned(extruder_nr))
    {
        return;
    }
    const Polygons& original_skirt_brim = storage.skirt_brim[extruder_nr];
    gcode_layer.setSkirtBrimIsPlanned(extruder_nr);
    if (original_skirt_brim.size() == 0)
    {
        return;
    }
    // Start brim close to the prime location
    const ExtruderTrain& train = Application::getInstance().current_slice->scene.extruders[extruder_nr];
    Point start_close_to;
    if (train.settings.get<bool>("prime_blob_enable"))
    {
        const bool prime_pos_is_abs = train.settings.get<bool>("extruder_prime_pos_abs");
        const Point prime_pos(train.settings.get<coord_t>("extruder_prime_pos_x"), train.settings.get<coord_t>("extruder_prime_pos_y"));
        start_close_to = prime_pos_is_abs ? prime_pos : gcode_layer.getLastPlannedPositionOrStartingPosition() + prime_pos;
    }
    else
    {
        start_close_to = gcode_layer.getLastPlannedPositionOrStartingPosition();
    }

    Polygons first_skirt_brim;
    Polygons skirt_brim;
    // Plan parts that need to be printed first: for example, skirt needs to be printed before support-brim.
    for (size_t i_part = 0; i_part < original_skirt_brim.size(); ++i_part)
    {
        if (i_part < storage.skirt_brim_max_locked_part_order[extruder_nr])
        {
            first_skirt_brim.add(original_skirt_brim[i_part]);
        }
        else
        {
            skirt_brim.add(original_skirt_brim[i_part]);
        }
    }

    if (!first_skirt_brim.empty())
    {
        gcode_layer.addTravel(first_skirt_brim.back().closestPointTo(start_close_to));
        gcode_layer.addPolygonsByOptimizer(first_skirt_brim, gcode_layer.configs_storage.skirt_brim_config_per_extruder[extruder_nr]);
    }

    if (skirt_brim.empty())
    {
        return;
    }

    if (train.settings.get<bool>("brim_outside_only"))
    {
        gcode_layer.addTravel(skirt_brim.back().closestPointTo(start_close_to));
        gcode_layer.addPolygonsByOptimizer(skirt_brim, gcode_layer.configs_storage.skirt_brim_config_per_extruder[extruder_nr]);
    }
    else
    {
        Polygons outer_brim, inner_brim;
        for(unsigned int index = 0; index < skirt_brim.size(); index++)
        {
            ConstPolygonRef polygon = skirt_brim[index];
            if(polygon.area() > 0)
            {
                outer_brim.add(polygon);
            }
            else
            {
                inner_brim.add(polygon);
            }
        }

        if (! outer_brim.empty())
        {
            gcode_layer.addTravel(outer_brim.back().closestPointTo(start_close_to));
            gcode_layer.addPolygonsByOptimizer(outer_brim, gcode_layer.configs_storage.skirt_brim_config_per_extruder[extruder_nr]);
        }

        if (! inner_brim.empty())
        {
            //Add polygon in reverse order
            const coord_t wall_0_wipe_dist = 0;
            const bool spiralize = false;
            const float flow_ratio = 1.0;
            const bool always_retract = false;
            const bool reverse_order = true;
            gcode_layer.addPolygonsByOptimizer(inner_brim, gcode_layer.configs_storage.skirt_brim_config_per_extruder[extruder_nr], nullptr, ZSeamConfig(), wall_0_wipe_dist, spiralize, flow_ratio, always_retract, reverse_order);
        }
    }
}

void FffGcodeWriter::processOozeShield(const SliceDataStorage& storage, LayerPlan& gcode_layer) const
{
    unsigned int layer_nr = std::max(0, gcode_layer.getLayerNr());
    if (layer_nr == 0 && Application::getInstance().current_slice->scene.current_mesh_group->settings.get<EPlatformAdhesion>("adhesion_type") == EPlatformAdhesion::BRIM)
    {
        return; // ooze shield already generated by brim
    }
    if (storage.oozeShield.size() > 0 && layer_nr < storage.oozeShield.size())
    {
        gcode_layer.addPolygonsByOptimizer(storage.oozeShield[layer_nr], gcode_layer.configs_storage.skirt_brim_config_per_extruder[0]);
    }
}

void FffGcodeWriter::processDraftShield(const SliceDataStorage& storage, LayerPlan& gcode_layer) const
{
    const Settings& mesh_group_settings = Application::getInstance().current_slice->scene.current_mesh_group->settings;
    const LayerIndex layer_nr = std::max(0, gcode_layer.getLayerNr());
    if (storage.draft_protection_shield.size() == 0)
    {
        return;
    }
    if (!mesh_group_settings.get<bool>("draft_shield_enabled"))
    {
        return;
    }
    if (layer_nr == 0 && Application::getInstance().current_slice->scene.current_mesh_group->settings.get<EPlatformAdhesion>("adhesion_type") == EPlatformAdhesion::BRIM)
    {
        return; // draft shield already generated by brim
    }

    if (mesh_group_settings.get<DraftShieldHeightLimitation>("draft_shield_height_limitation") == DraftShieldHeightLimitation::LIMITED)
    {
        const coord_t draft_shield_height = mesh_group_settings.get<coord_t>("draft_shield_height");
        const coord_t layer_height_0 = mesh_group_settings.get<coord_t>("layer_height_0");
        const coord_t layer_height = mesh_group_settings.get<coord_t>("layer_height");
        const LayerIndex max_screen_layer = (draft_shield_height - layer_height_0) / layer_height + 1;
        if (layer_nr > max_screen_layer)
        {
            return;
        }
    }

    gcode_layer.addPolygonsByOptimizer(storage.draft_protection_shield, gcode_layer.configs_storage.skirt_brim_config_per_extruder[0]);
}

void FffGcodeWriter::calculateExtruderOrderPerLayer(const SliceDataStorage& storage)
{
    size_t last_extruder;
    // set the initial extruder of this meshgroup
    Scene& scene = Application::getInstance().current_slice->scene;
    if (scene.current_mesh_group == scene.mesh_groups.begin())
    { // first meshgroup
        last_extruder = getStartExtruder(storage);
    }
    else
    {
        last_extruder = gcode.getExtruderNr();
    }
    for (LayerIndex layer_nr = -Raft::getTotalExtraLayers(); layer_nr < static_cast<LayerIndex>(storage.print_layer_count); layer_nr++)
    {
        std::vector<std::vector<size_t>>& extruder_order_per_layer_here = (layer_nr < 0) ? extruder_order_per_layer_negative_layers : extruder_order_per_layer;
        extruder_order_per_layer_here.push_back(getUsedExtrudersOnLayerExcludingStartingExtruder(storage, last_extruder, layer_nr));
        last_extruder = extruder_order_per_layer_here.back().back();

        for (size_t extruder_nr : extruder_order_per_layer_here.back())
        {
            extruder_prime_layer_nr[extruder_nr] = std::min(extruder_prime_layer_nr[extruder_nr], layer_nr);
        }
    }
}

std::vector<size_t> FffGcodeWriter::getUsedExtrudersOnLayerExcludingStartingExtruder(const SliceDataStorage& storage, const size_t start_extruder, const LayerIndex& layer_nr) const
{
    const Settings& mesh_group_settings = Application::getInstance().current_slice->scene.current_mesh_group->settings;
    size_t extruder_count = Application::getInstance().current_slice->scene.extruders.size();
    assert(static_cast<int>(extruder_count) > 0);
    std::vector<size_t> ret;
    ret.push_back(start_extruder);
    std::vector<bool> extruder_is_used_on_this_layer = storage.getExtrudersUsed(layer_nr);

    //The outermost prime tower extruder is always used if there is a prime tower.
    if (mesh_group_settings.get<bool>("prime_tower_enable") && !mesh_group_settings.get<bool>("prime_tower_compact") && layer_nr <= storage.max_print_height_second_to_last_extruder)
    {
        extruder_is_used_on_this_layer[storage.primeTower.extruder_order[0]] = true;
    }

    // check if we are on the first layer
    if ((mesh_group_settings.get<EPlatformAdhesion>("adhesion_type") == EPlatformAdhesion::RAFT && layer_nr == -static_cast<LayerIndex>(Raft::getTotalExtraLayers()))
        || (mesh_group_settings.get<EPlatformAdhesion>("adhesion_type") != EPlatformAdhesion::RAFT && layer_nr == 0))
    {
        // check if we need prime blob on the first layer
        for (size_t used_idx = 0; used_idx < extruder_is_used_on_this_layer.size(); used_idx++)
        {
            if (getExtruderNeedPrimeBlobDuringFirstLayer(storage, used_idx))
            {
                extruder_is_used_on_this_layer[used_idx] = true;
            }
        }
    }

    for (size_t extruder_nr = 0; extruder_nr < extruder_count; extruder_nr++)
    {
        if (extruder_nr == start_extruder)
        { // skip the current extruder, it's the one we started out planning
            continue;
        }
        if (!extruder_is_used_on_this_layer[extruder_nr])
        {
            continue;
        }
        ret.push_back(extruder_nr);
    }
    assert(ret.size() <= (size_t)extruder_count && "Not more extruders may be planned in a layer than there are extruders!");
    return ret;
}

std::vector<size_t> FffGcodeWriter::calculateMeshOrder(const SliceDataStorage& storage, const size_t extruder_nr) const
{
    OrderOptimizer<size_t> mesh_idx_order_optimizer;

    std::vector<MeshGroup>::iterator mesh_group = Application::getInstance().current_slice->scene.current_mesh_group;
    for (unsigned int mesh_idx = 0; mesh_idx < storage.meshes.size(); mesh_idx++)
    {
        const SliceMeshStorage& mesh = storage.meshes[mesh_idx];
        if (mesh.getExtruderIsUsed(extruder_nr))
        {
            const Mesh& mesh_data = mesh_group->meshes[mesh_idx];
            const Point3 middle = (mesh_data.getAABB().min + mesh_data.getAABB().max) / 2;
            mesh_idx_order_optimizer.addItem(Point(middle.x, middle.y), mesh_idx);
        }
    }
    const ExtruderTrain& train = Application::getInstance().current_slice->scene.extruders[extruder_nr];
    const Point layer_start_position(train.settings.get<coord_t>("layer_start_x"), train.settings.get<coord_t>("layer_start_y"));
    std::list<size_t> mesh_indices_order = mesh_idx_order_optimizer.optimize(layer_start_position);

    std::vector<size_t> ret;
    ret.reserve(mesh_indices_order.size());

    for(size_t i: mesh_indices_order)
    {
        const size_t mesh_idx = mesh_idx_order_optimizer.items[i].second;
        ret.push_back(mesh_idx);
    }
    return ret;
}

void FffGcodeWriter::addMeshLayerToGCode_meshSurfaceMode(const SliceDataStorage& storage, const SliceMeshStorage& mesh, const PathConfigStorage::MeshPathConfigs& mesh_config, LayerPlan& gcode_layer) const
{
    if (gcode_layer.getLayerNr() > mesh.layer_nr_max_filled_layer)
    {
        return;
    }

    if (mesh.settings.get<bool>("anti_overhang_mesh") || mesh.settings.get<bool>("support_mesh"))
    {
        return;
    }

    setExtruder_addPrime(storage, gcode_layer, mesh.settings.get<ExtruderTrain&>("wall_0_extruder_nr").extruder_nr);

    const SliceLayer* layer = &mesh.layers[gcode_layer.getLayerNr()];


    Polygons polygons;
    for (const SliceLayerPart& part : layer->parts)
    {
        polygons.add(part.outline);
    }

    ZSeamConfig z_seam_config(mesh.settings.get<EZSeamType>("z_seam_type"), mesh.getZSeamHint(), mesh.settings.get<EZSeamCornerPrefType>("z_seam_corner"));
    const bool spiralize = Application::getInstance().current_slice->scene.current_mesh_group->settings.get<bool>("magic_spiralize");
    gcode_layer.addPolygonsByOptimizer(polygons, mesh_config.inset0_config, nullptr, z_seam_config, mesh.settings.get<coord_t>("wall_0_wipe_dist"), spiralize);

    addMeshOpenPolyLinesToGCode(mesh, mesh_config, gcode_layer);
}

void FffGcodeWriter::addMeshOpenPolyLinesToGCode(const SliceMeshStorage& mesh, const PathConfigStorage::MeshPathConfigs& mesh_config, LayerPlan& gcode_layer) const
{
    const SliceLayer* layer = &mesh.layers[gcode_layer.getLayerNr()];
    
    Polygons lines;
    for(ConstPolygonRef polyline : layer->openPolyLines)
    {
        for(unsigned int point_idx = 1; point_idx<polyline.size(); point_idx++)
        {
            Polygon p;
            p.add(polyline[point_idx-1]);
            p.add(polyline[point_idx]);
            lines.add(p);
        }
    }

    if (mesh.settings.get<EZSeamType>("z_seam_type") == EZSeamType::USER_SPECIFIED)
    {
        constexpr bool enable_travel_optimization = false;
        constexpr coord_t wipe_dist = 0;
        constexpr float flow = 1.0;
        gcode_layer.addLinesByOptimizer(lines, mesh_config.inset0_config, SpaceFillType::PolyLines, enable_travel_optimization, wipe_dist, flow, mesh.getZSeamHint());
    }
    else
    {
        gcode_layer.addLinesByOptimizer(lines, mesh_config.inset0_config, SpaceFillType::PolyLines);
    }
}

void FffGcodeWriter::addMeshLayerToGCode(const SliceDataStorage& storage, const SliceMeshStorage& mesh, const size_t extruder_nr, const PathConfigStorage::MeshPathConfigs& mesh_config, LayerPlan& gcode_layer) const
{
    if (gcode_layer.getLayerNr() > mesh.layer_nr_max_filled_layer)
    {
        return;
    }

    if (mesh.settings.get<bool>("anti_overhang_mesh")
        || mesh.settings.get<bool>("support_mesh")
    )
    {
        return;
    }

    const SliceLayer& layer = mesh.layers[gcode_layer.getLayerNr()];

    if (layer.parts.size() == 0)
    {
        return;
    }

    gcode_layer.setMesh(mesh.mesh_name);

    // if mesh modifies the nozzle temperature, limit path print times to around 1 second to ensure temperature commands are processed without too much delay
    Temperature mesh_temperature_delta = mesh.settings.get<Temperature>("mesh_temperature_delta");
    if (mesh_temperature_delta != 0)
    {
        gcode_layer.setMaxPathTime(1);
    }

    if (mesh.isPrinted())
    {
        // "normal" meshes with walls, skin, infill, etc. get the traditional part ordering based on the z-seam settings
        ZSeamConfig z_seam_config(mesh.settings.get<EZSeamType>("z_seam_type"), mesh.getZSeamHint(), mesh.settings.get<EZSeamCornerPrefType>("z_seam_corner"));
        PathOrderOptimizer part_order_optimizer(gcode_layer.getLastPlannedPositionOrStartingPosition(), z_seam_config);
        for (unsigned int part_idx = 0; part_idx < layer.parts.size(); part_idx++)
        {
            const SliceLayerPart& part = layer.parts[part_idx];
            part_order_optimizer.addPolygon((part.insets.size() > 0) ? part.insets[0][0] : part.outline[0]);
        }
        part_order_optimizer.optimize();
        for (int part_idx : part_order_optimizer.polyOrder)
        {
            const SliceLayerPart& part = layer.parts[part_idx];
            addMeshPartToGCode(storage, mesh, extruder_nr, mesh_config, part, gcode_layer);
        }
    }
    else
    {
        // infill meshes and anything else that doesn't have walls (so no z-seams) get parts ordered by closeness to the last planned position

        std::vector<const SliceLayerPart*> parts; // use pointers to avoid recreating the SliceLayerPart objects

        for(const SliceLayerPart& part_ref : layer.parts)
        {
            parts.emplace_back(&part_ref);
        }

        while (parts.size())
        {
            PathOrderOptimizer part_order_optimizer(gcode_layer.getLastPlannedPositionOrStartingPosition());
            for (auto part : parts)
            {
                part_order_optimizer.addPolygon((part->insets.size() > 0) ? part->insets[0][0] : part->outline[0]);
            }
            part_order_optimizer.optimize();
            const int nearest_part_index = part_order_optimizer.polyOrder[0];
            addMeshPartToGCode(storage, mesh, extruder_nr, mesh_config, *parts[nearest_part_index], gcode_layer);
            parts.erase(parts.begin() + nearest_part_index);
        }
    }

    processIroning(mesh, layer, mesh_config.ironing_config, gcode_layer);
    if (mesh.settings.get<ESurfaceMode>("magic_mesh_surface_mode") != ESurfaceMode::NORMAL && extruder_nr == mesh.settings.get<ExtruderTrain&>("wall_0_extruder_nr").extruder_nr)
    {
        addMeshOpenPolyLinesToGCode(mesh, mesh_config, gcode_layer);
    }
    gcode_layer.setMesh("NONMESH");
    if (mesh_temperature_delta != 0)
    {
        // slow down print speed in regions where temperature is being ramped up or down and insert temperature commands
        gcode_layer.handleMeshTemperatureOverride(mesh);

        // back to default behaviour, don't limit path times
        gcode_layer.setMaxPathTime(0);
    }
}

void FffGcodeWriter::addMeshPartToGCode(const SliceDataStorage& storage, const SliceMeshStorage& mesh, const size_t extruder_nr, const PathConfigStorage::MeshPathConfigs& mesh_config, const SliceLayerPart& part, LayerPlan& gcode_layer) const
{
    const Settings& mesh_group_settings = Application::getInstance().current_slice->scene.current_mesh_group->settings;

    bool added_something = false;

    if (gcode_layer.getLayerNr() > 0 && !mesh_group_settings.get<bool>("magic_spiralize"))
    {
        Polygons bridge_regions;
        Polygons overhang_regions;
        getBridgeAndOverhangRegions(storage, gcode_layer.getLayerNr(), mesh, extruder_nr, mesh_config, part.outline, &bridge_regions, &overhang_regions);
        gcode_layer.setBridgeWallMask(bridge_regions);
        gcode_layer.setOverhangMask(overhang_regions);
    }

    if (mesh.settings.get<bool>("infill_before_walls"))
    {
        added_something = added_something | processInfill(storage, gcode_layer, mesh, extruder_nr, mesh_config, part);
    }

    added_something = added_something | processInsets(storage, gcode_layer, mesh, extruder_nr, mesh_config, part);

    processOutlineGaps(storage, gcode_layer, mesh, extruder_nr, mesh_config, part, added_something);

    if (!mesh.settings.get<bool>("infill_before_walls"))
    {
        added_something = added_something | processInfill(storage, gcode_layer, mesh, extruder_nr, mesh_config, part);
    }

    added_something = added_something | processSkinAndPerimeterGaps(storage, gcode_layer, mesh, extruder_nr, mesh_config, part);

    //After a layer part, make sure the nozzle is inside the comb boundary, so we do not retract on the perimeter.
    if (added_something && (!mesh_group_settings.get<bool>("magic_spiralize") || gcode_layer.getLayerNr() < static_cast<LayerIndex>(mesh.settings.get<size_t>("initial_bottom_layers"))))
    {
        coord_t innermost_wall_line_width = mesh.settings.get<coord_t>((mesh.settings.get<size_t>("wall_line_count") > 1) ? "wall_line_width_x" : "wall_line_width_0");
        if (gcode_layer.getLayerNr() == 0)
        {
            innermost_wall_line_width *= mesh.settings.get<Ratio>("initial_layer_line_width_factor");
        }
        gcode_layer.moveInsideCombBoundary(innermost_wall_line_width);
    }

    gcode_layer.setIsInside(false);
}

bool FffGcodeWriter::processInfill(const SliceDataStorage& storage, LayerPlan& gcode_layer, const SliceMeshStorage& mesh, const size_t extruder_nr, const PathConfigStorage::MeshPathConfigs& mesh_config, const SliceLayerPart& part) const
{
    if (extruder_nr != mesh.settings.get<ExtruderTrain&>("infill_extruder_nr").extruder_nr)
    {
        return false;
    }
    bool added_something = processMultiLayerInfill(storage, gcode_layer, mesh, extruder_nr, mesh_config, part);
    added_something = added_something | processSingleLayerInfill(storage, gcode_layer, mesh, extruder_nr, mesh_config, part);
    return added_something;
}

bool FffGcodeWriter::processMultiLayerInfill(const SliceDataStorage& storage, LayerPlan& gcode_layer, const SliceMeshStorage& mesh, const size_t extruder_nr, const PathConfigStorage::MeshPathConfigs& mesh_config, const SliceLayerPart& part) const
{
    if (extruder_nr != mesh.settings.get<ExtruderTrain&>("infill_extruder_nr").extruder_nr)
    {
        return false;
    }
    const coord_t infill_line_distance = mesh.settings.get<coord_t>("infill_line_distance");
    if (infill_line_distance <= 0)
    {
        return false;
    }

    const coord_t infill_overlap = mesh.settings.get<coord_t>("infill_overlap_mm");
    AngleDegrees infill_angle = 45; //Original default. This will get updated to an element from mesh->infill_angles.
    if (!mesh.infill_angles.empty())
    {
        const size_t combined_infill_layers = std::max(unsigned(1), round_divide(mesh.settings.get<coord_t>("infill_sparse_thickness"), std::max(mesh.settings.get<coord_t>("layer_height"), coord_t(1))));
        infill_angle = mesh.infill_angles.at((gcode_layer.getLayerNr() / combined_infill_layers) % mesh.infill_angles.size());
    }
    const Point3 mesh_middle = mesh.bounding_box.getMiddle();
    const Point infill_origin(mesh_middle.x + mesh.settings.get<coord_t>("infill_offset_x"), mesh_middle.y + mesh.settings.get<coord_t>("infill_offset_y"));

    //Print the thicker infill lines first. (double or more layer thickness, infill combined with previous layers)
    bool added_something = false;
    for(unsigned int combine_idx = 1; combine_idx < part.infill_area_per_combine_per_density[0].size(); combine_idx++)
    {
        const coord_t infill_line_width = mesh_config.infill_config[combine_idx].getLineWidth();
        const EFillMethod infill_pattern = mesh.settings.get<EFillMethod>("infill_pattern");
        const EFillResolution pattern_resolution = mesh.settings.get<EFillResolution>("infill_pattern_resolution");
        const bool zig_zaggify_infill = mesh.settings.get<bool>("zig_zaggify_infill") || infill_pattern == EFillMethod::ZIG_ZAG;
        const bool connect_polygons = mesh.settings.get<bool>("connect_infill_polygons");
        const size_t infill_multiplier = mesh.settings.get<size_t>("infill_multiplier");
        Polygons infill_polygons;
        Polygons infill_lines;
        for (size_t density_idx = part.infill_area_per_combine_per_density.size() - 1; (int)density_idx >= 0; density_idx--)
        { // combine different density infill areas (for gradual infill)
            size_t density_factor = 2 << density_idx; // == pow(2, density_idx + 1)
            coord_t infill_line_distance_here = infill_line_distance * density_factor; // the highest density infill combines with the next to create a grid with density_factor 1
            coord_t infill_shift = infill_line_distance_here / 2;
            if (density_idx == part.infill_area_per_combine_per_density.size() - 1 || infill_pattern == EFillMethod::CROSS || infill_pattern == EFillMethod::CROSS_3D)
            {
                infill_line_distance_here /= 2;
            }

            constexpr size_t wall_line_count = 0; // wall lines are always single layer
            Polygons* perimeter_gaps = nullptr;
            constexpr bool connected_zigzags = false;
            constexpr bool use_endpieces = true;
            constexpr bool skip_some_zags = false;
            constexpr size_t zag_skip_count = 0;

            Infill infill_comp(infill_pattern, zig_zaggify_infill, connect_polygons, part.infill_area_per_combine_per_density[density_idx][combine_idx], /*outline_offset =*/ 0
                , infill_line_width, infill_line_distance_here, infill_overlap, infill_multiplier, infill_angle, gcode_layer.z, infill_shift, wall_line_count, infill_origin
                , perimeter_gaps, connected_zigzags, use_endpieces, skip_some_zags, zag_skip_count
                , mesh.settings.get<coord_t>("cross_infill_pocket_size")
                , pattern_resolution);
            infill_comp.generate(infill_polygons, infill_lines, mesh.cross_fill_provider, &mesh);
        }
        if (!infill_lines.empty() || !infill_polygons.empty())
        {
            added_something = true;
            setExtruder_addPrime(storage, gcode_layer, extruder_nr);
            gcode_layer.setIsInside(true); // going to print stuff inside print object
            if (!infill_polygons.empty())
            {
                constexpr bool force_comb_retract = false;
                gcode_layer.addTravel(infill_polygons[0][0], force_comb_retract);
                gcode_layer.addPolygonsByOptimizer(infill_polygons, mesh_config.infill_config[combine_idx]);
            }
            std::optional<Point> near_start_location;
            if (mesh.settings.get<bool>("infill_randomize_start_location"))
            {
                srand(gcode_layer.getLayerNr());
                near_start_location = infill_lines[rand() % infill_lines.size()][0];
            }
            const bool enable_travel_optimization = mesh.settings.get<bool>("infill_enable_travel_optimization");
            gcode_layer.addLinesByOptimizer(infill_lines, mesh_config.infill_config[combine_idx], zig_zaggify_infill ? SpaceFillType::PolyLines : SpaceFillType::Lines, enable_travel_optimization
                , /*wipe_dist = */ 0, /* flow = */ 1.0, near_start_location);
        }
    }
    return added_something;
}

bool FffGcodeWriter::processSingleLayerInfill(const SliceDataStorage& storage, LayerPlan& gcode_layer, const SliceMeshStorage& mesh, const size_t extruder_nr, const PathConfigStorage::MeshPathConfigs& mesh_config, const SliceLayerPart& part) const
{
    if (extruder_nr != mesh.settings.get<ExtruderTrain&>("infill_extruder_nr").extruder_nr)
    {
        return false;
    }
    const coord_t infill_line_distance = mesh.settings.get<coord_t>("infill_line_distance");
    if (infill_line_distance == 0 || part.infill_area_per_combine_per_density[0].size() == 0)
    {
        return false;
    }
    bool added_something = false;
    const coord_t infill_line_width = mesh_config.infill_config[0].getLineWidth();

    //Combine the 1 layer thick infill with the top/bottom skin and print that as one thing.
    Polygons infill_polygons;
    Polygons infill_lines;

    const EFillMethod pattern = mesh.settings.get<EFillMethod>("infill_pattern");
    const EFillResolution pattern_resolution = mesh.settings.get<EFillResolution>("infill_pattern_resolution");
    const bool zig_zaggify_infill = mesh.settings.get<bool>("zig_zaggify_infill") || pattern == EFillMethod::ZIG_ZAG;
    const bool connect_polygons = mesh.settings.get<bool>("connect_infill_polygons");
    const coord_t infill_overlap = mesh.settings.get<coord_t>("infill_overlap_mm");
    const size_t infill_multiplier = mesh.settings.get<size_t>("infill_multiplier");
    const size_t wall_line_count = mesh.settings.get<size_t>("infill_wall_line_count");
    AngleDegrees infill_angle = 45; //Original default. This will get updated to an element from mesh->infill_angles.
    if (mesh.infill_angles.size() > 0)
    {
        const size_t combined_infill_layers = std::max(unsigned(1), round_divide(mesh.settings.get<coord_t>("infill_sparse_thickness"), std::max(mesh.settings.get<coord_t>("layer_height"), coord_t(1))));
        infill_angle = mesh.infill_angles.at((gcode_layer.getLayerNr() / combined_infill_layers) % mesh.infill_angles.size());
    }
    const Point3 mesh_middle = mesh.bounding_box.getMiddle();
    const Point infill_origin(mesh_middle.x + mesh.settings.get<coord_t>("infill_offset_x"), mesh_middle.y + mesh.settings.get<coord_t>("infill_offset_y"));
    for (unsigned int density_idx = part.infill_area_per_combine_per_density.size() - 1; (int)density_idx >= 0; density_idx--)
    {
        int infill_line_distance_here = infill_line_distance << (density_idx + 1); // the highest density infill combines with the next to create a grid with density_factor 1
        int infill_shift = infill_line_distance_here / 2;
        // infill shift explanation: [>]=shift ["]=line_dist
// :       |       :       |       :       |       :       |         > furthest from top
// :   |   |   |   :   |   |   |   :   |   |   |   :   |   |   |     > further from top
// : | | | | | | | : | | | | | | | : | | | | | | | : | | | | | | |   > near top
// >>"""""
// :       |       :       |       :       |       :       |         > furthest from top
// :   |   |   |   :   |   |   |   :   |   |   |   :   |   |   |     > further from top
// : | | | | | | | : | | | | | | | : | | | | | | | : | | | | | | |   > near top
// >>>>"""""""""
// :       |       :       |       :       |       :       |         > furthest from top
// :   |   |   |   :   |   |   |   :   |   |   |   :   |   |   |     > further from top
// : | | | | | | | : | | | | | | | : | | | | | | | : | | | | | | |   > near top
// >>>>>>>>"""""""""""""""""

        if (density_idx == part.infill_area_per_combine_per_density.size() - 1 || pattern == EFillMethod::CROSS || pattern == EFillMethod::CROSS_3D)
        { // the least dense infill should fill up all remaining gaps
// :       |       :       |       :       |       :       |       :  > furthest from top
// :   |   |   |   :   |   |   |   :   |   |   |   :   |   |   |   :  > further from top
// : | | | | | | | : | | | | | | | : | | | | | | | : | | | | | | | :  > near top
//   .   .     .       .           .               .       .       .
//   :   :     :       :           :               :       :       :
//   `"""'     `"""""""'           `"""""""""""""""'       `"""""""'
//                                                             ^   new line distance for lowest density infill
//                                       ^ infill_line_distance_here for lowest density infill up till here
//                 ^ middle density line dist
//     ^   highest density line dist
            
            //All of that doesn't hold for the Cross patterns; they should just always be multiplied by 2 for every density index.
            infill_line_distance_here /= 2;
        }

        Polygons in_outline = part.infill_area_per_combine_per_density[density_idx][0];

        // if infill walls are required below the boundaries of skin regions above, partition the infill along the boundary edge

        size_t skin_edge_support_layers = mesh.settings.get<size_t>("skin_edge_support_layers");
        if (skin_edge_support_layers > 0)
        {
            Polygons skin_above_combined;  // skin regions on the layers above combined with small gaps between
<<<<<<< HEAD

            constexpr coord_t tiny_infill_offset = 20;

=======

            constexpr coord_t tiny_infill_offset = 20;

>>>>>>> a3d631fe
            // working from the highest layer downwards, combine the regions of skin on all the layers but don't let the regions merge together
            // otherwise "terraced" skin regions on separate layers will look like a single region of unbroken skin

            for (size_t i = skin_edge_support_layers; i > 0; --i)
            {
                const size_t skin_layer_nr = gcode_layer.getLayerNr() + i;
                if (skin_layer_nr < mesh.layers.size())
                {
                    for (const SliceLayerPart& part : mesh.layers[skin_layer_nr].parts)
                    {
                        for (const SkinPart& skin_part : part.skin_parts)
                        {
                            if (skin_above_combined.size())
                            {
                                // does this skin part overlap with any of the skin parts on the layers above?
                                Polygons overlap = skin_above_combined.intersection(skin_part.outline);
                                if (overlap.size())
                                {
                                    // yes, it overlaps, need to leave a gap between this skin part and the others
                                    if (i > 1)
                                    {
                                        // this layer is the 2nd or higher layer above the layer whose infill we're printing

                                        // looking from the side, if the combined regions so far look like this...
                                        //
                                        //     ----------------------------------
                                        //
                                        // and the new skin part looks like this...
                                        //
                                        //             -------------------------------------
                                        //
                                        // the result should be like this...
                                        //
                                        //     ------- -------------------------- ----------

                                        // expand the overlap region slightly to make a small gap
                                        Polygons overlap_expanded = overlap.offset(tiny_infill_offset);
                                        // subtract the expanded overlap region from the regions accumulated from higher layers
                                        skin_above_combined = skin_above_combined.difference(overlap_expanded);
                                        // subtract the expanded overlap region from this skin part and add the remainder to the overlap region
                                        skin_above_combined.add(skin_part.outline.difference(overlap_expanded));
                                        // and add the overlap area as well
                                        skin_above_combined.add(overlap);
                                    }
                                    else
                                    {
                                        // this layer is the 1st layer above the layer whose infill we're printing

                                        // add this layer's skin region without subtracting the overlap but still make a gap between this
                                        // skin region and what has been accumulated so far
                                        // we do this so that these skin region edges will definitely have infill walls below them

                                        // looking from the side, if the combined regions so far look like this...
                                        //
                                        //     ----------------------------------
                                        //
                                        // and the new skin part looks like this...
                                        //
                                        //             -------------------------------------
                                        //
                                        // the result should be like this...
                                        //
                                        //     ------- -------------------------------------

                                        skin_above_combined = skin_above_combined.difference(skin_part.outline.offset(tiny_infill_offset));
                                        skin_above_combined.add(skin_part.outline);
                                    }
                                }
                                else
                                {
                                    // no overlap
                                    skin_above_combined.add(skin_part.outline);
                                }
                            }
                            else
                            {
                                // this is the first skin region we have looked at
                                skin_above_combined.add(skin_part.outline);
                            }
                        }
                    }
                }
            }

            // the shrink/expand here is to remove regions of infill below skin that are narrower than the width of the infill walls
            // otherwise the infill walls could merge and form a bump
            Polygons infill_below_skin = skin_above_combined.intersection(in_outline).offset(-infill_line_width).offset(infill_line_width);

            constexpr double min_area_multiplier = 25;
            const double min_area = INT2MM(infill_line_width) * INT2MM(infill_line_width) * min_area_multiplier;
            constexpr bool remove_small_holes_from_infill_below_skin = true;

            infill_below_skin.removeSmallAreas(min_area, remove_small_holes_from_infill_below_skin);

            if (infill_below_skin.size())
            {
                // need to take skin/infill overlap that was added in SkinInfillAreaComputation::generateInfill() into account
                const coord_t infill_skin_overlap = mesh.settings.get<coord_t>((part.insets.size() > 1) ? "wall_line_width_x" : "wall_line_width_0") / 2;

                if (infill_below_skin.offset(-(infill_skin_overlap + tiny_infill_offset)).size())
                {
                    // there is infill below skin, is there also infill that isn't below skin?
                    Polygons infill_not_below_skin = in_outline.difference(infill_below_skin);
                    infill_not_below_skin.removeSmallAreas(min_area);

                    if (infill_not_below_skin.size())
                    {
                        constexpr Polygons* perimeter_gaps = nullptr;
                        constexpr bool connected_zigzags = false;
                        constexpr bool use_endpieces = false;
                        constexpr bool skip_some_zags = false;
                        constexpr int zag_skip_count = 0;

                        // infill region with skin above has to have at least one infill wall line
                        Infill infill_comp(pattern, zig_zaggify_infill, connect_polygons, infill_below_skin, /*outline_offset =*/ 0
                            , infill_line_width, infill_line_distance_here, infill_overlap, infill_multiplier, infill_angle, gcode_layer.z / mesh.settings.get<Ratio>("infill_scaling_z"), infill_shift, std::max(1, (int)wall_line_count), infill_origin
                            , perimeter_gaps
                            , connected_zigzags
                            , use_endpieces
                            , skip_some_zags
                            , zag_skip_count
                            , mesh.settings.get<coord_t>("cross_infill_pocket_size")
                            , pattern_resolution);
                        infill_comp.generate(infill_polygons, infill_lines, mesh.cross_fill_provider, &mesh);

                        // normal processing for the infill that isn't below skin
                        in_outline = infill_not_below_skin;
                    }
                }
            }
        }

        const coord_t circumference = in_outline.polygonLength();
        //Originally an area of 0.4*0.4*2 (2 line width squares) was found to be a good threshold for removal.
        //However we found that this doesn't scale well with polygons with larger circumference (https://github.com/Ultimaker/Cura/issues/3992).
        //Given that the original test worked for approximately 2x2cm models, this scaling by circumference should make it work for any size.
        const double minimum_small_area = 0.4 * 0.4 * circumference / 40000;
        
        // This is only for density infill, because after generating the infill might appear unnecessary infill on walls
        // especially on vertical surfaces
        in_outline.removeSmallAreas(minimum_small_area);

        Infill infill_comp(pattern, zig_zaggify_infill, connect_polygons, in_outline, /*outline_offset =*/ 0
            , infill_line_width, infill_line_distance_here, infill_overlap, infill_multiplier, infill_angle, gcode_layer.z / mesh.settings.get<Ratio>("infill_scaling_z"), infill_shift, wall_line_count, infill_origin
            , /*Polygons* perimeter_gaps =*/ nullptr
            , /*bool connected_zigzags =*/ false
            , /*bool use_endpieces =*/ false
            , /*bool skip_some_zags =*/ false
            , /*int zag_skip_count =*/ 0
            , mesh.settings.get<coord_t>("cross_infill_pocket_size")
            , pattern_resolution);
        infill_comp.generate(infill_polygons, infill_lines, mesh.cross_fill_provider, &mesh);
    }
    if (infill_lines.size() > 0 || infill_polygons.size() > 0)
    {
        added_something = true;
        setExtruder_addPrime(storage, gcode_layer, extruder_nr);
        gcode_layer.setIsInside(true); // going to print stuff inside print object
        std::optional<Point> near_start_location;
        if (mesh.settings.get<bool>("infill_randomize_start_location"))
        {
            srand(gcode_layer.getLayerNr());
            if(!infill_lines.empty())
            {
                near_start_location = infill_lines[rand() % infill_lines.size()][0];
            }
            else
            {
                PolygonRef start_poly = infill_polygons[rand() % infill_polygons.size()];
                near_start_location = start_poly[rand() % start_poly.size()];
            }
        }
        if (!infill_polygons.empty())
        {
            constexpr bool force_comb_retract = false;
            // start the infill polygons at the nearest vertex to the current location
            gcode_layer.addTravel(PolygonUtils::findNearestVert(gcode_layer.getLastPlannedPositionOrStartingPosition(), infill_polygons).p(), force_comb_retract);
            gcode_layer.addPolygonsByOptimizer(infill_polygons, mesh_config.infill_config[0], nullptr, ZSeamConfig(), 0, false, 1.0_r, false, false, near_start_location);
        }
        const bool enable_travel_optimization = mesh.settings.get<bool>("infill_enable_travel_optimization");
        const float avoid_freq = (pattern == EFillMethod::LINES || pattern == EFillMethod::ZIG_ZAG) ? mesh.settings.get<double>("avoid_frequency") : 0.0;
        if (pattern == EFillMethod::GRID || pattern == EFillMethod::LINES || pattern == EFillMethod::TRIANGLES || pattern == EFillMethod::CUBIC || pattern == EFillMethod::TETRAHEDRAL || pattern == EFillMethod::QUARTER_CUBIC || pattern == EFillMethod::CUBICSUBDIV)
        {
            gcode_layer.addLinesByOptimizer(infill_lines, mesh_config.infill_config[0], SpaceFillType::Lines, enable_travel_optimization
                , mesh.settings.get<coord_t>("infill_wipe_dist"), /*float_ratio = */ 1.0, near_start_location, GCodePathConfig::FAN_SPEED_DEFAULT, avoid_freq, &mesh);
        }
        else
        {
            gcode_layer.addLinesByOptimizer(infill_lines, mesh_config.infill_config[0], (pattern == EFillMethod::ZIG_ZAG) ? SpaceFillType::PolyLines : SpaceFillType::Lines, enable_travel_optimization
                , /* wipe_dist = */ 0, /*float_ratio = */ 1.0, near_start_location, GCodePathConfig::FAN_SPEED_DEFAULT, avoid_freq, &mesh);
        }
    }
    return added_something;
}

void FffGcodeWriter::processSpiralizedWall(const SliceDataStorage& storage, LayerPlan& gcode_layer, const PathConfigStorage::MeshPathConfigs& mesh_config, const SliceLayerPart& part, const SliceMeshStorage& mesh) const
{
    if (part.insets.size() == 0 || part.insets[0].size() == 0)
    {
        // wall doesn't have usable outline
        return;
    }
    const ClipperLib::Path* last_wall_outline = &*part.insets[0][0]; // default to current wall outline
    int last_seam_vertex_idx = -1; // last layer seam vertex index
    LayerIndex layer_nr = gcode_layer.getLayerNr();
    if (layer_nr > 0)
    {
        if (storage.spiralize_wall_outlines[layer_nr - 1] != nullptr)
        {
            // use the wall outline from the previous layer
            last_wall_outline = &*(*storage.spiralize_wall_outlines[layer_nr - 1])[0];
            // and the seam vertex index pre-computed for that layer
            last_seam_vertex_idx = storage.spiralize_seam_vertex_indices[layer_nr - 1];
        }
    }
    const bool is_bottom_layer = (layer_nr == mesh.settings.get<LayerIndex>("bottom_layers"));
    const bool is_top_layer = ((size_t)layer_nr == (storage.spiralize_wall_outlines.size() - 1) || storage.spiralize_wall_outlines[layer_nr + 1] == nullptr);
    ConstPolygonRef wall_outline = part.insets[0][0]; // current layer outer wall outline
    const int seam_vertex_idx = storage.spiralize_seam_vertex_indices[layer_nr]; // use pre-computed seam vertex index for current layer

    std::vector<float> flows(wall_outline.size(), 1.0); // flow multiplier for each line segment
    std::vector<Point> shifts(wall_outline.size()); // per vertex shift to compensate for line width changes

    const coord_t default_line_width = mesh.settings.get<coord_t>("wall_line_width_0");
    const double min_line_width = mesh.settings.get<Ratio>("spiralize_min_line_width");
    const double max_line_width = mesh.settings.get<Ratio>("spiralize_max_line_width");

    if (min_line_width != 1.0 || max_line_width != 1.0)
    {
        // wall line width can vary

        auto get_line_width = [&](const Point& prev_point, const Point& this_point, const Point& next_point, coord_t& line_width, Point& bisector, double& abs_sine)
        {
            const double corner_rads = LinearAlg2D::getAngleLeft(prev_point, this_point, next_point);

            bisector = rotate(normal(next_point - this_point, default_line_width * 5), corner_rads / 2);
            abs_sine = std::abs(std::sin(corner_rads / 2));

            Polygons lines;
            lines.addLine(this_point - bisector, this_point + bisector);
#if 0
            // diagnostic - print vertex bisector lines
            gcode_layer.addTravel(lines[0][0]);
            gcode_layer.addExtrusionMove(lines[0][1], this_point == wall_outline[seam_vertex_idx] ? mesh_config.insetX_config : mesh_config.inset0_config, SpaceFillType::Lines, 0.1);
#endif

            lines = part.outline.intersectionPolyLines(lines);
            if (lines.size() > 0)
            {
                // find clipped line segment that starts/ends close to poly[n]
                unsigned ln = 0;
                while (ln < (lines.size() - 1) && vSize2(lines[ln][0] - this_point) > 100 && vSize2(lines[ln][1] - this_point) > 100)
                {
                    ++ln;
                }

                line_width = vSize(lines[ln][1] - lines[ln][0]) * abs_sine;
            }
        };

        for (unsigned n = 0; n < wall_outline.size(); ++n)
        {
            const Point& this_point = wall_outline[n];
            const Point& prev_point = wall_outline[(n + wall_outline.size() - 1) % wall_outline.size()];
            const Point& next_point = wall_outline[(n + 1) % wall_outline.size()];

            Point bisector;
            double abs_sine = 1;
            coord_t line_width = default_line_width;

            get_line_width(prev_point, this_point, next_point, line_width, bisector, abs_sine);

            // flow[n] sets the line width used when drawing the line that finishes at wall_outline[n]
            flows[n] = std::max(std::min((double)line_width / default_line_width, max_line_width), min_line_width);

            if (flows[n] > 1)
            {
                // the wall is wider so move the vertex away from the outline
                shifts[n] = normal(bisector, default_line_width * (flows[n] - 1) / 2 / abs_sine);
            }
            else if(flows[n] < 1)
            {
                // the wall is narrower so move the vertex towards the outline
                shifts[n] = normal(-bisector, default_line_width * (1 - flows[n]) / 2 / abs_sine);
            }
        }

        float prev_flow = flows.back();
        for (unsigned n = 0; n < wall_outline.size(); ++n)
        {
            unsigned prev_n = ((n == 0) ? wall_outline.size() : n) - 1;

            const float next_prev_flow = flows[n];

            if (std::abs(flows[n] - prev_flow) >= 0.5)
            {
                // this point's flow differs from the previous point's flow by an appreciable amount so
                // calculate the flow for an intermediate point and if that is fairly similar to the previous
                // point's flow, use that for this point's flow (but don't change the shift)

                const Point& this_point = wall_outline[n];
                const Point& prev_point = wall_outline[prev_n];

                // only check if the line segment length is at least a couple of line widths
                if (vSize(this_point - prev_point) >= default_line_width * 2)
                {
                    Point bisector;
                    double abs_sine = 1;
                    coord_t intermediate_line_width = default_line_width;

                    // check the line width at 60% of the length of the line segment
                    get_line_width(prev_point, prev_point + (this_point - prev_point) * 0.6, this_point, intermediate_line_width, bisector, abs_sine);

                    float intermediate_flow = std::max(std::min((double)intermediate_line_width / default_line_width, max_line_width), min_line_width);

                    if (std::abs(intermediate_flow - prev_flow) < 0.5)
                    {
                        flows[n] = intermediate_flow;
                    }
                }
            }
            prev_flow = next_prev_flow;
        }
    }
    // output a wall slice that is interpolated between the last and current walls
    gcode_layer.spiralizeWallSlice(mesh_config.inset0_config, wall_outline, ConstPolygonRef(*last_wall_outline), seam_vertex_idx, last_seam_vertex_idx, is_top_layer, is_bottom_layer, flows, shifts);
}

void FffGcodeWriter::getBridgeAndOverhangRegions(const SliceDataStorage& storage, size_t layer_nr, const SliceMeshStorage& mesh, const size_t extruder_nr, const PathConfigStorage::MeshPathConfigs& mesh_config, const Polygons& part_outline, Polygons *bridge_regions, Polygons *overhang_regions) const
{
    const bool bridge_settings_enabled = (bridge_regions != nullptr) && mesh.settings.get<bool>("bridge_settings_enabled");
    const double wall_overhang_angle = mesh.settings.get<AngleDegrees>("wall_overhang_angle");
    const bool wall_overhang_detection_enabled = (overhang_regions != nullptr) && (wall_overhang_angle < 90);

    if (bridge_settings_enabled || wall_overhang_detection_enabled)
    {
        // accumulate the outlines of all of the parts that are on the layer below

        Polygons bridge_outlines_below;
        Polygons overhang_outlines_below;
        AABB boundaryBox(part_outline);
        for (const SliceMeshStorage& m : storage.meshes)
        {
            if (&mesh == &m || (!m.settings.get<bool>("support_mesh") && !m.settings.get<bool>("anti_overhang_mesh")))
            {
                for (const SliceLayerPart& prevLayerPart : m.layers[layer_nr - 1].parts)
                {
                    if (boundaryBox.hit(prevLayerPart.boundaryBox))
                    {
                        bridge_outlines_below.add(prevLayerPart.outline);
                    }
                }
            }
        }

        overhang_outlines_below = bridge_outlines_below;

        const coord_t layer_height = mesh_config.inset0_config.getLayerThickness();

        const Settings& mesh_group_settings = Application::getInstance().current_slice->scene.current_mesh_group->settings;
        const bool bridge_over_support = mesh.settings.get<bool>("bridge_over_support");
        const bool wall_overhang_over_support = mesh.settings.get<bool>("wall_overhang_over_support");
        if ((!bridge_over_support || !wall_overhang_over_support) && (mesh_group_settings.get<bool>("support_enable") || mesh_group_settings.get<bool>("support_tree_enable")))
        {
            // add the support outlines so we don't generate bridges over support
            const coord_t z_distance_top = mesh.settings.get<coord_t>("support_top_distance");
            const size_t z_distance_top_layers = round_up_divide(z_distance_top, layer_height) + 1;
            const int support_layer_nr = layer_nr - z_distance_top_layers;

            if (support_layer_nr > 0)
            {
                const SupportLayer& support_layer = storage.support.supportLayers[support_layer_nr];

                Polygons support;

                if (!support_layer.support_roof.empty())
                {
                    AABB support_roof_bb(support_layer.support_roof);
                    if (boundaryBox.hit(support_roof_bb))
                    {
                        support.add(support_layer.support_roof);
                    }
                }
                else
                {
                    for (const SupportInfillPart& support_part : support_layer.support_infill_parts)
                    {
                        AABB support_part_bb(support_part.getInfillArea());
                        if (boundaryBox.hit(support_part_bb))
                        {
                            support.add(support_part.getInfillArea());
                        }
                    }
                }

                if (support.size())
                {
                    // expand support regions to avoid generating bridge walls and skins in the gap between the support and the model
                    support = support.offset(mesh.settings.get<coord_t>("support_xy_distance") + 10);
                    if (!bridge_over_support)
                    {
                        bridge_outlines_below.add(support);
                    }
                    if (!wall_overhang_over_support)
                    {
                        overhang_outlines_below.add(support);
                    }
                }
            }
        }

        const int half_outer_wall_width = mesh_config.inset0_config.getLineWidth() / 2;

        if (bridge_settings_enabled)
        {
            // remove those parts of the layer below that are narrower than a wall line width as they will not be printed

            bridge_outlines_below = bridge_outlines_below.offset(-half_outer_wall_width).offset(half_outer_wall_width);

            // max_air_gap is the max allowed width of the unsupported region below the wall line
            // if the unsupported region is wider than max_air_gap, the wall line will be printed using bridge settings

            const coord_t max_air_gap = half_outer_wall_width;

            // subtract the outlines of the parts below this part to give the shapes of the unsupported regions and then
            // shrink those shapes so that any that are narrower than two times max_air_gap will be removed

            Polygons compressed_air(part_outline.difference(bridge_outlines_below).offset(-max_air_gap));

            // now expand the air regions by the same amount as they were shrunk plus half the outer wall line width
            // which is required because when the walls are being generated, the vertices do not fall on the part's outline
            // but, instead, are 1/2 a line width inset from the outline

            bridge_regions->add(compressed_air.offset(max_air_gap + half_outer_wall_width));
        }

        if (wall_overhang_detection_enabled)
        {
            // remove those parts of the layer below that are narrower than a wall line width as they will not be printed

            overhang_outlines_below = overhang_outlines_below.offset(-half_outer_wall_width).offset(half_outer_wall_width);

            // the overhang mask is set to the area of the current part's outline minus the region that is considered to be supported
            // the supported region is made up of those areas that really are supported by either model or support on the layer below
            // expanded to take into account the overhang angle, the greater the overhang angle, the larger the supported area is
            // considered to be
            const coord_t overhang_width = layer_height * std::tan(wall_overhang_angle / (180 / M_PI)) / 2;
            overhang_regions->add(part_outline.offset(-half_outer_wall_width).difference(overhang_outlines_below.offset(10 + overhang_width - half_outer_wall_width)).offset(10));
        }
    }
}

bool FffGcodeWriter::processInsets(const SliceDataStorage& storage, LayerPlan& gcode_layer, const SliceMeshStorage& mesh, const size_t extruder_nr, const PathConfigStorage::MeshPathConfigs& mesh_config, const SliceLayerPart& part) const
{
    if (extruder_nr != mesh.settings.get<ExtruderTrain&>("wall_0_extruder_nr").extruder_nr && extruder_nr != mesh.settings.get<ExtruderTrain&>("wall_x_extruder_nr").extruder_nr)
    {
        return false;
    }
    bool added_something = false;
    const bool compensate_overlap_0 = mesh.settings.get<bool>("travel_compensate_overlapping_walls_0_enabled");
    const bool compensate_overlap_x = mesh.settings.get<bool>("travel_compensate_overlapping_walls_x_enabled");
    const bool retract_before_outer_wall = mesh.settings.get<bool>("travel_retract_before_outer_wall");
    if (mesh.settings.get<size_t>("wall_line_count") > 0)
    {
        bool spiralize = false;
        if(Application::getInstance().current_slice->scene.current_mesh_group->settings.get<bool>("magic_spiralize"))
        {
            if (part.insets.size() == 0)
            {
                // nothing to do
                return false;
            }
            const size_t initial_bottom_layers = mesh.settings.get<size_t>("initial_bottom_layers");
            if (gcode_layer.getLayerNr() >= static_cast<LayerIndex>(initial_bottom_layers))
            {
                spiralize = true;
            }
            if (spiralize && gcode_layer.getLayerNr() == static_cast<LayerIndex>(initial_bottom_layers) && !part.insets.empty() && extruder_nr == mesh.settings.get<ExtruderTrain&>("wall_0_extruder_nr").extruder_nr)
            { // on the last normal layer first make the outer wall normally and then start a second outer wall from the same hight, but gradually moving upward
                added_something = true;
                setExtruder_addPrime(storage, gcode_layer, extruder_nr);
                gcode_layer.setIsInside(true); // going to print stuff inside print object
                if (part.insets[0].size() > 0)
                {
                    // start this first wall at the same vertex the spiral starts
                    ConstPolygonRef spiral_inset = part.insets[0][0];
                    const unsigned spiral_start_vertex = storage.spiralize_seam_vertex_indices[initial_bottom_layers];
                    if (spiral_start_vertex < spiral_inset.size())
                    {
                        gcode_layer.addTravel(spiral_inset[spiral_start_vertex]);
                    }
                    WallOverlapComputation* wall_overlap_computation(nullptr);
                    int wall_0_wipe_dist(0);
                    gcode_layer.addPolygonsByOptimizer(part.insets[0], mesh_config.inset0_config, wall_overlap_computation, ZSeamConfig(), wall_0_wipe_dist);
                }
            }
        }

        // Only spiralize the first part in the mesh, any other parts will be printed using the normal, non-spiralize codepath.
        // This sounds weird but actually does the right thing when you have a model that has multiple parts at the bottom that merge into
        // one part higher up. Once all the parts have merged, layers above that level will be spiralized
        if (spiralize && &mesh.layers[gcode_layer.getLayerNr()].parts[0] == &part)
        {
            if (part.insets.size() > 0 && extruder_nr == mesh.settings.get<ExtruderTrain&>("wall_0_extruder_nr").extruder_nr)
            {
                added_something = true;
                setExtruder_addPrime(storage, gcode_layer, extruder_nr);
                gcode_layer.setIsInside(true); // going to print stuff inside print object
                processSpiralizedWall(storage, gcode_layer, mesh_config, part, mesh);
            }
        }
        else if (InsetOrderOptimizer::optimizingInsetsIsWorthwhile(mesh, part))
        {
            InsetOrderOptimizer ioo(*this, storage, gcode_layer, mesh, extruder_nr, mesh_config, part, gcode_layer.getLayerNr());
            return ioo.processInsetsWithOptimizedOrdering();
        }
        else
        {
            const bool outer_inset_first = mesh.settings.get<bool>("outer_inset_first")
                || (gcode_layer.getLayerNr() == 0 && mesh.settings.get<EPlatformAdhesion>("adhesion_type") == EPlatformAdhesion::BRIM);
            int processed_inset_number = -1;
            for (int inset_number = part.insets.size() - 1; inset_number > -1; inset_number--)
            {
                processed_inset_number = inset_number;
                if (outer_inset_first)
                {
                    processed_inset_number = part.insets.size() - 1 - inset_number;
                }
                // Outer wall is processed
                if (processed_inset_number == 0)
                {
                    constexpr float flow = 1.0;
                    if (part.insets[0].size() > 0 && extruder_nr == mesh.settings.get<ExtruderTrain&>("wall_0_extruder_nr").extruder_nr)
                    {
                        added_something = true;
                        setExtruder_addPrime(storage, gcode_layer, extruder_nr);
                        gcode_layer.setIsInside(true); // going to print stuff inside print object
                        ZSeamConfig z_seam_config(mesh.settings.get<EZSeamType>("z_seam_type"), mesh.getZSeamHint(), mesh.settings.get<EZSeamCornerPrefType>("z_seam_corner"));
                        Polygons outer_wall = part.insets[0];
                        if (!compensate_overlap_0)
                        {
                            WallOverlapComputation* wall_overlap_computation(nullptr);
                            gcode_layer.addWalls(outer_wall, mesh, mesh_config.inset0_config, mesh_config.bridge_inset0_config, wall_overlap_computation, z_seam_config, mesh.settings.get<coord_t>("wall_0_wipe_dist"), flow, retract_before_outer_wall);
                        }
                        else
                        {
                            WallOverlapComputation wall_overlap_computation(outer_wall, mesh_config.inset0_config.getLineWidth());
                            gcode_layer.addWalls(outer_wall, mesh, mesh_config.inset0_config, mesh_config.bridge_inset0_config, &wall_overlap_computation, z_seam_config, mesh.settings.get<coord_t>("wall_0_wipe_dist"), flow, retract_before_outer_wall);
                        }
                    }
                }
                // Inner walls are processed
                else if (!part.insets[processed_inset_number].empty() && extruder_nr == mesh.settings.get<ExtruderTrain&>("wall_x_extruder_nr").extruder_nr)
                {
                    added_something = true;
                    setExtruder_addPrime(storage, gcode_layer, extruder_nr);
                    gcode_layer.setIsInside(true); // going to print stuff inside print object
                    ZSeamConfig z_seam_config(mesh.settings.get<EZSeamType>("z_seam_type"), mesh.getZSeamHint(), mesh.settings.get<EZSeamCornerPrefType>("z_seam_corner"));
                    Polygons inner_wall = part.insets[processed_inset_number];
                    if (!compensate_overlap_x)
                    {
                        WallOverlapComputation* wall_overlap_computation(nullptr);
                        gcode_layer.addWalls(part.insets[processed_inset_number], mesh, mesh_config.insetX_config, mesh_config.bridge_insetX_config, wall_overlap_computation, z_seam_config);
                    }
                    else
                    {
                        WallOverlapComputation wall_overlap_computation(inner_wall, mesh_config.insetX_config.getLineWidth());
                        gcode_layer.addWalls(inner_wall, mesh, mesh_config.insetX_config, mesh_config.bridge_insetX_config, &wall_overlap_computation, z_seam_config);
                    }
                }
            }
        }
    }
    return added_something;
}

std::optional<Point> FffGcodeWriter::getSeamAvoidingLocation(const Polygons& filling_part, int filling_angle, Point last_position) const
{
    if (filling_part.empty())
    {
        return std::optional<Point>();
    }
    // start with the BB of the outline
    AABB skin_part_bb(filling_part);
    PointMatrix rot((double)((-filling_angle + 90) % 360)); // create a matrix to rotate a vector so that it is normal to the skin angle
    const Point bb_middle = skin_part_bb.getMiddle();
    // create a vector from the middle of the BB whose length is such that it can be rotated
    // around the middle of the BB and the end will always be a long way outside of the part's outline
    // and rotate the vector so that it is normal to the skin angle
    const Point vec = rot.apply(Point(0, vSize(skin_part_bb.max - bb_middle) * 100));
    // find the vertex in the outline that is closest to the end of the rotated vector
    const PolygonsPointIndex pa = PolygonUtils::findNearestVert(bb_middle + vec, filling_part);
    // and find another outline vertex, this time using the vector + 180 deg
    const PolygonsPointIndex pb = PolygonUtils::findNearestVert(bb_middle - vec, filling_part);
    if (!pa.initialized() || !pb.initialized())
    {
        return std::optional<Point>();
    }
    // now go to whichever of those vertices that is closest to where we are now
    if (vSize2(pa.p() - last_position) < vSize2(pb.p() - last_position))
    {
        bool bs_arg = true;
        return std::optional<Point>(bs_arg, pa.p());
    }
    else
    {
        bool bs_arg = true;
        return std::optional<Point>(bs_arg, pb.p());
    }
}

void FffGcodeWriter::processOutlineGaps(const SliceDataStorage& storage, LayerPlan& gcode_layer, const SliceMeshStorage& mesh, const size_t extruder_nr, const PathConfigStorage::MeshPathConfigs& mesh_config, const SliceLayerPart& part, bool& added_something) const
{
    size_t wall_0_extruder_nr = mesh.settings.get<ExtruderTrain&>("wall_0_extruder_nr").extruder_nr;
    if (extruder_nr != wall_0_extruder_nr || !mesh.settings.get<bool>("fill_outline_gaps"))
    {
        return;
    }

    if (true)
    {
        const bool is_outline = true;
        fillNarrowGaps(storage, gcode_layer, mesh, extruder_nr, part.outline_gaps, mesh_config.perimeter_gap_config, is_outline, added_something);
        return;
    }

    const coord_t perimeter_gaps_line_width = mesh_config.perimeter_gap_config.getLineWidth();
    int skin_angle = 45;
    if (mesh.skin_angles.size() > 0)
    {
        skin_angle = mesh.skin_angles.at(gcode_layer.getLayerNr() % mesh.skin_angles.size());
    }
    Polygons gap_polygons; // unused
    Polygons gap_lines; // soon to be generated gap filler lines
    int offset = 0;
    int extra_infill_shift = 0;
    constexpr coord_t outline_gap_overlap = 0;
    constexpr int infill_multiplier = 1;
    constexpr bool zig_zaggify_infill = false;
    constexpr bool connect_polygons = false; // not applicable

    constexpr int wall_line_count = 0;
    const Point& infill_origin = Point();
    Polygons* perimeter_gaps = nullptr;
    constexpr bool connected_zigzags = false;
    constexpr bool use_endpieces = true;
    constexpr bool skip_some_zags = false;
    constexpr int zag_skip_count = 0;
    constexpr coord_t pocket_size = 0;

    Infill infill_comp(
        EFillMethod::LINES, zig_zaggify_infill, connect_polygons, part.outline_gaps, offset, perimeter_gaps_line_width, perimeter_gaps_line_width, outline_gap_overlap, infill_multiplier, skin_angle, gcode_layer.z, extra_infill_shift,
        wall_line_count, infill_origin, perimeter_gaps, connected_zigzags, use_endpieces, skip_some_zags, zag_skip_count, pocket_size
        );
    infill_comp.generate(gap_polygons, gap_lines);

    if (gap_lines.size() > 0)
    {
        assert(extruder_nr == wall_0_extruder_nr); // Should already be the case because of fill_perimeter_gaps check
        added_something = true;
        setExtruder_addPrime(storage, gcode_layer, extruder_nr);
        gcode_layer.setIsInside(false); // going to print stuff outside print object
        gcode_layer.addLinesByOptimizer(gap_lines, mesh_config.perimeter_gap_config, SpaceFillType::Lines);
    }
}

bool FffGcodeWriter::processSkinAndPerimeterGaps(const SliceDataStorage& storage, LayerPlan& gcode_layer, const SliceMeshStorage& mesh, const size_t extruder_nr, const PathConfigStorage::MeshPathConfigs& mesh_config, const SliceLayerPart& part) const
{
    const size_t top_bottom_extruder_nr = mesh.settings.get<ExtruderTrain&>("top_bottom_extruder_nr").extruder_nr;
    const size_t roofing_extruder_nr = mesh.settings.get<ExtruderTrain&>("roofing_extruder_nr").extruder_nr;
    const size_t wall_0_extruder_nr = mesh.settings.get<ExtruderTrain&>("wall_0_extruder_nr").extruder_nr;
    if (extruder_nr != top_bottom_extruder_nr && extruder_nr != wall_0_extruder_nr
        && (extruder_nr != roofing_extruder_nr || mesh.settings.get<size_t>("roofing_layer_count") <= 0))
    {
        return false;
    }
    bool added_something = false;

    const bool fill_perimeter_gaps = mesh.settings.get<FillPerimeterGapMode>("fill_perimeter_gaps") != FillPerimeterGapMode::NOWHERE
                            && !Application::getInstance().current_slice->scene.current_mesh_group->settings.get<bool>("magic_spiralize")
                            && extruder_nr == wall_0_extruder_nr;

    PathOrderOptimizer part_order_optimizer(gcode_layer.getLastPlannedPositionOrStartingPosition());
    for (unsigned int skin_part_idx = 0; skin_part_idx < part.skin_parts.size(); skin_part_idx++)
    {
        const PolygonsPart& outline = part.skin_parts[skin_part_idx].outline;
        part_order_optimizer.addPolygon(outline.outerPolygon());
    }
    part_order_optimizer.optimize();

    for (int ordered_skin_part_idx : part_order_optimizer.polyOrder)
    {
        const SkinPart& skin_part = part.skin_parts[ordered_skin_part_idx];

        processSkinInsets(storage, gcode_layer, mesh, extruder_nr, mesh_config, skin_part, added_something);

        added_something = added_something |
            processSkinPart(storage, gcode_layer, mesh, extruder_nr, mesh_config, skin_part);
    }

    if (fill_perimeter_gaps)
    { // handle perimeter gaps of normal insets
        assert(extruder_nr == wall_0_extruder_nr); // Should already be the case because of fill_perimeter_gaps check
        processPerimeterGaps(storage, gcode_layer, mesh, extruder_nr, part.perimeter_gaps, mesh_config.perimeter_gap_config, added_something);
    }
    return added_something;
}

bool FffGcodeWriter::processSkinPart(const SliceDataStorage& storage, LayerPlan& gcode_layer, const SliceMeshStorage& mesh, const size_t extruder_nr, const PathConfigStorage::MeshPathConfigs& mesh_config, const SkinPart& skin_part) const
{
    bool added_something = false;

    gcode_layer.mode_skip_agressive_merge = true;

    // add roofing
    Polygons roofing_concentric_perimeter_gaps; // the perimeter gaps of the insets of concentric skin pattern of this skin part
    processRoofing(storage, gcode_layer, mesh, extruder_nr, mesh_config, skin_part, roofing_concentric_perimeter_gaps, added_something);

    // add normal skinfill
    Polygons top_bottom_concentric_perimeter_gaps; // the perimeter gaps of the insets of concentric skin pattern of this skin part

    if (gcode_layer.getLayerNr() > 0 && mesh.settings.get<bool>("bridge_settings_enabled"))
    {
        processTopBottomWithBridges(storage, gcode_layer, mesh, extruder_nr, mesh_config, skin_part, top_bottom_concentric_perimeter_gaps, added_something);
    }
    else
    {
        processTopBottom(storage, gcode_layer, mesh, extruder_nr, mesh_config, skin_part, top_bottom_concentric_perimeter_gaps, added_something);
    }

    // handle perimeter_gaps of concentric skin
    {
        Polygons perimeter_gaps = top_bottom_concentric_perimeter_gaps;
        perimeter_gaps.add(roofing_concentric_perimeter_gaps);
        if (extruder_nr == mesh.settings.get<ExtruderTrain&>("wall_0_extruder_nr").extruder_nr)
        {
            perimeter_gaps.add(skin_part.perimeter_gaps);
        }
        perimeter_gaps.unionPolygons();

        processPerimeterGaps(storage, gcode_layer, mesh, extruder_nr, perimeter_gaps, mesh_config.perimeter_gap_config, added_something);
    }

    gcode_layer.mode_skip_agressive_merge = false;
    return added_something;
}

void FffGcodeWriter::processSkinInsets(const SliceDataStorage& storage, LayerPlan& gcode_layer, const SliceMeshStorage& mesh, const size_t extruder_nr, const PathConfigStorage::MeshPathConfigs& mesh_config, const SkinPart& skin_part, bool& added_something) const
{
    const size_t skin_extruder_nr = mesh.settings.get<ExtruderTrain&>("top_bottom_extruder_nr").extruder_nr;
    // add skin walls aka skin perimeters
    if (extruder_nr == skin_extruder_nr)
    {
        for (Polygons skin_perimeter : skin_part.insets)
        {
            if (skin_perimeter.size() > 0)
            {
                // reverse direction of insets that surround holes so that all are printed counter-clockwise
                for (PolygonRef poly : skin_perimeter)
                {
                    if (!poly.orientation())
                    {
                        poly.reverse();
                    }
                }
                added_something = true;
                setExtruder_addPrime(storage, gcode_layer, extruder_nr);
                gcode_layer.setIsInside(true); // going to print stuff inside print object
                gcode_layer.addWalls(skin_perimeter, mesh, mesh_config.skin_config, mesh_config.bridge_skin_config, nullptr); // add polygons to gcode in inward order
            }
        }
    }
}

void FffGcodeWriter::processRoofing(const SliceDataStorage& storage, LayerPlan& gcode_layer, const SliceMeshStorage& mesh, const size_t extruder_nr, const PathConfigStorage::MeshPathConfigs& mesh_config, const SkinPart& skin_part, Polygons& concentric_perimeter_gaps, bool& added_something) const
{
    const size_t roofing_extruder_nr = mesh.settings.get<ExtruderTrain&>("roofing_extruder_nr").extruder_nr;
    if (extruder_nr != roofing_extruder_nr)
    {
        return;
    }

    const bool fill_perimeter_gaps =
        mesh.settings.get<FillPerimeterGapMode>("fill_perimeter_gaps") > FillPerimeterGapMode::ONLY_WALL_GAPS
        && !Application::getInstance().current_slice->scene.current_mesh_group->settings.get<bool>("magic_spiralize");

    const EFillMethod pattern = mesh.settings.get<EFillMethod>("roofing_pattern");

    AngleDegrees roofing_angle = 45;
    if (mesh.roofing_angles.size() > 0)
    {
        roofing_angle = mesh.roofing_angles.at(gcode_layer.getLayerNr() % mesh.roofing_angles.size());
    }

    const Ratio skin_density = 1.0;
    const coord_t skin_overlap = 0; // skinfill already expanded over the roofing areas; don't overlap with perimeters
    Polygons* perimeter_gaps_output = (fill_perimeter_gaps) ? &concentric_perimeter_gaps : nullptr;
    processSkinPrintFeature(storage, gcode_layer, mesh, extruder_nr, skin_part.roofing_fill, mesh_config.roofing_config, pattern, roofing_angle, skin_overlap, skin_density, perimeter_gaps_output, added_something);
}

void FffGcodeWriter::processTopBottomWithBridges(const SliceDataStorage& storage, LayerPlan& gcode_layer, const SliceMeshStorage& mesh, const size_t extruder_nr, const PathConfigStorage::MeshPathConfigs& mesh_config, const SkinPart& skin_part, Polygons& concentric_perimeter_gaps, bool& added_something) const
{
    const size_t layer_nr = gcode_layer.getLayerNr();

    // print each bridge skin region separately so we can optimise the direction of its lines

    double bridge_skin_min_area = mesh.settings.get<double>("bridge_skin_min_area");
    const bool remove_bridge_skin_holes = true;

    std::vector<Polygons> bridge_regions; // one element for each bridge layer

    // the bridge wall mask for this layer tells us where the bridge regions are

    bridge_regions.emplace_back(gcode_layer.getBridgeWallMask());

    // if infill regions in the layer below are "sparse" consider the skin in that region to be unsupported
    for (const SliceMeshStorage& m : storage.meshes)
    {
        if (&mesh == &m || (!m.settings.get<bool>("support_mesh") && !m.settings.get<bool>("anti_overhang_mesh")))
        {
            const Ratio sparse_infill_max_density = m.settings.get<Ratio>("bridge_sparse_infill_max_density");

            if (sparse_infill_max_density > 0)
            {
                const coord_t infill_line_distance = m.settings.get<coord_t>("infill_line_distance");
                const coord_t infill_line_width = m.settings.get<coord_t>("infill_line_width");
                const bool part_has_sparse_infill = (infill_line_distance == 0) || ((float)infill_line_width / infill_line_distance) <= sparse_infill_max_density;

                if (part_has_sparse_infill)
                {
                    for (const SliceLayerPart& prev_layer_part : m.layers[layer_nr - 1].parts)
                    {
                        Polygons skins_below;
                        for (const SkinPart& sp : prev_layer_part.skin_parts)
                        {
                            skins_below.add(sp.outline);
                        }
                        if (!skins_below.size() || skins_below.intersection(skin_part.outline).area() < prev_layer_part.outline.intersection(skin_part.outline).area() * 0.5)
                        {
                            // less than 50% of the part below's area is skin so consider all of that part's area to be sparse infill
                            bridge_regions.back().add(prev_layer_part.outline);
                        }
                    }
                }
            }
        }
    }

    bridge_regions.back() = bridge_regions.back().unionPolygons();
    bridge_regions.back().removeSmallAreas(bridge_skin_min_area, remove_bridge_skin_holes);

    if (mesh.settings.get<bool>("bridge_enable_more_layers"))
    {
        // for the 2nd and 3rd bridge layers we need to compute the bridge regions here

        const size_t bottom_layers = mesh.settings.get<size_t>("bottom_layers");

        if (layer_nr > 1 && bottom_layers > 1)
        {
            bridge_regions.emplace_back();
            getBridgeAndOverhangRegions(storage, layer_nr - 1, mesh, extruder_nr, mesh_config, skin_part.outline, &bridge_regions.back());
            bridge_regions.back() = bridge_regions.back().unionPolygons().difference(bridge_regions[0]);
            bridge_regions.back().removeSmallAreas(bridge_skin_min_area, remove_bridge_skin_holes);
        }

        if (layer_nr > 2 && bottom_layers > 2)
        {
            bridge_regions.emplace_back();
            getBridgeAndOverhangRegions(storage, layer_nr - 2, mesh, extruder_nr, mesh_config, skin_part.outline, &bridge_regions.back());
            bridge_regions.back() = bridge_regions.back().unionPolygons().difference(bridge_regions[0]).difference(bridge_regions[1]);
            bridge_regions.back().removeSmallAreas(bridge_skin_min_area, remove_bridge_skin_holes);
        }
    }

    Polygons all_bridge_regions;

    for (unsigned n = 0; n < bridge_regions.size(); ++n)
    {
        // print the bridge skin regions

        // on the first bridge layer, expand bridge skin to cover at least the whole of the first wall line
        coord_t bridge_skin_expansion = (n == 0) ? mesh_config.inset0_config.getLineWidth() / 2 : 0;

        Polygons bridge_skin = skin_part.outline.intersection(bridge_regions[n].offset(bridge_skin_expansion));

        // useful diagnostic aid, please don't remove
        //gcode_layer.addPolygonsByOptimizer(bridge_skin, mesh_config.infill_config[0], nullptr, ZSeamConfig(), 0, false, 0.25);

        for (const PolygonsPart& bridge_skin_part : bridge_skin.splitIntoParts())
        {
            SkinPart sp;
            sp.outline = bridge_skin_part;
            sp.inner_infill = skin_part.inner_infill.intersection(sp.outline);

            // slightly increase the size of the skin infill so that it connects well to the surrounding walls or infill
            const GCodePathConfig* config = (n > 1) ? &mesh_config.bridge_skin_config3 : (n > 0) ? &mesh_config.bridge_skin_config2 : &mesh_config.bridge_skin_config;
            sp.inner_infill = sp.inner_infill.offset(config->getLineWidth() / 4);

            // determine the best angle for the skin lines - the current heuristic is that the skin lines should be parallel to the
            // direction of the skin area's longest unsupported edge

            Polygons line_polys;
            for (ConstPolygonRef poly : bridge_skin_part)
            {
                if (poly.area() < 0)
                {
                    // ignore holes
                    continue;
                }
                Point p0 = poly.back();
                for (const Point p1 : poly)
                {
                    line_polys.addLine(p0, p1);
                    p0 = p1;
                }
            }

            Polygons unsupported_line_polys = bridge_regions[n].intersectionPolyLines(line_polys);
            double max_dist2 = 1000 * 1000; // ignore lines less than 1mm long
            AngleDegrees line_angle = 0;
            bool found_line_angle = false;
            for (ConstPolygonRef line_poly : unsupported_line_polys)
            {
                double dist2 = vSize2(line_poly[0] - line_poly[1]);
                if (dist2 > max_dist2)
                {
                    max_dist2 = dist2;
                    line_angle = AngleDegrees(angle(line_poly[0] - line_poly[1])) + 360;
                    found_line_angle = true;
                }
            }
            if (found_line_angle && line_polys.size() == unsupported_line_polys.size())
            {
                // all edges are unsupported, orientate skin lines to be at 90 deg to the longest edge
                line_angle += 90;
            }

            if (!found_line_angle)
            {
                // there were no unsupported edges longer than 1mm so find the longest supported edge and use an angle 90 degrees to that
                line_polys.clear();
                for (ConstPolygonRef poly : bridge_regions[n])
                {
                    Point p0 = poly.back();
                    for (const Point p1 : poly)
                    {
                        line_polys.addLine(p0, p1);
                        p0 = p1;
                    }
                }

                Polygons supported_line_polys = bridge_skin_part.intersectionPolyLines(line_polys);
                for (ConstPolygonRef line_poly : supported_line_polys)
                {
                    double dist2 = vSize2(line_poly[0] - line_poly[1]);
                    if (dist2 > max_dist2)
                    {
                        max_dist2 = dist2;
                        line_angle = AngleDegrees(angle(line_poly[0] - line_poly[1])) + (360 + 90);
                        found_line_angle = true;
                    }
                }
            }

            Polygons ignored_perimeter_gaps;
            processTopBottom(storage, gcode_layer, mesh, extruder_nr, mesh_config, sp, ignored_perimeter_gaps, added_something, n + 1, (found_line_angle) ? &line_angle : nullptr);
        }
        all_bridge_regions.add(bridge_skin);
    }

    all_bridge_regions = all_bridge_regions.unionPolygons();

    if (all_bridge_regions.size())
    {
        // increase the size of the bridge regions by twice the amount that all skins are expanded so that the bridge and non-bridge skins don't overlap
        all_bridge_regions = all_bridge_regions.offset(mesh.settings.get<coord_t>("skin_overlap_mm") * 2);

        // print the non-bridge skin regions
        for (const PolygonsPart& non_bridge_skin_part : skin_part.outline.difference(all_bridge_regions).splitIntoParts())
        {
            SkinPart sp;
            sp.outline = non_bridge_skin_part;
            sp.inner_infill = skin_part.inner_infill.intersection(sp.outline);
            processTopBottom(storage, gcode_layer, mesh, extruder_nr, mesh_config, sp, concentric_perimeter_gaps, added_something, 0);
        }
    }
    else
    {
        processTopBottom(storage, gcode_layer, mesh, extruder_nr, mesh_config, skin_part, concentric_perimeter_gaps, added_something, 0);
    }
}

void FffGcodeWriter::processTopBottom(const SliceDataStorage& storage, LayerPlan& gcode_layer, const SliceMeshStorage& mesh, const size_t extruder_nr, const PathConfigStorage::MeshPathConfigs& mesh_config, const SkinPart& skin_part, Polygons& concentric_perimeter_gaps, bool& added_something, int bridge_layer_nr, const AngleDegrees* line_angle) const
{
    const size_t top_bottom_extruder_nr = mesh.settings.get<ExtruderTrain&>("top_bottom_extruder_nr").extruder_nr;
    if (extruder_nr != top_bottom_extruder_nr)
    {
        return;
    }
    const Settings& mesh_group_settings = Application::getInstance().current_slice->scene.current_mesh_group->settings;

    const bool generate_perimeter_gaps =
        mesh.settings.get<FillPerimeterGapMode>("fill_perimeter_gaps") > FillPerimeterGapMode::ONLY_WALL_GAPS
        && !mesh_group_settings.get<bool>("magic_spiralize");

    const size_t layer_nr = gcode_layer.getLayerNr();

    EFillMethod pattern = (layer_nr == 0) ?
        mesh.settings.get<EFillMethod>("top_bottom_pattern_0") :
        mesh.settings.get<EFillMethod>("top_bottom_pattern");

    AngleDegrees skin_angle = 45;
    if (mesh.skin_angles.size() > 0)
    {
        skin_angle = mesh.skin_angles.at(layer_nr % mesh.skin_angles.size());
    }

    // generate skin_polygons and skin_lines (and concentric_perimeter_gaps if needed)
    const GCodePathConfig* skin_config = &mesh_config.skin_config;
    Ratio skin_density = 1.0;
    const coord_t skin_overlap = mesh.settings.get<coord_t>("skin_overlap_mm");

    const size_t bottom_layers = mesh.settings.get<size_t>("bottom_layers");

    // helper function that detects skin regions that have no support and modifies their print settings (config, line angle, density, etc.)

    auto handle_bridge_skin = [&](const GCodePathConfig* config, const float density)
    {
        AngleDegrees angle = 0;

        if (bridge_layer_nr > 0)
        {
            if (line_angle != nullptr)
            {
                // use the angle that has been determined to be best for this skin
                angle = *line_angle;
            }
            else
            {
                // fall back to use the default angle for the skin on the first bridge layer
                if (mesh.skin_angles.size() > 0)
                {
                    angle = mesh.skin_angles[(layer_nr - (bridge_layer_nr - 1)) % mesh.skin_angles.size()];
                }
                else
                {
                    angle = 45;
                }
            }
            // assign bridge skin parameters
            skin_config = config;
            skin_density = density;
        }
        else
        {
            // determine angle using legacy function
            int int_angle = bridgeAngle(mesh.settings, skin_part.outline, storage, layer_nr);
            if (int_angle < 0)
            {
                // skin is not considered a bridge
                return;
            }
            angle = int_angle;
        }

        switch (bridge_layer_nr)
        {
            default:
            case 1:
                skin_angle = angle;
                break;

            case 2:
                if (bottom_layers > 2)
                {
                    // orientate second bridge skin at +45 deg to first
                    skin_angle = angle + 45;
                }
                else
                {
                    // orientate second bridge skin at 90 deg to first
                    skin_angle = angle + 90;
                }
                break;

            case 3:
                // orientate third bridge skin at 135 (same result as -45) deg to first
                skin_angle = angle + 135;
                break;
        }

        pattern = EFillMethod::LINES; // force lines pattern when bridging
    };

    if (layer_nr > 0)
    {
        switch (bridge_layer_nr)
        {
            default:
            case 0:
                // skin is not a bridge
                break;
            case -1:
                // skin could be a bridge to be detected by legacy code, fall through
            case 1:
                handle_bridge_skin(&mesh_config.bridge_skin_config, mesh.settings.get<Ratio>("bridge_skin_density"));
                break;
            case 2:
                handle_bridge_skin(&mesh_config.bridge_skin_config2, mesh.settings.get<Ratio>("bridge_skin_density_2"));
                break;
            case 3:
                handle_bridge_skin(&mesh_config.bridge_skin_config3, mesh.settings.get<Ratio>("bridge_skin_density_3"));
                break;
        }
    }

    double fan_speed = GCodePathConfig::FAN_SPEED_DEFAULT;

    if (layer_nr > 0 && skin_config == &mesh_config.skin_config && mesh.settings.get<bool>("support_fan_enable"))
    {
        // skin isn't a bridge but is it above support and we need to modify the fan speed?

        if (mesh_group_settings.get<bool>("support_enable") || mesh_group_settings.get<bool>("support_tree_enable"))
        {
            const coord_t layer_height = mesh_config.inset0_config.getLayerThickness();
            const coord_t z_distance_top = mesh.settings.get<coord_t>("support_top_distance");
            const size_t z_distance_top_layers = round_up_divide(z_distance_top, layer_height) + 1;
            int support_layer_nr = layer_nr - z_distance_top_layers;

            if (support_layer_nr >= 0)
            {
                const double min_supported_skin_area_to_frig_fan = skin_part.outline.area() * 0.1;

                AABB skin_bb(skin_part.outline);

                const SupportLayer& support_layer = storage.support.supportLayers[support_layer_nr];

                bool supported = false;

                if (!support_layer.support_roof.empty())
                {
                    AABB support_roof_bb(support_layer.support_roof);
                    if (skin_bb.hit(support_roof_bb))
                    {
                        supported = skin_part.outline.intersection(support_layer.support_roof).area() >= min_supported_skin_area_to_frig_fan;
                    }
                }
                else
                {
                    for (const SupportInfillPart& support_part : support_layer.support_infill_parts)
                    {
                        AABB support_part_bb(support_part.getInfillArea());
                        if (skin_bb.hit(support_part_bb))
                        {
                            supported = skin_part.outline.intersection(support_part.getInfillArea()).area() >= min_supported_skin_area_to_frig_fan;

                            if (supported)
                            {
                                break;
                            }
                        }
                    }
                }

                if (supported)
                {
                    fan_speed = mesh.settings.get<Ratio>("support_supported_skin_fan_speed") * 100.0;
                }
            }
        }
    }

    // calculate polygons and lines
    Polygons* perimeter_gaps_output = (generate_perimeter_gaps) ? &concentric_perimeter_gaps : nullptr;

    processSkinPrintFeature(storage, gcode_layer, mesh, extruder_nr, skin_part.inner_infill, *skin_config, pattern, skin_angle, skin_overlap, skin_density, perimeter_gaps_output, added_something, fan_speed);
}

void FffGcodeWriter::processSkinPrintFeature(const SliceDataStorage& storage, LayerPlan& gcode_layer, const SliceMeshStorage& mesh, const size_t extruder_nr, const Polygons& area, const GCodePathConfig& config, EFillMethod pattern, const AngleDegrees skin_angle, const coord_t skin_overlap, const Ratio skin_density, Polygons* perimeter_gaps_output, bool& added_something, double fan_speed) const
{
    Polygons skin_polygons;
    Polygons skin_lines;

    constexpr int infill_multiplier = 1;
    constexpr int extra_infill_shift = 0;
    constexpr int wall_line_count = 0;
    constexpr coord_t offset_from_inner_skin_infill = 0;
    const bool zig_zaggify_infill = pattern == EFillMethod::ZIG_ZAG;
    const bool connect_polygons = mesh.settings.get<bool>("connect_skin_polygons");
    const Point infill_origin;
    constexpr bool connected_zigzags = false;
    constexpr bool use_endpieces = true;
    constexpr bool skip_some_zags = false;
    constexpr int zag_skip_count = 0;
    constexpr coord_t pocket_size = 0;

    Infill infill_comp(
        pattern, zig_zaggify_infill, connect_polygons, area, offset_from_inner_skin_infill, config.getLineWidth(), config.getLineWidth() / skin_density, skin_overlap, infill_multiplier, skin_angle, gcode_layer.z, extra_infill_shift, wall_line_count, infill_origin, perimeter_gaps_output,
        connected_zigzags, use_endpieces, skip_some_zags, zag_skip_count, pocket_size
        );
    infill_comp.generate(skin_polygons, skin_lines);

    // add paths
    if (skin_polygons.size() > 0 || skin_lines.size() > 0)
    {
        added_something = true;
        setExtruder_addPrime(storage, gcode_layer, extruder_nr);
        gcode_layer.setIsInside(true); // going to print stuff inside print object
        if (!skin_polygons.empty())
        {
            //constexpr bool force_comb_retract = false;
            //gcode_layer.addTravel(skin_polygons[0][0], force_comb_retract);
            gcode_layer.addPolygonsByOptimizer(skin_polygons, config);
        }

        std::optional<Point> near_start_location;
        const EFillMethod pattern = (gcode_layer.getLayerNr() == 0) ?
            mesh.settings.get<EFillMethod>("top_bottom_pattern_0") :
            mesh.settings.get<EFillMethod>("top_bottom_pattern");
        if (pattern == EFillMethod::LINES || pattern == EFillMethod::ZIG_ZAG)
        { // update near_start_location to a location which tries to avoid seams in skin
            near_start_location = getSeamAvoidingLocation(area, skin_angle, gcode_layer.getLastPlannedPositionOrStartingPosition());
        }

        constexpr bool enable_travel_optimization = false;
        constexpr float flow = 1.0;
        const float avoid_freq = (pattern == EFillMethod::LINES || pattern == EFillMethod::ZIG_ZAG) ? mesh.settings.get<double>("avoid_frequency") : 0.0;
        if (pattern == EFillMethod::GRID || pattern == EFillMethod::LINES || pattern == EFillMethod::TRIANGLES || pattern == EFillMethod::CUBIC || pattern == EFillMethod::TETRAHEDRAL || pattern == EFillMethod::QUARTER_CUBIC || pattern == EFillMethod::CUBICSUBDIV)
        {
            gcode_layer.addLinesByOptimizer(skin_lines, config, SpaceFillType::Lines, enable_travel_optimization, mesh.settings.get<coord_t>("infill_wipe_dist"), flow, near_start_location, fan_speed, avoid_freq);
        }
        else
        {
            SpaceFillType space_fill_type = (pattern == EFillMethod::ZIG_ZAG) ? SpaceFillType::PolyLines : SpaceFillType::Lines;
            constexpr coord_t wipe_dist = 0;
            gcode_layer.addLinesByOptimizer(skin_lines, config, space_fill_type, enable_travel_optimization, wipe_dist, flow, near_start_location, fan_speed, avoid_freq);
        }
    }
}

void FffGcodeWriter::processPerimeterGaps(const SliceDataStorage& storage, LayerPlan& gcode_layer, const SliceMeshStorage& mesh, const size_t extruder_nr, const Polygons& perimeter_gaps, const GCodePathConfig& perimeter_gap_config, bool& added_something) const
{
    if (true)
    {
        const bool is_outline = false;
        fillNarrowGaps(storage, gcode_layer, mesh, extruder_nr, perimeter_gaps.offset(mesh.settings.get<coord_t>("skin_overlap_mm")).difference(gcode_layer.getBridgeWallMask()), perimeter_gap_config, is_outline, added_something);
        return;
    }

    const coord_t perimeter_gaps_line_width = perimeter_gap_config.getLineWidth();

    assert(mesh.roofing_angles.size() > 0);
    const bool zig_zaggify_infill = false;
    const bool connect_polygons = false; // not applicable
    int perimeter_gaps_angle = mesh.roofing_angles[gcode_layer.getLayerNr() % mesh.roofing_angles.size()]; // use roofing angles for perimeter gaps
    Polygons gap_polygons; // will remain empty
    Polygons gap_lines;
    constexpr int offset = 0;
    constexpr int infill_multiplier = 1;
    constexpr int extra_infill_shift = 0;
    const coord_t skin_overlap = mesh.settings.get<coord_t>("skin_overlap_mm");
    constexpr int wall_line_count = 0;
    const Point& infill_origin = Point();
    constexpr Polygons* perimeter_gaps_polyons = nullptr;
    constexpr bool connected_zigzags = false;
    constexpr bool use_endpieces = true;
    constexpr bool skip_some_zags = false;
    constexpr int zag_skip_count = 0;
    constexpr coord_t pocket_size = 0;

    Infill infill_comp(
        EFillMethod::LINES, zig_zaggify_infill, connect_polygons, perimeter_gaps, offset, perimeter_gaps_line_width, perimeter_gaps_line_width, skin_overlap, infill_multiplier, perimeter_gaps_angle, gcode_layer.z, extra_infill_shift,
        wall_line_count, infill_origin, perimeter_gaps_polyons, connected_zigzags, use_endpieces, skip_some_zags, zag_skip_count, pocket_size);
    infill_comp.generate(gap_polygons, gap_lines);
    if (gap_lines.size() > 0)
    {
        added_something = true;
        setExtruder_addPrime(storage, gcode_layer, extruder_nr);
        gcode_layer.setIsInside(true); // going to print stuff inside print object
        gcode_layer.addLinesByOptimizer(gap_lines, perimeter_gap_config, SpaceFillType::Lines);
    }
}

bool FffGcodeWriter::processIroning(const SliceMeshStorage& mesh, const SliceLayer& layer, const GCodePathConfig& line_config, LayerPlan& gcode_layer) const
{
    bool added_something = false;
    const bool ironing_enabled = mesh.settings.get<bool>("ironing_enabled");
    const bool ironing_only_highest_layer = mesh.settings.get<bool>("ironing_only_highest_layer");
    if (ironing_enabled && (!ironing_only_highest_layer || mesh.layer_nr_max_filled_layer == gcode_layer.getLayerNr()))
    {
        added_something |= layer.top_surface.ironing(mesh, line_config, gcode_layer);
    }
    return added_something;
}


bool FffGcodeWriter::addSupportToGCode(const SliceDataStorage& storage, LayerPlan& gcode_layer, const size_t extruder_nr) const
{
    bool support_added = false;
    if (!storage.support.generated || gcode_layer.getLayerNr() > storage.support.layer_nr_max_filled_layer)
    {
        return support_added;
    }

    const Settings& mesh_group_settings = Application::getInstance().current_slice->scene.current_mesh_group->settings;
    const size_t support_roof_extruder_nr = mesh_group_settings.get<ExtruderTrain&>("support_roof_extruder_nr").extruder_nr;
    const size_t support_bottom_extruder_nr = mesh_group_settings.get<ExtruderTrain&>("support_bottom_extruder_nr").extruder_nr;
    size_t support_infill_extruder_nr = (gcode_layer.getLayerNr() <= 0) ? mesh_group_settings.get<ExtruderTrain&>("support_extruder_nr_layer_0").extruder_nr : mesh_group_settings.get<ExtruderTrain&>("support_infill_extruder_nr").extruder_nr;

    const SupportLayer& support_layer = storage.support.supportLayers[std::max(0, gcode_layer.getLayerNr())];
    if (support_layer.support_bottom.empty() && support_layer.support_roof.empty() && support_layer.support_infill_parts.empty())
    {
        return support_added;
    }

    if (extruder_nr == support_infill_extruder_nr)
    {
        support_added |= processSupportInfill(storage, gcode_layer);
    }
    if (extruder_nr == support_roof_extruder_nr)
    {
        support_added |= addSupportRoofsToGCode(storage, gcode_layer);
    }
    if (extruder_nr == support_bottom_extruder_nr)
    {
        support_added |= addSupportBottomsToGCode(storage, gcode_layer);
    }
    return support_added;
}


bool FffGcodeWriter::processSupportInfill(const SliceDataStorage& storage, LayerPlan& gcode_layer) const
{
    bool added_something = false;
    const SupportLayer& support_layer = storage.support.supportLayers[std::max(0, gcode_layer.getLayerNr())]; // account for negative layer numbers for raft filler layers

    if (gcode_layer.getLayerNr() > storage.support.layer_nr_max_filled_layer || support_layer.support_infill_parts.empty())
    {
        return added_something;
    }

    const Settings& mesh_group_settings = Application::getInstance().current_slice->scene.current_mesh_group->settings;
    const size_t extruder_nr = (gcode_layer.getLayerNr() <= 0) ? mesh_group_settings.get<ExtruderTrain&>("support_extruder_nr_layer_0").extruder_nr : mesh_group_settings.get<ExtruderTrain&>("support_infill_extruder_nr").extruder_nr;
    const ExtruderTrain& infill_extruder = Application::getInstance().current_slice->scene.extruders[extruder_nr];

    coord_t default_support_line_distance = infill_extruder.settings.get<coord_t>("support_line_distance");
    
    // To improve adhesion for the "support initial layer" the first layer might have different properties
    if(gcode_layer.getLayerNr() == 0)
    {
        default_support_line_distance = infill_extruder.settings.get<coord_t>("support_initial_layer_line_distance"); 
    }

    const coord_t default_support_infill_overlap = infill_extruder.settings.get<coord_t>("infill_overlap_mm");
    AngleDegrees support_infill_angle = 0;
    if (gcode_layer.getLayerNr() <= 0)
    {
        // handle negative layer numbers
        int divisor = static_cast<int>(storage.support.support_infill_angles_layer_0.size());
        int index = ((gcode_layer.getLayerNr() % divisor) + divisor) % divisor;
        support_infill_angle = storage.support.support_infill_angles_layer_0.at(index);
    }
    else
    {
        support_infill_angle = storage.support.support_infill_angles.at(gcode_layer.getLayerNr() % storage.support.support_infill_angles.size());
    }
    constexpr size_t infill_multiplier = 1; // there is no frontend setting for this (yet)
    constexpr size_t wall_line_count = 0;
    coord_t default_support_line_width = infill_extruder.settings.get<coord_t>("support_line_width");
    if (gcode_layer.getLayerNr() == 0 && mesh_group_settings.get<EPlatformAdhesion>("adhesion_type") != EPlatformAdhesion::RAFT)
    {
        default_support_line_width *= infill_extruder.settings.get<Ratio>("initial_layer_line_width_factor");
    }

    EFillMethod support_pattern = infill_extruder.settings.get<EFillMethod>("support_pattern");
    if (gcode_layer.getLayerNr() <= 0 && (support_pattern == EFillMethod::LINES || support_pattern == EFillMethod::ZIG_ZAG))
    {
        support_pattern = EFillMethod::GRID;
    }
    EFillResolution pattern_resolution = infill_extruder.settings.get<EFillResolution>("support_pattern_resolution");
    const bool zig_zaggify_infill = infill_extruder.settings.get<bool>("zig_zaggify_support");
    constexpr bool connect_polygons = false; // polygons are too distant to connect for sparse support
    const bool skip_some_zags = infill_extruder.settings.get<bool>("support_skip_some_zags");
    const size_t zag_skip_count = infill_extruder.settings.get<size_t>("support_zag_skip_count");

    // create a list of outlines and use PathOrderOptimizer to optimize the travel move
    PathOrderOptimizer island_order_optimizer(gcode_layer.getLastPlannedPositionOrStartingPosition());
    for (size_t part_idx = 0; part_idx < support_layer.support_infill_parts.size(); ++part_idx)
    {
        island_order_optimizer.addPolygon(support_layer.support_infill_parts[part_idx].outline[0]);
    }
    island_order_optimizer.optimize();

    //Print the thicker infill lines first. (double or more layer thickness, infill combined with previous layers)
    const std::vector<SupportInfillPart>& part_list = support_layer.support_infill_parts;
    for (int part_idx : island_order_optimizer.polyOrder)
    {
        const SupportInfillPart& part = part_list[part_idx];

        // always process the wall overlap if walls are generated
        const int current_support_infill_overlap = (part.inset_count_to_generate > 0) ? default_support_infill_overlap : 0;

        // add outline (boundary) if any wall is generated
        if (!part.insets.empty())
        {
            Polygons all_insets;
            for (const Polygons& inset : part.insets)
            {
                all_insets.add(inset);
            }

            if (all_insets.size() > 0)
            {
                setExtruder_addPrime(storage, gcode_layer, extruder_nr); // only switch extruder if we're sure we're going to switch
                gcode_layer.setIsInside(false); // going to print stuff outside print object, i.e. support
                gcode_layer.addPolygonsByOptimizer(all_insets, gcode_layer.configs_storage.support_infill_config[0]);
            }
        }

        // process sub-areas in this support infill area with different densities
        if (default_support_line_distance <= 0
            || part.infill_area_per_combine_per_density.empty())
        {
            continue;
        }

        for (unsigned int combine_idx = 0; combine_idx < part.infill_area_per_combine_per_density[0].size(); ++combine_idx)
        {
            const coord_t support_line_width = default_support_line_width * (combine_idx + 1);

            Polygons support_polygons;
            Polygons support_lines;
            for (unsigned int density_idx = part.infill_area_per_combine_per_density.size() - 1; (int)density_idx >= 0; density_idx--)
            {
                if (combine_idx >= part.infill_area_per_combine_per_density[density_idx].size())
                {
                    continue;
                }

                const Polygons& support_area = part.infill_area_per_combine_per_density[density_idx][combine_idx];
                const double support_area_offset = (gcode_layer.getLayerNr() == 0 && support_pattern == EFillMethod::CONCENTRIC) ? (support_line_width * infill_extruder.settings.get<coord_t>("support_brim_line_count") / 1000) : 0;
                const Polygons support_area_with_offset = support_area_offset > 0 ? support_area.offset(support_area_offset) : Polygons();

                const unsigned int density_factor = 2 << density_idx; // == pow(2, density_idx + 1)
                int support_line_distance_here = default_support_line_distance * density_factor; // the highest density infill combines with the next to create a grid with density_factor 1
                const int support_shift = support_line_distance_here / 2;
                if (density_idx == part.infill_area_per_combine_per_density.size() - 1 || support_pattern == EFillMethod::CROSS || support_pattern == EFillMethod::CROSS_3D)
                {
                    support_line_distance_here /= 2;
                }

                constexpr coord_t offset_from_outline = 0;
                constexpr bool use_endpieces = true;
                constexpr Polygons* perimeter_gaps = nullptr;
                const Point infill_origin;

                constexpr coord_t pocket_size = 0;

                Infill infill_comp(support_pattern, zig_zaggify_infill, connect_polygons, support_area_offset > 0 ? support_area_with_offset : support_area, offset_from_outline, support_line_width,
                                   support_line_distance_here, current_support_infill_overlap, infill_multiplier, support_infill_angle, gcode_layer.z, support_shift, wall_line_count, infill_origin,
                                   perimeter_gaps, infill_extruder.settings.get<bool>("support_connect_zigzags"), use_endpieces,
                                   skip_some_zags, zag_skip_count, pocket_size, pattern_resolution);
                infill_comp.generate(support_polygons, support_lines, storage.support.cross_fill_provider);
                if (support_area_offset > 0)
                {
                    // Only polygons (not lines), because this only happens in the case of concentric on layer 0 (if support brim is enabled).
                    support_polygons = support_polygons.difference(support_area_with_offset.difference(support_area.offset(support_line_width / 2)));
                }
            }

            if (support_lines.size() > 0 || support_polygons.size() > 0)
            {
                setExtruder_addPrime(storage, gcode_layer, extruder_nr); // only switch extruder if we're sure we're going to switch
                gcode_layer.setIsInside(false); // going to print stuff outside print object, i.e. support
                if (!support_polygons.empty())
                {
                    constexpr bool force_comb_retract = false;
                    gcode_layer.addTravel(support_polygons[0][0], force_comb_retract);
                    gcode_layer.addPolygonsByOptimizer(support_polygons, gcode_layer.configs_storage.support_infill_config[combine_idx]);
                }
                gcode_layer.addLinesByOptimizer(support_lines, gcode_layer.configs_storage.support_infill_config[combine_idx],
                                                (support_pattern == EFillMethod::ZIG_ZAG) ? SpaceFillType::PolyLines : SpaceFillType::Lines);
                added_something = true;
            }
        }
    }

    return added_something;
}


bool FffGcodeWriter::addSupportRoofsToGCode(const SliceDataStorage& storage, LayerPlan& gcode_layer) const
{
    const SupportLayer& support_layer = storage.support.supportLayers[std::max(0, gcode_layer.getLayerNr())];

    if (!storage.support.generated 
        || gcode_layer.getLayerNr() > storage.support.layer_nr_max_filled_layer 
        || support_layer.support_roof.empty())
    {
        return false; //No need to generate support roof if there's no support.
    }

    const size_t roof_extruder_nr = Application::getInstance().current_slice->scene.current_mesh_group->settings.get<ExtruderTrain&>("support_roof_extruder_nr").extruder_nr;
    const ExtruderTrain& roof_extruder = Application::getInstance().current_slice->scene.extruders[roof_extruder_nr];

    const EFillMethod pattern = roof_extruder.settings.get<EFillMethod>("support_roof_pattern");
    AngleDegrees fill_angle = 0;
    if (!storage.support.support_roof_angles.empty())
    {
        // handle negative layer numbers
        int divisor = static_cast<int>(storage.support.support_roof_angles.size());
        int index = ((gcode_layer.getLayerNr() % divisor) + divisor) % divisor;
        fill_angle = storage.support.support_roof_angles.at(index);
    }
    const bool zig_zaggify_infill = pattern == EFillMethod::ZIG_ZAG;
    const bool connect_polygons = false; // connections might happen in mid air in between the infill lines
    constexpr coord_t support_roof_overlap = 0; // the roofs should never be expanded outwards
    constexpr size_t infill_multiplier = 1;
    constexpr coord_t outline_offset =  0;
    constexpr coord_t extra_infill_shift = 0;
    constexpr size_t wall_line_count = 0;
    const Point infill_origin;
    constexpr Polygons* perimeter_gaps = nullptr;
    constexpr bool use_endpieces = true;
    constexpr bool connected_zigzags = false;
    constexpr bool skip_some_zags = false;
    constexpr size_t zag_skip_count = 0;
    constexpr coord_t pocket_size = 0;

    coord_t support_roof_line_distance = roof_extruder.settings.get<coord_t>("support_roof_line_distance");
    const coord_t support_roof_line_width = roof_extruder.settings.get<coord_t>("support_roof_line_width");
    if (gcode_layer.getLayerNr() == 0 && support_roof_line_distance < 2 * support_roof_line_width)
    { // if roof is dense
        support_roof_line_distance *= roof_extruder.settings.get<Ratio>("initial_layer_line_width_factor");
    }

    Polygons infill_outline = support_layer.support_roof;

    coord_t support_roof_top_layer_line_distance = roof_extruder.settings.get<coord_t>("support_roof_top_layer_line_distance");
    if (support_roof_top_layer_line_distance != support_roof_line_distance)
    {
        // the top layer of the roof has a different density to the roof on the layers below
        const int next_layer_nr = std::max(0, gcode_layer.getLayerNr() + 1);
        if ((size_t)next_layer_nr < storage.support.supportLayers.size())
        {
            const SupportLayer& next_support_layer = storage.support.supportLayers[next_layer_nr];
            // the regions of this layer's roof that are not covered by roof on the next layer are the top layer
            // use shrink/expand to remove any extremely thin regions due to numerical errors and make the top layer region a line width wider as
            // that should simplify the regions when the model is getting wider with increasing height.
            Polygons top_roof_outline = infill_outline.difference(next_support_layer.support_roof).offset(-5).offset(5 + support_roof_line_width).intersection(infill_outline);
            if (!top_roof_outline.empty())
            {
                Infill roof_computation(
                    pattern, zig_zaggify_infill, connect_polygons, top_roof_outline, outline_offset, gcode_layer.configs_storage.support_roof_config.getLineWidth(),
                    support_roof_top_layer_line_distance, support_roof_overlap, infill_multiplier, fill_angle, gcode_layer.z, extra_infill_shift,
                    wall_line_count, infill_origin, perimeter_gaps, connected_zigzags, use_endpieces, skip_some_zags, zag_skip_count, pocket_size
                    );
                Polygons roof_polygons;
                Polygons roof_lines;
                roof_computation.generate(roof_polygons, roof_lines);
                if (!roof_polygons.empty() || !roof_lines.empty())
                {
                    setExtruder_addPrime(storage, gcode_layer, roof_extruder_nr);
                    gcode_layer.setIsInside(false); // going to print stuff outside print object, i.e. support
                    if (!roof_polygons.empty())
                    {
                        constexpr bool force_comb_retract = false;
                        gcode_layer.addTravel(roof_polygons[0][0], force_comb_retract);
                        gcode_layer.addPolygonsByOptimizer(roof_polygons, gcode_layer.configs_storage.support_roof_config);
                    }
                    constexpr bool enable_travel_optimization = false;
                    constexpr coord_t wipe_dist = 0;
                    constexpr float flow = 1.0;
                    std::optional<Point> near_start_location;
                    constexpr double fan_speed = GCodePathConfig::FAN_SPEED_DEFAULT;
                    const float avoid_freq = (pattern == EFillMethod::LINES || pattern == EFillMethod::ZIG_ZAG) ? roof_extruder.settings.get<double>("avoid_frequency") : 0.0;
                    gcode_layer.addLinesByOptimizer(roof_lines, gcode_layer.configs_storage.support_roof_config, (pattern == EFillMethod::ZIG_ZAG) ? SpaceFillType::PolyLines : SpaceFillType::Lines, enable_travel_optimization, wipe_dist, flow, near_start_location, fan_speed, avoid_freq);
                }

                // now remove the top layer roof outline from this layer's roof outline
                infill_outline = infill_outline.difference(top_roof_outline).offset(-5).offset(5);
                if (infill_outline.empty())
                {
                    return true;
                }
            }
        }
    }

    Polygons wall;
    // make sure there is a wall if this is on the first layer
    if (gcode_layer.getLayerNr() == 0)
    {
        wall = support_layer.support_roof.offset(-support_roof_line_width / 2);
        infill_outline = wall.offset(-support_roof_line_width / 2);
    }

    Infill roof_computation(
        pattern, zig_zaggify_infill, connect_polygons, infill_outline, outline_offset, gcode_layer.configs_storage.support_roof_config.getLineWidth(),
        support_roof_line_distance, support_roof_overlap, infill_multiplier, fill_angle, gcode_layer.z, extra_infill_shift,
        wall_line_count, infill_origin, perimeter_gaps, connected_zigzags, use_endpieces, skip_some_zags, zag_skip_count, pocket_size
        );
    Polygons roof_polygons;
    Polygons roof_lines;
    roof_computation.generate(roof_polygons, roof_lines);
    if ((gcode_layer.getLayerNr() == 0 && wall.empty()) || (gcode_layer.getLayerNr() > 0 && roof_polygons.empty() && roof_lines.empty()))
    {
        return false; //We didn't create any support roof.
    }
    setExtruder_addPrime(storage, gcode_layer, roof_extruder_nr);
    gcode_layer.setIsInside(false); // going to print stuff outside print object, i.e. support
    if (gcode_layer.getLayerNr() == 0)
    {
        gcode_layer.addPolygonsByOptimizer(wall, gcode_layer.configs_storage.support_roof_config);
    }
    if (!roof_polygons.empty())
    {
        constexpr bool force_comb_retract = false;
        gcode_layer.addTravel(roof_polygons[0][0], force_comb_retract);
        gcode_layer.addPolygonsByOptimizer(roof_polygons, gcode_layer.configs_storage.support_roof_config);
    }
    constexpr bool enable_travel_optimization = false;
    constexpr coord_t wipe_dist = 0;
    constexpr float flow = 1.0;
    std::optional<Point> near_start_location;
    constexpr double fan_speed = GCodePathConfig::FAN_SPEED_DEFAULT;
    const float avoid_freq = (pattern == EFillMethod::LINES || pattern == EFillMethod::ZIG_ZAG) ? roof_extruder.settings.get<double>("avoid_frequency") : 0.0;
    gcode_layer.addLinesByOptimizer(roof_lines, gcode_layer.configs_storage.support_roof_config, (pattern == EFillMethod::ZIG_ZAG) ? SpaceFillType::PolyLines : SpaceFillType::Lines, enable_travel_optimization, wipe_dist, flow, near_start_location, fan_speed, avoid_freq);
    return true;
}

bool FffGcodeWriter::addSupportBottomsToGCode(const SliceDataStorage& storage, LayerPlan& gcode_layer) const
{
    const SupportLayer& support_layer = storage.support.supportLayers[std::max(0, gcode_layer.getLayerNr())];

    if (!storage.support.generated 
        || gcode_layer.getLayerNr() > storage.support.layer_nr_max_filled_layer 
        || support_layer.support_bottom.empty())
    {
        return false; //No need to generate support bottoms if there's no support.
    }

    const size_t bottom_extruder_nr = Application::getInstance().current_slice->scene.current_mesh_group->settings.get<ExtruderTrain&>("support_bottom_extruder_nr").extruder_nr;
    const ExtruderTrain& bottom_extruder = Application::getInstance().current_slice->scene.extruders[bottom_extruder_nr];

    const EFillMethod pattern = bottom_extruder.settings.get<EFillMethod>("support_bottom_pattern");
    AngleDegrees fill_angle = 0;
    if (!storage.support.support_bottom_angles.empty())
    {
        // handle negative layer numbers
        int divisor = static_cast<int>(storage.support.support_bottom_angles.size());
        int index = ((gcode_layer.getLayerNr() % divisor) + divisor) % divisor;
        fill_angle = storage.support.support_bottom_angles.at(index);
    }
    const bool zig_zaggify_infill = pattern == EFillMethod::ZIG_ZAG;
    const bool connect_polygons = true; // less retractions and less moves only make the bottoms easier to print
    constexpr coord_t support_bottom_overlap = 0; // the bottoms should never be expanded outwards
    constexpr size_t infill_multiplier = 1;
    constexpr coord_t outline_offset =  0;
    constexpr coord_t extra_infill_shift = 0;
    constexpr size_t wall_line_count = 0;
    const Point infill_origin;
    constexpr Polygons* perimeter_gaps = nullptr;
    constexpr bool use_endpieces = true;
    constexpr bool connected_zigzags = false;
    constexpr bool skip_some_zags = false;
    constexpr int zag_skip_count = 0;
    constexpr coord_t pocket_size = 0;

    const coord_t support_bottom_line_distance = bottom_extruder.settings.get<coord_t>("support_bottom_line_distance"); // note: no need to apply initial line width factor; support bottoms cannot exist on the first layer
    Infill bottom_computation(
        pattern, zig_zaggify_infill, connect_polygons, support_layer.support_bottom, outline_offset, gcode_layer.configs_storage.support_bottom_config.getLineWidth(),
        support_bottom_line_distance, support_bottom_overlap, infill_multiplier, fill_angle, gcode_layer.z, extra_infill_shift,
        wall_line_count, infill_origin, perimeter_gaps, connected_zigzags, use_endpieces, skip_some_zags, zag_skip_count, pocket_size
        );
    Polygons bottom_polygons;
    Polygons bottom_lines;
    bottom_computation.generate(bottom_polygons, bottom_lines);
    if (bottom_polygons.empty() && bottom_lines.empty())
    {
        return false;
    }
    setExtruder_addPrime(storage, gcode_layer, bottom_extruder_nr);
    gcode_layer.setIsInside(false); // going to print stuff outside print object, i.e. support
    if (!bottom_polygons.empty())
    {
        constexpr bool force_comb_retract = false;
        gcode_layer.addTravel(bottom_polygons[0][0], force_comb_retract);
        gcode_layer.addPolygonsByOptimizer(bottom_polygons, gcode_layer.configs_storage.support_bottom_config);
    }
    constexpr bool enable_travel_optimization = false;
    constexpr coord_t wipe_dist = 0;
    constexpr float flow = 1.0;
    std::optional<Point> near_start_location;
    constexpr double fan_speed = GCodePathConfig::FAN_SPEED_DEFAULT;
    const float avoid_freq = (pattern == EFillMethod::LINES || pattern == EFillMethod::ZIG_ZAG) ? bottom_extruder.settings.get<double>("avoid_frequency") : 0.0;
    gcode_layer.addLinesByOptimizer(bottom_lines, gcode_layer.configs_storage.support_bottom_config, (pattern == EFillMethod::ZIG_ZAG) ? SpaceFillType::PolyLines : SpaceFillType::Lines, enable_travel_optimization, wipe_dist, flow, near_start_location, fan_speed, avoid_freq);
    return true;
}

void FffGcodeWriter::setExtruder_addPrime(const SliceDataStorage& storage, LayerPlan& gcode_layer, const size_t extruder_nr) const
{
    const size_t outermost_prime_tower_extruder = storage.primeTower.extruder_order[0];

    const size_t previous_extruder = gcode_layer.getExtruder();
    if (previous_extruder == extruder_nr && !(extruder_nr == outermost_prime_tower_extruder
            && gcode_layer.getLayerNr() >= -static_cast<LayerIndex>(Raft::getFillerLayerCount()))) //No unnecessary switches, unless switching to extruder for the outer shell of the prime tower.
    {
        return;
    }
    const bool extruder_changed = gcode_layer.setExtruder(extruder_nr);

    const ExtruderTrain& train = Application::getInstance().current_slice->scene.extruders[extruder_nr];

    if (!extruder_changed && gcode_layer.getLayerNr() > 0 && train.settings.get<bool>("prime_tower_compact"))
    {
        // when using the compact tower, if the extruder wasn't changed and it's not the first layer, don't prime this extruder
        return;
    }

    if (extruder_changed)
    {
        if (extruder_prime_layer_nr[extruder_nr] == gcode_layer.getLayerNr())
        {
            // We always prime an extruder, but whether it will be a prime blob/poop depends on if prime blob is enabled.
            // This is decided in GCodeExport::writePrimeTrain().
            if (train.settings.get<bool>("prime_blob_enable")) // Don't travel to the prime-blob position if not enabled though.
            {
                bool prime_pos_is_abs = train.settings.get<bool>("extruder_prime_pos_abs");
                Point prime_pos = Point(train.settings.get<coord_t>("extruder_prime_pos_x"), train.settings.get<coord_t>("extruder_prime_pos_y"));
                gcode_layer.addTravel(prime_pos_is_abs ? prime_pos : gcode_layer.getLastPlannedPositionOrStartingPosition() + prime_pos);
                gcode_layer.planPrime();
            }
            else
            {
                // Otherwise still prime, but don't do any other travels.
                gcode_layer.planPrime(0.0);
            }
        }

        if (gcode_layer.getLayerNr() == 0 && !gcode_layer.getSkirtBrimIsPlanned(extruder_nr))
        {
            processSkirtBrim(storage, gcode_layer, extruder_nr);
        }
    }

    const bool prime_all = train.settings.get<bool>("prime_all_extruders_on_layer_0");

    if ((prime_all || (extruder_changed && gcode_layer.getLayerNr() > 0) || extruder_nr == outermost_prime_tower_extruder) && gcode_layer.getLayerNr() >= -static_cast<LayerIndex>(Raft::getFillerLayerCount())) //Always print a prime tower with outermost extruder.
    {
        addPrimeTower(storage, gcode_layer, previous_extruder);
    }
}

void FffGcodeWriter::addPrimeTower(const SliceDataStorage& storage, LayerPlan& gcode_layer, int prev_extruder) const
{
    if (!Application::getInstance().current_slice->scene.current_mesh_group->settings.get<bool>("prime_tower_enable"))
    {
        return;
    }

    if (!Application::getInstance().current_slice->scene.extruders[0].settings.get<bool>("prime_all_extruders_on_layer_0"))
    {
        const size_t outermost_prime_tower_extruder = storage.primeTower.extruder_order[0];
        if (gcode_layer.getLayerNr() == 0 && outermost_prime_tower_extruder != gcode_layer.getExtruder())
        {
            return;
        }
    }

    storage.primeTower.addToGcode(storage, gcode_layer, prev_extruder, gcode_layer.getExtruder());
}

void FffGcodeWriter::finalize()
{
    gcode.writeComment("MESH:NONMESH");
    const Settings& mesh_group_settings = Application::getInstance().current_slice->scene.current_mesh_group->settings;
    if (mesh_group_settings.get<bool>("machine_heated_bed"))
    {
        gcode.writeBedTemperatureCommand(0); //Cool down the bed (M140).
        //Nozzles are cooled down automatically after the last time they are used (which might be earlier than the end of the print).
    }
    if (mesh_group_settings.get<bool>("machine_heated_build_volume") && mesh_group_settings.get<Temperature>("build_volume_temperature") != 0)
    {
        gcode.writeBuildVolumeTemperatureCommand(0); //Cool down the build volume.
    }

    const Duration print_time = gcode.getSumTotalPrintTimes();
    std::vector<double> filament_used;
    std::vector<std::string> material_ids;
    std::vector<bool> extruder_is_used;
    const Scene& scene = Application::getInstance().current_slice->scene;
    for (size_t extruder_nr = 0; extruder_nr < scene.extruders.size(); extruder_nr++)
    {
        filament_used.emplace_back(gcode.getTotalFilamentUsed(extruder_nr));
        material_ids.emplace_back(scene.extruders[extruder_nr].settings.get<std::string>("material_guid"));
        extruder_is_used.push_back(gcode.getExtruderIsUsed(extruder_nr));
    }
    std::string prefix = gcode.getFileHeader(extruder_is_used, &print_time, filament_used, material_ids);
    if (!Application::getInstance().communication->isSequential())
    {
        Application::getInstance().communication->sendGCodePrefix(prefix);
    }
    else
    {
        log("Gcode header after slicing:\n");
        log("%s", prefix.c_str());
        log("End of gcode header.\n");
    }
    if (mesh_group_settings.get<bool>("acceleration_enabled"))
    {
        gcode.writePrintAcceleration(mesh_group_settings.get<Acceleration>("machine_acceleration"));
        gcode.writeTravelAcceleration(mesh_group_settings.get<Acceleration>("machine_acceleration"));
    }
    if (mesh_group_settings.get<bool>("jerk_enabled"))
    {
        gcode.writeJerk(mesh_group_settings.get<Velocity>("machine_max_jerk_xy"));
    }

    const std::string end_gcode = mesh_group_settings.get<std::string>("machine_end_gcode");

    if (end_gcode.length() > 0 && mesh_group_settings.get<bool>("relative_extrusion"))
    {
        gcode.writeExtrusionMode(false); // ensure absolute extrusion mode is set before the end gcode
    }
    gcode.finalize(end_gcode.c_str());

    // set extrusion mode back to "normal"
    const bool set_relative_extrusion_mode = (gcode.getFlavor() == EGCodeFlavor::REPRAP);
    gcode.writeExtrusionMode(set_relative_extrusion_mode);
    for (size_t e = 0; e < Application::getInstance().current_slice->scene.extruders.size(); e++)
    {
        gcode.writeTemperatureCommand(e, 0, false);
    }

    gcode.writeComment("End of Gcode");
    /*
    the profile string below can be executed since the M25 doesn't end the gcode on an UMO and when printing via USB.
    gcode.writeCode("M25 ;Stop reading from this point on.");
    gcode.writeComment("Cura profile string:");
    gcode.writeComment(FffProcessor::getInstance()->getAllLocalSettingsString() + FffProcessor::getInstance()->getProfileString());
    */
}


}//namespace cura
<|MERGE_RESOLUTION|>--- conflicted
+++ resolved
@@ -1609,15 +1609,9 @@
         if (skin_edge_support_layers > 0)
         {
             Polygons skin_above_combined;  // skin regions on the layers above combined with small gaps between
-<<<<<<< HEAD
 
             constexpr coord_t tiny_infill_offset = 20;
 
-=======
-
-            constexpr coord_t tiny_infill_offset = 20;
-
->>>>>>> a3d631fe
             // working from the highest layer downwards, combine the regions of skin on all the layers but don't let the regions merge together
             // otherwise "terraced" skin regions on separate layers will look like a single region of unbroken skin
 
