--- conflicted
+++ resolved
@@ -1066,13 +1066,7 @@
         return;
     }
 
-<<<<<<< HEAD
-    if (mesh.settings.get<bool>("anti_overhang_mesh")
-        || mesh.settings.get<bool>("support_mesh")
-    )
-=======
-    if (mesh.getSettingBoolean("anti_overhang_mesh") || mesh.getSettingBoolean("support_mesh"))
->>>>>>> 3b0e5ffd
+    if (mesh.settings.get<bool>("anti_overhang_mesh") || mesh.settings.get<bool>("support_mesh"))
     {
         return;
     }
@@ -1462,13 +1456,8 @@
                 gcode_layer.addPolygonsByOptimizer(part.insets[0], mesh_config.inset0_config, wall_overlap_computation, ZSeamConfig(), wall_0_wipe_dist);
             }
         }
-<<<<<<< HEAD
-        // for non-spiralized layers, if bridging is enabled, determine the shape of the unsupported areas below this part
-        if (!spiralize && gcode_layer.getLayerNr() > 0 && mesh.settings.get<bool>("bridge_settings_enabled"))
-=======
         // for non-spiralized layers, determine the shape of the unsupported areas below this part
         if (!spiralize && gcode_layer.getLayerNr() > 0)
->>>>>>> 3b0e5ffd
         {
             // accumulate the outlines of all of the parts that are on the layer below
 
@@ -1495,12 +1484,7 @@
             const Settings& mesh_group_settings = Application::getInstance().current_slice->scene.current_mesh_group->settings;
             if (mesh_group_settings.get<bool>("support_enable") || mesh_group_settings.get<bool>("support_tree_enable"))
             {
-<<<<<<< HEAD
-                const coord_t layer_height = mesh_config.inset0_config.getLayerThickness();
                 const coord_t z_distance_top = mesh.settings.get<coord_t>("support_top_distance");
-=======
-                const coord_t z_distance_top = mesh.getSettingInMicrons("support_top_distance");
->>>>>>> 3b0e5ffd
                 const size_t z_distance_top_layers = std::max(0U, round_up_divide(z_distance_top, layer_height)) + 1;
                 const int support_layer_nr = gcode_layer.getLayerNr() - z_distance_top_layers;
 
@@ -1536,19 +1520,15 @@
 
             outlines_below = outlines_below.offset(-half_outer_wall_width).offset(half_outer_wall_width);
 
-            if (mesh.getSettingBoolean("bridge_settings_enabled"))
+            if (mesh.settings.get<bool>("bridge_settings_enabled"))
             {
                 // max_air_gap is the max allowed width of the unsupported region below the wall line
                 // if the unsupported region is wider than max_air_gap, the wall line will be printed using bridge settings
 
-                const int max_air_gap = half_outer_wall_width;
-
-<<<<<<< HEAD
-            const coord_t max_air_gap = half_outer_wall_width * mesh.settings.get<Ratio>("bridge_wall_max_overhang");
-=======
+                const coord_t max_air_gap = half_outer_wall_width;
+
                 // subtract the outlines of the parts below this part to give the shapes of the unsupported regions and then
                 // shrink those shapes so that any that are narrower than two times max_air_gap will be removed
->>>>>>> 3b0e5ffd
 
                 Polygons compressed_air(part.outline.difference(outlines_below).offset(-max_air_gap));
 
@@ -1564,7 +1544,7 @@
                 gcode_layer.setBridgeWallMask(Polygons());
             }
 
-            double overhang_angle = mesh.getSettingInAngleDegrees("wall_overhang_angle");
+            const AngleDegrees overhang_angle = mesh.settings.get<AngleDegrees>("wall_overhang_angle");
             if (overhang_angle >= 90)
             {
                 // clear to disable overhang detection
@@ -1576,8 +1556,8 @@
                 // the supported region is made up of those areas that really are supported by either model or support on the layer below
                 // expanded to take into account the overhang angle, the greater the overhang angle, the larger the supported area is
                 // considered to be
-                double overhang_width = layer_height * std::tan(overhang_angle / (180 / M_PI));
-                Polygons overhang_region = part.outline.offset(-half_outer_wall_width).difference(outlines_below.offset(10+overhang_width-half_outer_wall_width)).offset(10);
+                const coord_t overhang_width = layer_height * std::tan(overhang_angle / (180 / M_PI));
+                Polygons overhang_region = part.outline.offset(-half_outer_wall_width).difference(outlines_below.offset(10 + overhang_width - half_outer_wall_width)).offset(10);
                 gcode_layer.setOverhangMask(overhang_region);
             }
         }
@@ -1633,20 +1613,12 @@
                         if (!compensate_overlap_0)
                         {
                             WallOverlapComputation* wall_overlap_computation(nullptr);
-<<<<<<< HEAD
-                            gcode_layer.addWalls(outer_wall, mesh_config.inset0_config, mesh_config.bridge_inset0_config, wall_overlap_computation, z_seam_config, mesh.settings.get<coord_t>("wall_0_wipe_dist"), flow, retract_before_outer_wall);
-=======
-                            gcode_layer.addWalls(outer_wall, mesh, mesh_config.inset0_config, mesh_config.bridge_inset0_config, wall_overlap_computation, z_seam_config, mesh.getSettingInMicrons("wall_0_wipe_dist"), flow, retract_before_outer_wall);
->>>>>>> 3b0e5ffd
+                            gcode_layer.addWalls(outer_wall, mesh, mesh_config.inset0_config, mesh_config.bridge_inset0_config, wall_overlap_computation, z_seam_config, mesh.settings.get<coord_t>("wall_0_wipe_dist"), flow, retract_before_outer_wall);
                         }
                         else
                         {
                             WallOverlapComputation wall_overlap_computation(outer_wall, mesh_config.inset0_config.getLineWidth());
-<<<<<<< HEAD
-                            gcode_layer.addWalls(outer_wall, mesh_config.inset0_config, mesh_config.bridge_inset0_config, &wall_overlap_computation, z_seam_config, mesh.settings.get<coord_t>("wall_0_wipe_dist"), flow, retract_before_outer_wall);
-=======
-                            gcode_layer.addWalls(outer_wall, mesh, mesh_config.inset0_config, mesh_config.bridge_inset0_config, &wall_overlap_computation, z_seam_config, mesh.getSettingInMicrons("wall_0_wipe_dist"), flow, retract_before_outer_wall);
->>>>>>> 3b0e5ffd
+                            gcode_layer.addWalls(outer_wall, mesh, mesh_config.inset0_config, mesh_config.bridge_inset0_config, &wall_overlap_computation, z_seam_config, mesh.settings.get<coord_t>("wall_0_wipe_dist"), flow, retract_before_outer_wall);
                         }
                     }
                 }
@@ -1660,19 +1632,10 @@
                     Polygons inner_wall = part.insets[processed_inset_number];
                     if (!compensate_overlap_x)
                     {
-<<<<<<< HEAD
-                        WallOverlapComputation* wall_overlap_computation(nullptr);
-                        gcode_layer.addWalls(part.insets[processed_inset_number], mesh_config.insetX_config, mesh_config.bridge_insetX_config, wall_overlap_computation, z_seam_config);
-                    }
-                    else
-                    {
-                        WallOverlapComputation wall_overlap_computation(inner_wall, mesh_config.insetX_config.getLineWidth());
-                        gcode_layer.addWalls(inner_wall, mesh_config.insetX_config, mesh_config.bridge_insetX_config, &wall_overlap_computation, z_seam_config);
-=======
                         added_something = true;
                         setExtruder_addPrime(storage, gcode_layer, extruder_nr);
                         gcode_layer.setIsInside(true); // going to print stuff inside print object
-                        ZSeamConfig z_seam_config(mesh.getSettingAsZSeamType("z_seam_type"), z_seam_pos, mesh.getSettingAsZSeamCornerPrefType("z_seam_corner"));
+                        ZSeamConfig z_seam_config(mesh.settings.get<EZSeamType>("z_seam_type"), mesh.getZSeamHint(), mesh.settings.get<EZSeamCornerPrefType>("z_seam_corner"));
                         Polygons inner_wall = part.insets[processed_inset_number];
                         if (!compensate_overlap_x)
                         {
@@ -1684,7 +1647,6 @@
                             WallOverlapComputation wall_overlap_computation(inner_wall, mesh_config.insetX_config.getLineWidth());
                             gcode_layer.addWalls(inner_wall, mesh, mesh_config.insetX_config, mesh_config.bridge_insetX_config, &wall_overlap_computation, z_seam_config);
                         }
->>>>>>> 3b0e5ffd
                     }
                 }
             }
@@ -2252,21 +2214,12 @@
         default_support_line_distance = infill_extruder.settings.get<coord_t>("support_initial_layer_line_distance"); 
     }
 
-<<<<<<< HEAD
     const coord_t default_support_infill_overlap = infill_extruder.settings.get<coord_t>("infill_overlap_mm");
-    const AngleDegrees support_infill_angle = 0;
+    const AngleDegrees support_infill_angle = infill_extruder.settings.get<AngleDegrees>("support_infill_angle");
     constexpr size_t infill_multiplier = 1; // there is no frontend setting for this (yet)
     constexpr size_t wall_line_count = 0;
     coord_t default_support_line_width = infill_extruder.settings.get<coord_t>("support_line_width");
     if (gcode_layer.getLayerNr() == 0 && mesh_group_settings.get<EPlatformAdhesion>("adhesion_type") != EPlatformAdhesion::RAFT)
-=======
-    const int default_support_infill_overlap = infill_extruder.getSettingInMicrons("infill_overlap_mm");
-    const double support_infill_angle = infill_extruder.getSettingInAngleDegrees("support_infill_angle");
-    constexpr int infill_multiplier = 1; // there is no frontend setting for this (yet)
-    constexpr int wall_line_count = 0;
-    coord_t default_support_line_width = infill_extruder.getSettingInMicrons("support_line_width");
-    if (gcode_layer.getLayerNr() == 0 && storage.getSettingAsPlatformAdhesion("adhesion_type") != EPlatformAdhesion::RAFT)
->>>>>>> 3b0e5ffd
     {
         default_support_line_width *= infill_extruder.settings.get<Ratio>("initial_layer_line_width_factor");
     }
@@ -2560,22 +2513,11 @@
         {
             const ExtruderTrain& train = Application::getInstance().current_slice->scene.extruders[extruder_nr];
 
-<<<<<<< HEAD
-            if (train.settings.get<bool>("prime_blob_enable"))
-            { // only move to prime position if we do a blob/poop
-                // ideally the prime position would be respected whether we do a blob or not,
-                // but the frontend currently doesn't support a value function of an extruder setting depending on an fdmprinter setting,
-                // which is needed to automatically ignore the prime position for the UM3 machine when blob is disabled
-                const bool prime_pos_is_abs = train.settings.get<bool>("extruder_prime_pos_abs");
-                const Point prime_pos(train.settings.get<coord_t>("extruder_prime_pos_x"), train.settings.get<coord_t>("extruder_prime_pos_y"));
-                gcode_layer.addTravel(prime_pos_is_abs ? prime_pos : gcode_layer.getLastPlannedPositionOrStartingPosition() + prime_pos);
-=======
             // We always prime an extruder, but whether it will be a prime blob/poop depends on if prime blob is enabled.
             // This is decided in GCodeExport::writePrimeTrain().
-            bool prime_pos_is_abs = train->getSettingBoolean("extruder_prime_pos_abs");
-            Point prime_pos = Point(train->getSettingInMicrons("extruder_prime_pos_x"), train->getSettingInMicrons("extruder_prime_pos_y"));
-            gcode_layer.addTravel(prime_pos_is_abs? prime_pos : gcode_layer.getLastPlannedPositionOrStartingPosition() + prime_pos);
->>>>>>> 3b0e5ffd
+            bool prime_pos_is_abs = train.settings.get<bool>("extruder_prime_pos_abs");
+            Point prime_pos = Point(train.settings.get<coord_t>("extruder_prime_pos_x"), train.settings.get<coord_t>("extruder_prime_pos_y"));
+            gcode_layer.addTravel(prime_pos_is_abs ? prime_pos : gcode_layer.getLastPlannedPositionOrStartingPosition() + prime_pos);
 
             gcode_layer.planPrime();
         }
@@ -2612,17 +2554,14 @@
 
 void FffGcodeWriter::finalize()
 {
-<<<<<<< HEAD
-    Duration print_time = gcode.getSumTotalPrintTimes();
-=======
-    if (getSettingBoolean("machine_heated_bed"))
+    const Settings& mesh_group_settings = Application::getInstance().current_slice->scene.current_mesh_group->settings;
+    if (mesh_group_settings.get<bool>("machine_heated_bed"))
     {
         gcode.writeBedTemperatureCommand(0); //Cool down the bed (M140).
         //Nozzles are cooled down automatically after the last time they are used (which might be earlier than the end of the print).
     }
 
-    double print_time = gcode.getSumTotalPrintTimes();
->>>>>>> 3b0e5ffd
+    const Duration print_time = gcode.getSumTotalPrintTimes();
     std::vector<double> filament_used;
     std::vector<std::string> material_ids;
     std::vector<bool> extruder_is_used;
@@ -2644,7 +2583,6 @@
         log("%s", prefix.c_str());
         log("End of gcode header.\n");
     }
-    const Settings& mesh_group_settings = Application::getInstance().current_slice->scene.current_mesh_group->settings;
     if (mesh_group_settings.get<bool>("acceleration_enabled"))
     {
         gcode.writePrintAcceleration(mesh_group_settings.get<Acceleration>("machine_acceleration"));
