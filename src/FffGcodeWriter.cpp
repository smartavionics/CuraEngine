
#include <list>
#include <limits> // numeric_limits

#include "utils/math.h"
#include "FffGcodeWriter.h"
#include "FffProcessor.h"
#include "progress/Progress.h"
#include "wallOverlap.h"
#include "utils/orderOptimizer.h"
#include "GcodeLayerThreader.h"

#define OMP_MAX_ACTIVE_LAYERS_PROCESSED 30 // TODO: hardcoded-value for the max number of layers being in the pipeline while writing away and destroying layers in a multi-threaded context

namespace cura
{

FffGcodeWriter::FffGcodeWriter(SettingsBase* settings_)
: SettingsMessenger(settings_)
, max_object_height(0)
, layer_plan_buffer(this, gcode)
{
    for (unsigned int extruder_nr = 0; extruder_nr < MAX_EXTRUDERS; extruder_nr++)
    { // initialize all as max layer_nr, so that they get updated to the lowest layer on which they are used.
        extruder_prime_layer_nr[extruder_nr] = std::numeric_limits<int>::max();
    }
}

void FffGcodeWriter::writeGCode(SliceDataStorage& storage, TimeKeeper& time_keeper)
{
    gcode.preSetup(storage.meshgroup);
    
    if (FffProcessor::getInstance()->getMeshgroupNr() == 0)
    { // first meshgroup
        gcode.resetTotalPrintTimeAndFilament();
        gcode.setInitialTemps(*storage.meshgroup, getStartExtruder(storage));
    }

    if (CommandSocket::isInstantiated())
    {
        CommandSocket::getInstance()->beginGCode();
    }

    setConfigFanSpeedLayerTime(storage);
    
    setConfigCoasting(storage);

    setConfigRetraction(storage);

    layer_plan_buffer.setPreheatConfig(*storage.meshgroup);
    
    if (FffProcessor::getInstance()->getMeshgroupNr() == 0)
    {
        unsigned int start_extruder_nr = getStartExtruder(storage);
        processStartingCode(storage, start_extruder_nr);
    }
    else
    {
        processNextMeshGroupCode(storage);
    }

    size_t total_layers = 0;
    for (SliceMeshStorage& mesh : storage.meshes)
    {
        total_layers = std::max(total_layers, mesh.layers.size());
        if (mesh.getSettingBoolean("magic_spiralize"))
        {
            findLayerSeamsForSpiralize(mesh);
        }

        setInfillAndSkinAngles(mesh);
    }
    
    gcode.writeLayerCountComment(total_layers);

    { // calculate the mesh order for each extruder
        int extruder_count = storage.meshgroup->getExtruderCount();
        mesh_order_per_extruder.reserve(extruder_count);
        for (int extruder_nr = 0; extruder_nr < extruder_count; extruder_nr++)
        {
            mesh_order_per_extruder.push_back(calculateMeshOrder(storage, extruder_nr));
        }
    }
    calculateExtruderOrderPerLayer(storage);

    int process_layer_starting_layer_nr = 0;
    bool has_raft = getSettingAsPlatformAdhesion("adhesion_type") == EPlatformAdhesion::RAFT;
    if (has_raft)
    {
        processRaft(storage, total_layers);
        // process filler layers to fill the airgap with helper object (support etc) so that they stick better to the raft.
        // only process the filler layers if there is anything to print in them.
        for (bool extruder_is_used_in_filler_layers : storage.getExtrudersUsed(-1))
        {
            if (extruder_is_used_in_filler_layers)
            {
                process_layer_starting_layer_nr = -Raft::getFillerLayerCount(storage);
                break;
            }
        }
    }


    const std::function<LayerPlan* (int)>& produce_item =
        [&storage, total_layers, this](int layer_nr)
        {
            LayerPlan& gcode_layer = processLayer(storage, layer_nr, total_layers);
            return &gcode_layer;
        };
    const std::function<void (LayerPlan*)>& consume_item =
        [this, total_layers](LayerPlan* gcode_layer)
        {
            Progress::messageProgress(Progress::Stage::EXPORT, std::max(0, gcode_layer->getLayerNr()) + 1, total_layers);
            layer_plan_buffer.push(*gcode_layer);
            LayerPlan* to_be_written = layer_plan_buffer.processBuffer();
            if (to_be_written)
            {
                to_be_written->writeGCode(gcode);
                delete to_be_written;
            }
        };
    const unsigned int max_task_count = OMP_MAX_ACTIVE_LAYERS_PROCESSED;
    GcodeLayerThreader<LayerPlan> threader(
        process_layer_starting_layer_nr
        , static_cast<int>(total_layers)
        , produce_item
        , consume_item
        , max_task_count
    );

    // process all layers, process buffer for preheating and minimal layer time etc, write layers to gcode:
    threader.run();

    layer_plan_buffer.flush();

    Progress::messageProgressStage(Progress::Stage::FINISH, &time_keeper);

    //Store the object height for when we are printing multiple objects, as we need to clear every one of them when moving to the next position.
    max_object_height = std::max(max_object_height, storage.model_max.z);


    constexpr bool force = true;
    gcode.writeRetraction(storage.retraction_config_per_extruder[gcode.getExtruderNr()], force); // retract after finishing each meshgroup
}

void FffGcodeWriter::findLayerSeamsForSpiralize(SliceMeshStorage& mesh)
{
    // The spiral has to continue on in an anti-clockwise direction from where the last layer finished, it can't jump backwards

    if (mesh.layers.size() > 0)
    {
        unsigned layer_nr = 0;
        // set the seam vertex index to 0 for bottom layers that have no parts or insets
        while (layer_nr < mesh.layers.size() && (mesh.layers[layer_nr].parts.size() == 0 || mesh.layers[layer_nr].parts[0].insets.size() == 0))
        {
            mesh.layers[layer_nr++].seam_vertex_index = 0;
        }

        if (layer_nr < mesh.layers.size())
        {
            // If the user has specified a z-seam location, use the vertex closest to that location for the seam vertex
            // in the first layer that has a part with insets. This allows the user to alter the seam start location which
            // could be useful if the spiralization has a problem with a particular seam path.
            Point seam_pos(0, 0);
            if (mesh.getSettingAsZSeamType("z_seam_type") == EZSeamType::USER_SPECIFIED)
            {
                seam_pos = Point(mesh.getSettingInMicrons("z_seam_x"), mesh.getSettingInMicrons("z_seam_y"));
            }
            mesh.layers[layer_nr].seam_vertex_index = PolygonUtils::findClosest(seam_pos, mesh.layers[layer_nr].parts[0].insets[0][0]).point_idx;
            ++layer_nr;
        }

        for (; layer_nr < mesh.layers.size(); layer_nr++)
        {
            SliceLayer& layer = mesh.layers[layer_nr];
            const SliceLayer& last_layer = mesh.layers[layer_nr - 1];

            if (layer.parts.size() < 1 || layer.parts[0].insets.size() < 1 || last_layer.parts.size() < 1 || last_layer.parts[0].insets.size() < 1)
            {
                // either this layer or the last has no parts (or a part has no insets) so just duplicate the index calculated for the last layer
                layer.seam_vertex_index = last_layer.seam_vertex_index;
                continue;
            }
            ConstPolygonRef last_wall = last_layer.parts[0].insets[0][0];
            ConstPolygonRef wall = layer.parts[0].insets[0][0];
            const int n_points = wall.size();
            Point last_wall_seam_vertex = last_wall[last_layer.seam_vertex_index];

            // seam_vertex_idx is going to be the index of the seam vertex in the current wall polygon
            // initially we choose the vertex that is closest to the seam vertex in the last spiralized layer processed

            int seam_vertex_idx = PolygonUtils::findClosest(last_wall_seam_vertex, wall).point_idx;

            // now we check that the vertex following the seam vertex is not to the right of the seam vertex in the last layer
            // and if it is we move forward

            // get the inward normal of the last layer seam vertex
            Point last_wall_seam_vertex_inward_normal = PolygonUtils::getVertexInwardNormal(last_wall, last_layer.seam_vertex_index);

            // create a vector from the normal so that we can then test the vertex following the candidate seam vertex to make sure it is on the correct side
            Point last_wall_seam_vertex_vector = last_wall_seam_vertex + last_wall_seam_vertex_inward_normal;

            // now test the vertex following the candidate seam vertex and if it lies to the left or on the vector, it's good to use
            const int first_seam_vertex_idx = seam_vertex_idx;
            float a = LinearAlg2D::getAngleLeft(last_wall_seam_vertex_vector, last_wall_seam_vertex, wall[(seam_vertex_idx + 1) % n_points]);

            while (a > M_PI)
            {
                // the vertex was on the right of the vector so move the seam vertex on
                seam_vertex_idx = (seam_vertex_idx + 1) % n_points;
                a = LinearAlg2D::getAngleLeft(last_wall_seam_vertex_vector, last_wall_seam_vertex, wall[(seam_vertex_idx + 1) % n_points]);

                if (seam_vertex_idx == first_seam_vertex_idx)
                {
                    logWarning("WARNING: findLayerSeamsForSpiralize() failed to find a suitable seam vertex on layer %d", layer_nr);
                    // this shouldn't happen!
                    break;
                }
            }

            // store result for use when spiralizing
            mesh.layers[layer_nr].seam_vertex_index = seam_vertex_idx;
        }
    }
}

void FffGcodeWriter::setConfigFanSpeedLayerTime(SliceDataStorage& storage)
{
    for (int extr = 0; extr < storage.meshgroup->getExtruderCount(); extr++)
    {
        fan_speed_layer_time_settings_per_extruder.emplace_back();
        FanSpeedLayerTimeSettings& fan_speed_layer_time_settings = fan_speed_layer_time_settings_per_extruder.back();
        ExtruderTrain* train = storage.meshgroup->getExtruderTrain(extr);
        fan_speed_layer_time_settings.cool_min_layer_time = train->getSettingInSeconds("cool_min_layer_time");
        fan_speed_layer_time_settings.cool_min_layer_time_fan_speed_max = train->getSettingInSeconds("cool_min_layer_time_fan_speed_max");
        fan_speed_layer_time_settings.cool_fan_speed_0 = train->getSettingInPercentage("cool_fan_speed_0");
        fan_speed_layer_time_settings.cool_fan_speed_min = train->getSettingInPercentage("cool_fan_speed_min");
        fan_speed_layer_time_settings.cool_fan_speed_max = train->getSettingInPercentage("cool_fan_speed_max");
        fan_speed_layer_time_settings.cool_min_speed = train->getSettingInMillimetersPerSecond("cool_min_speed");
        fan_speed_layer_time_settings.cool_fan_full_layer = train->getSettingAsLayerNumber("cool_fan_full_layer");
        if (!train->getSettingBoolean("cool_fan_enabled"))
        {
            fan_speed_layer_time_settings.cool_fan_speed_0 = 0;
            fan_speed_layer_time_settings.cool_fan_speed_min = 0;
            fan_speed_layer_time_settings.cool_fan_speed_max = 0;
        }
    }
}

void FffGcodeWriter::setConfigCoasting(SliceDataStorage& storage) 
{
    for (int extr = 0; extr < storage.meshgroup->getExtruderCount(); extr++)
    {
        storage.coasting_config.emplace_back();
        ExtruderTrain* train = storage.meshgroup->getExtruderTrain(extr);
        CoastingConfig& coasting_config = storage.coasting_config.back();
        coasting_config.coasting_enable = train->getSettingBoolean("coasting_enable"); 
        coasting_config.coasting_volume = train->getSettingInCubicMillimeters("coasting_volume"); 
        coasting_config.coasting_min_volume = train->getSettingInCubicMillimeters("coasting_min_volume"); 
        coasting_config.coasting_speed = train->getSettingInPercentage("coasting_speed") / 100.0; 
    }
}

void FffGcodeWriter::setConfigRetraction(SliceDataStorage& storage) 
{
    int extruder_count = storage.meshgroup->getExtruderCount();
    for (int extruder = 0; extruder < extruder_count; extruder++)
    {
        ExtruderTrain* train = storage.meshgroup->getExtruderTrain(extruder);
        RetractionConfig& retraction_config = storage.retraction_config_per_extruder[extruder];
        retraction_config.distance = (train->getSettingBoolean("retraction_enable"))? train->getSettingInMillimeters("retraction_amount") : 0;
        retraction_config.prime_volume = train->getSettingInCubicMillimeters("retraction_extra_prime_amount");
        retraction_config.speed = train->getSettingInMillimetersPerSecond("retraction_retract_speed");
        retraction_config.primeSpeed = train->getSettingInMillimetersPerSecond("retraction_prime_speed");
        retraction_config.zHop = train->getSettingInMicrons("retraction_hop");
        retraction_config.retraction_min_travel_distance = train->getSettingInMicrons("retraction_min_travel");
        retraction_config.retraction_extrusion_window = train->getSettingInMillimeters("retraction_extrusion_window");
        retraction_config.retraction_count_max = train->getSettingAsCount("retraction_count_max");

        RetractionConfig& switch_retraction_config = storage.extruder_switch_retraction_config_per_extruder[extruder];
        switch_retraction_config.distance = train->getSettingInMillimeters("switch_extruder_retraction_amount"); 
        switch_retraction_config.prime_volume = 0.0;
        switch_retraction_config.speed = train->getSettingInMillimetersPerSecond("switch_extruder_retraction_speed");
        switch_retraction_config.primeSpeed = train->getSettingInMillimetersPerSecond("switch_extruder_prime_speed");
        switch_retraction_config.zHop = retraction_config.zHop; // not used, because the last_retraction_config is used to govern how how high to zHop
        switch_retraction_config.retraction_min_travel_distance = 0; // no limitation on travel distance for an extruder switch retract
        switch_retraction_config.retraction_extrusion_window = 99999.9; // so that extruder switch retractions won't affect the retraction buffer (extruded_volume_at_previous_n_retractions)
        switch_retraction_config.retraction_count_max = 9999999; // extruder switch retraction is never limited
    }
}

unsigned int FffGcodeWriter::getStartExtruder(const SliceDataStorage& storage)
{
    int start_extruder_nr = getSettingAsIndex("adhesion_extruder_nr");
    if (getSettingAsPlatformAdhesion("adhesion_type") == EPlatformAdhesion::NONE)
    {
        std::vector<bool> extruder_is_used = storage.getExtrudersUsed();
        for (unsigned int extruder_nr = 0; extruder_nr < extruder_is_used.size(); extruder_nr++)
        {
            start_extruder_nr = extruder_nr;
            if (extruder_is_used[extruder_nr])
            {
                break;
            }
        }
    }
    assert(start_extruder_nr >= 0 && start_extruder_nr < storage.meshgroup->getExtruderCount() && "start_extruder_nr must be a valid extruder");
    return start_extruder_nr;
}

void FffGcodeWriter::setInfillAndSkinAngles(SliceMeshStorage& mesh)
{
    if (mesh.infill_angles.size() == 0)
    {
        mesh.infill_angles = mesh.getSettingAsIntegerList("infill_angles");
        if (mesh.infill_angles.size() == 0)
        {
            // user has not specified any infill angles so use defaults
            mesh.infill_angles.push_back(45); // all infill patterns use 45 degrees
            EFillMethod infill_pattern = mesh.getSettingAsFillMethod("infill_pattern");
            if (infill_pattern == EFillMethod::LINES || infill_pattern == EFillMethod::ZIG_ZAG)
            {
                // lines and zig zag patterns default to also using 135 degrees
                mesh.infill_angles.push_back(135);
            }
        }
    }

    if (mesh.skin_angles.size() == 0)
    {
        mesh.skin_angles = mesh.getSettingAsIntegerList("skin_angles");
        if (mesh.skin_angles.size() == 0)
        {
            // user has not specified any infill angles so use defaults
            mesh.skin_angles.push_back(45);
            mesh.skin_angles.push_back(135);
        }
    }
}



void FffGcodeWriter::processStartingCode(const SliceDataStorage& storage, const unsigned int start_extruder_nr)
{
    if (!CommandSocket::isInstantiated())
    {
        std::string prefix = gcode.getFileHeader();
        gcode.writeCode(prefix.c_str());
    }

    gcode.writeComment("Generated with Cura_SteamEngine " VERSION);

    if (gcode.getFlavor() != EGCodeFlavor::ULTIGCODE && gcode.getFlavor() != EGCodeFlavor::GRIFFIN)
    {
        if (getSettingBoolean("material_bed_temp_prepend")) 
        {
            if (getSettingBoolean("machine_heated_bed") && getSettingInDegreeCelsius("material_bed_temperature_layer_0") != 0)
            {
                gcode.writeBedTemperatureCommand(getSettingInDegreeCelsius("material_bed_temperature_layer_0"), getSettingBoolean("material_bed_temp_wait"));
            }
        }

        if (getSettingBoolean("material_print_temp_prepend")) 
        {
            for (int extruder_nr = 0; extruder_nr < storage.getSettingAsCount("machine_extruder_count"); extruder_nr++)
            {
                ExtruderTrain& train = *storage.meshgroup->getExtruderTrain(extruder_nr);
                double print_temp_0 = train.getSettingInDegreeCelsius("material_print_temperature_layer_0");
                double print_temp_here = (print_temp_0 != 0)? print_temp_0 : train.getSettingInDegreeCelsius("material_print_temperature");
                gcode.writeTemperatureCommand(extruder_nr, print_temp_here);
            }
            if (getSettingBoolean("material_print_temp_wait")) 
            {
                for (int extruder_nr = 0; extruder_nr < storage.getSettingAsCount("machine_extruder_count"); extruder_nr++)
                {
                    ExtruderTrain& train = *storage.meshgroup->getExtruderTrain(extruder_nr);
                    double print_temp_0 = train.getSettingInDegreeCelsius("material_print_temperature_layer_0");
                    double print_temp_here = (print_temp_0 != 0)? print_temp_0 : train.getSettingInDegreeCelsius("material_print_temperature");
                    gcode.writeTemperatureCommand(extruder_nr, print_temp_here, true);
                }
            }
        }
    }

    gcode.writeCode(getSettingString("machine_start_gcode").c_str());

    if (gcode.getFlavor() == EGCodeFlavor::BFB)
    {
        gcode.writeComment("enable auto-retraction");
        std::ostringstream tmp;
        tmp << "M227 S" << (getSettingInMicrons("retraction_amount") * 2560 / 1000) << " P" << (getSettingInMicrons("retraction_amount") * 2560 / 1000);
        gcode.writeLine(tmp.str().c_str());
    }
    else if (gcode.getFlavor() == EGCodeFlavor::GRIFFIN)
    { // initialize extruder trains
        gcode.writeCode("T0"); // Toolhead already assumed to be at T0, but writing it just to be safe...
        CommandSocket::setSendCurrentPosition(gcode.getPositionXY());
        gcode.startExtruder(start_extruder_nr);
        ExtruderTrain& train = *storage.meshgroup->getExtruderTrain(start_extruder_nr);
        constexpr bool wait = true;
        double print_temp_0 = train.getSettingInDegreeCelsius("material_print_temperature_layer_0");
        double print_temp_here = (print_temp_0 != 0)? print_temp_0 : train.getSettingInDegreeCelsius("material_print_temperature");
        gcode.writeTemperatureCommand(start_extruder_nr, print_temp_here, wait);
        gcode.writePrimeTrain(train.getSettingInMillimetersPerSecond("speed_travel"));
        extruder_prime_layer_nr[start_extruder_nr] = std::numeric_limits<int>::min(); // set to most negative number so that layer processing never primes this extruder any more.
        const RetractionConfig& retraction_config = storage.retraction_config_per_extruder[start_extruder_nr];
        gcode.writeRetraction(retraction_config);
    }
}

void FffGcodeWriter::processNextMeshGroupCode(const SliceDataStorage& storage)
{
    gcode.writeFanCommand(0);

    bool wait = true;
    if (storage.getSettingBoolean("machine_heated_bed") && storage.getSettingInDegreeCelsius("material_bed_temperature_layer_0") != 0)
    {
        gcode.writeBedTemperatureCommand(storage.getSettingInDegreeCelsius("material_bed_temperature_layer_0"), wait);
    }

    gcode.resetExtrusionValue();
    CommandSocket::setSendCurrentPosition(gcode.getPositionXY());

    gcode.setZ(max_object_height + 5000);
    gcode.writeTravel(gcode.getPositionXY(), storage.meshgroup->getExtruderTrain(gcode.getExtruderNr())->getSettingInMillimetersPerSecond("speed_travel"));
    Point start_pos(storage.model_min.x, storage.model_min.y);
    gcode.writeTravel(start_pos, storage.meshgroup->getExtruderTrain(gcode.getExtruderNr())->getSettingInMillimetersPerSecond("speed_travel"));
}
    
void FffGcodeWriter::processRaft(const SliceDataStorage& storage, unsigned int total_layers)
{
    int extruder_nr = getSettingAsIndex("adhesion_extruder_nr");
    ExtruderTrain* train = storage.meshgroup->getExtruderTrain(extruder_nr);
    
    CombingMode combing_mode = storage.getSettingAsCombingMode("retraction_combing"); 

    int z = 0;
    


    const int initial_raft_layer_nr = -Raft::getTotalExtraLayers(storage);

    // some infill config for all lines infill generation below
    int offset_from_poly_outline = 0;
    double fill_overlap = 0; // raft line shouldn't be expanded - there is no boundary polygon printed
    int extra_infill_shift = 0;
    Polygons raft_polygons; // should remain empty, since we only have the lines pattern for the raft...
    
    { // raft base layer
        int layer_nr = initial_raft_layer_nr;
        int layer_height = train->getSettingInMicrons("raft_base_thickness");
        z += layer_height;
        int64_t comb_offset = train->getSettingInMicrons("raft_base_line_spacing");

        std::vector<FanSpeedLayerTimeSettings> fan_speed_layer_time_settings_per_extruder_raft_base = fan_speed_layer_time_settings_per_extruder; // copy so that we change only the local copy
        for (FanSpeedLayerTimeSettings& fan_speed_layer_time_settings : fan_speed_layer_time_settings_per_extruder_raft_base)
        {
            double regular_fan_speed = train->getSettingInPercentage("raft_base_fan_speed");
            fan_speed_layer_time_settings.cool_fan_speed_min = regular_fan_speed;
            fan_speed_layer_time_settings.cool_fan_speed_0 = regular_fan_speed; // ignore initial layer fan speed stuff
        }

        LayerPlan& gcode_layer = *new LayerPlan(storage, layer_nr, z, layer_height, extruder_nr, fan_speed_layer_time_settings_per_extruder_raft_base, combing_mode, comb_offset, train->getSettingBoolean("travel_avoid_other_parts"), train->getSettingInMicrons("travel_avoid_distance"));
        gcode_layer.setIsInside(true);

        gcode_layer.setExtruder(extruder_nr);

        if (CommandSocket::isInstantiated())
        {
            CommandSocket::getInstance()->sendOptimizedLayerInfo(layer_nr, z, layer_height);
        }

        Polygons wall = storage.raftOutline.offset(-gcode_layer.configs_storage.raft_base_config.getLineWidth() / 2);
        gcode_layer.addPolygonsByOptimizer(wall, &gcode_layer.configs_storage.raft_base_config);

        Polygons raftLines;
        double fill_angle = 0;
        Infill infill_comp(EFillMethod::LINES, wall, offset_from_poly_outline, gcode_layer.configs_storage.raft_base_config.getLineWidth(), train->getSettingInMicrons("raft_base_line_spacing"), fill_overlap, fill_angle, z, extra_infill_shift);
        infill_comp.generate(raft_polygons, raftLines);
        gcode_layer.addLinesByOptimizer(raftLines, &gcode_layer.configs_storage.raft_base_config, SpaceFillType::Lines);

        layer_plan_buffer.handle(gcode_layer, gcode);
    }

    { // raft interface layer
        int layer_nr = initial_raft_layer_nr + 1;
        int layer_height = train->getSettingInMicrons("raft_interface_thickness");
        z += layer_height;
        int64_t comb_offset = train->getSettingInMicrons("raft_interface_line_spacing");

        std::vector<FanSpeedLayerTimeSettings> fan_speed_layer_time_settings_per_extruder_raft_interface = fan_speed_layer_time_settings_per_extruder; // copy so that we change only the local copy
        for (FanSpeedLayerTimeSettings& fan_speed_layer_time_settings : fan_speed_layer_time_settings_per_extruder_raft_interface)
        {
            double regular_fan_speed = train->getSettingInPercentage("raft_interface_fan_speed");
            fan_speed_layer_time_settings.cool_fan_speed_min = regular_fan_speed;
            fan_speed_layer_time_settings.cool_fan_speed_0 = regular_fan_speed; // ignore initial layer fan speed stuff
        }

        LayerPlan& gcode_layer = *new LayerPlan(storage, layer_nr, z, layer_height, extruder_nr, fan_speed_layer_time_settings_per_extruder_raft_interface, combing_mode, comb_offset, train->getSettingBoolean("travel_avoid_other_parts"), train->getSettingInMicrons("travel_avoid_distance"));
        gcode_layer.setIsInside(true);

        gcode_layer.setExtruder(extruder_nr); // reset to extruder number, because we might have primed in the last layer

        if (CommandSocket::isInstantiated())
        {
            CommandSocket::getInstance()->sendOptimizedLayerInfo(layer_nr, z, layer_height);
        }

        Polygons raftLines;
        int offset_from_poly_outline = 0;
        double fill_angle = train->getSettingAsCount("raft_surface_layers") > 0 ? 45 : 90;
        Infill infill_comp(EFillMethod::ZIG_ZAG, storage.raftOutline, offset_from_poly_outline, gcode_layer.configs_storage.raft_interface_config.getLineWidth(), train->getSettingInMicrons("raft_interface_line_spacing"), fill_overlap, fill_angle, z, extra_infill_shift);
        infill_comp.generate(raft_polygons, raftLines);
        gcode_layer.addLinesByOptimizer(raftLines, &gcode_layer.configs_storage.raft_interface_config, SpaceFillType::Lines);

        layer_plan_buffer.handle(gcode_layer, gcode);
    }
    
    int layer_height = train->getSettingInMicrons("raft_surface_thickness");

    for (int raftSurfaceLayer = 1; raftSurfaceLayer <= train->getSettingAsCount("raft_surface_layers"); raftSurfaceLayer++)
    { // raft surface layers
        const int layer_nr = initial_raft_layer_nr + 2 + raftSurfaceLayer - 1; // 2: 1 base layer, 1 interface layer
        z += layer_height;
        const int64_t comb_offset = train->getSettingInMicrons("raft_surface_line_spacing");

        std::vector<FanSpeedLayerTimeSettings> fan_speed_layer_time_settings_per_extruder_raft_surface = fan_speed_layer_time_settings_per_extruder; // copy so that we change only the local copy
        for (FanSpeedLayerTimeSettings& fan_speed_layer_time_settings : fan_speed_layer_time_settings_per_extruder_raft_surface)
        {
            double regular_fan_speed = train->getSettingInPercentage("raft_surface_fan_speed");
            fan_speed_layer_time_settings.cool_fan_speed_min = regular_fan_speed;
            fan_speed_layer_time_settings.cool_fan_speed_0 = regular_fan_speed; // ignore initial layer fan speed stuff
        }

        LayerPlan& gcode_layer = *new LayerPlan(storage, layer_nr, z, layer_height, extruder_nr, fan_speed_layer_time_settings_per_extruder_raft_surface, combing_mode, comb_offset, train->getSettingBoolean("travel_avoid_other_parts"), train->getSettingInMicrons("travel_avoid_distance"));
        gcode_layer.setIsInside(true);

        if (CommandSocket::isInstantiated())
        {
            CommandSocket::getInstance()->sendOptimizedLayerInfo(layer_nr, z, layer_height);
        }
        
        Polygons raft_lines;
        int offset_from_poly_outline = 0;
        double fill_angle = 90 * raftSurfaceLayer;
        Infill infill_comp(EFillMethod::ZIG_ZAG, storage.raftOutline, offset_from_poly_outline, gcode_layer.configs_storage.raft_surface_config.getLineWidth(), train->getSettingInMicrons("raft_surface_line_spacing"), fill_overlap, fill_angle, z, extra_infill_shift);
        infill_comp.generate(raft_polygons, raft_lines);
        gcode_layer.addLinesByOptimizer(raft_lines, &gcode_layer.configs_storage.raft_surface_config, SpaceFillType::Lines);

        layer_plan_buffer.handle(gcode_layer, gcode);
    }
}

LayerPlan& FffGcodeWriter::processLayer(const SliceDataStorage& storage, int layer_nr, unsigned int total_layers) const
{
    logDebug("GcodeWriter processing layer %i of %i\n", layer_nr, total_layers);

    int layer_thickness = getSettingInMicrons("layer_height");
    int64_t z;
    bool include_helper_parts = true;
    if (layer_nr < 0)
    {
#ifdef DEBUG
        assert(getSettingAsPlatformAdhesion("adhesion_type") == EPlatformAdhesion::RAFT && "negative layer_number means post-raft, pre-model layer!");
#endif // DEBUG
        const int filler_layer_count = Raft::getFillerLayerCount(storage);
        layer_thickness = Raft::getFillerLayerHeight(storage);
        z = Raft::getTotalThickness(storage) + (filler_layer_count + layer_nr + 1) * layer_thickness;

        if (CommandSocket::isInstantiated())
        {
            CommandSocket::getInstance()->sendOptimizedLayerInfo(layer_nr, z, layer_thickness);
        }
    }
    else
    {
        z = storage.meshes[0].layers[layer_nr].printZ;
        if (layer_nr == 0)
        {
            if (getSettingAsPlatformAdhesion("adhesion_type") == EPlatformAdhesion::RAFT)
            {
                include_helper_parts = false;
            }
            layer_thickness = getSettingInMicrons("layer_height_0");
        }
    }

    bool avoid_other_parts = false;
    coord_t avoid_distance = 0; // minimal avoid distance is zero
    for (int extr_nr = 0; extr_nr < storage.meshgroup->getExtruderCount(); extr_nr++)
    {
        if (gcode.getExtruderIsUsed(extr_nr))
        {
            ExtruderTrain* extr = storage.meshgroup->getExtruderTrain(extr_nr);

            if (extr->getSettingBoolean("travel_avoid_other_parts"))
            {
                avoid_other_parts = true;
                avoid_distance = std::max(avoid_distance, extr->getSettingInMicrons("travel_avoid_distance"));
            }
        }
    }

    coord_t max_inner_wall_width = 0;
    for (const SettingsBaseVirtual& mesh_settings : storage.meshes)
    {
        max_inner_wall_width = std::max(max_inner_wall_width, mesh_settings.getSettingInMicrons((mesh_settings.getSettingAsCount("wall_line_count") > 1) ? "wall_line_width_x" : "wall_line_width_0")); 
    }
    int64_t comb_offset_from_outlines = max_inner_wall_width * 2;

    assert(extruder_order_per_layer_negative_layers.size() + layer_nr >= 0 && "Layer numbers shouldn't get more negative than there are raft/filler layers");
    const std::vector<unsigned int>& extruder_order =
        (layer_nr < 0)?
        extruder_order_per_layer_negative_layers[extruder_order_per_layer_negative_layers.size() + layer_nr]
        :
        extruder_order_per_layer[layer_nr];

    LayerPlan& gcode_layer = *new LayerPlan(storage, layer_nr, z, layer_thickness, extruder_order.front(), fan_speed_layer_time_settings_per_extruder, getSettingAsCombingMode("retraction_combing"), comb_offset_from_outlines, avoid_other_parts, avoid_distance);

    if (include_helper_parts && layer_nr == 0)
    { // process the skirt or the brim of the starting extruder.
        int extruder_nr = gcode_layer.getExtruder();
        if (storage.skirt_brim[extruder_nr].size() > 0)
        {
            processSkirtBrim(storage, gcode_layer, extruder_nr);
        }
    }
    if (include_helper_parts)
    { // handle shield(s) first in a layer so that chances are higher that the other nozzle is wiped (for the ooze shield)
        processOozeShield(storage, gcode_layer, std::max(0, layer_nr));

        processDraftShield(storage, gcode_layer, std::max(0, layer_nr));
    }

    unsigned int support_skin_extruder_nr = getSettingAsIndex("support_interface_extruder_nr");
    unsigned int support_infill_extruder_nr = (layer_nr <= 0)? getSettingAsIndex("support_extruder_nr_layer_0") : getSettingAsIndex("support_infill_extruder_nr");

    for (unsigned int extruder_nr : extruder_order)
    {
        if (include_helper_parts
            && (extruder_nr == support_infill_extruder_nr || extruder_nr == support_skin_extruder_nr))
        {
            addSupportToGCode(storage, gcode_layer, layer_nr, extruder_nr);
        }

        if (layer_nr >= 0)
        {
            const std::vector<unsigned int>& mesh_order = mesh_order_per_extruder[extruder_nr];
            for (unsigned int mesh_idx : mesh_order)
            {
                const SliceMeshStorage* mesh = &storage.meshes[mesh_idx];
                const PathConfigStorage::MeshPathConfigs& mesh_config = gcode_layer.configs_storage.mesh_configs[mesh_idx];
                if (mesh->getSettingAsSurfaceMode("magic_mesh_surface_mode") == ESurfaceMode::SURFACE)
                {
                    addMeshLayerToGCode_meshSurfaceMode(storage, mesh, mesh_config, gcode_layer, layer_nr);
                }
                else
                {
                    addMeshLayerToGCode(storage, mesh, mesh_config, gcode_layer, layer_nr);
                }
            }
        }
        // ensure we print the prime tower with this extruder, because the next layer begins with this extruder!
        // If this is not performed, the next layer might get two extruder switches...
        setExtruder_addPrime(storage, gcode_layer, layer_nr, extruder_nr);
    }

    if (include_helper_parts)
    { // add prime tower if it hasn't already been added
        // print the prime tower if it hasn't been printed yet
        int prev_extruder = gcode_layer.getExtruder(); // most likely the same extruder as we are extruding with now
        addPrimeTower(storage, gcode_layer, layer_nr, prev_extruder);
    }

    return gcode_layer;
}

bool FffGcodeWriter::getExtrudersNeedPrimeDuringFirstLayer() const
{
    switch(gcode.getFlavor())
    {
        case EGCodeFlavor::GRIFFIN:
            return true;
        default:
            return false; // TODO: change this once priming for other firmware types is implemented
    }
}

void FffGcodeWriter::processSkirtBrim(const SliceDataStorage& storage, LayerPlan& gcode_layer, unsigned int extruder_nr) const
{
    if (gcode_layer.getSkirtBrimIsPlanned(extruder_nr))
    {
        return;
    }
    const Polygons& skirt_brim = storage.skirt_brim[extruder_nr];
    gcode_layer.setSkirtBrimIsPlanned(extruder_nr);
    if (skirt_brim.size() == 0)
    {
        return;
    }
    gcode_layer.addTravel(skirt_brim.back().closestPointTo(gcode_layer.getLastPosition()));
    gcode_layer.addPolygonsByOptimizer(skirt_brim, &gcode_layer.configs_storage.skirt_brim_config_per_extruder[extruder_nr]);
}

void FffGcodeWriter::processOozeShield(const SliceDataStorage& storage, LayerPlan& gcode_layer, unsigned int layer_nr) const
{
    if (layer_nr == 0 && storage.getSettingAsPlatformAdhesion("adhesion_type") == EPlatformAdhesion::BRIM)
    {
        return; // ooze shield already generated by brim
    }
    if (storage.oozeShield.size() > 0 && layer_nr < storage.oozeShield.size())
    {
        gcode_layer.addPolygonsByOptimizer(storage.oozeShield[layer_nr], &gcode_layer.configs_storage.skirt_brim_config_per_extruder[0]); //TODO: Skirt and brim configuration index should correspond to draft shield extruder number.
    }
}

void FffGcodeWriter::processDraftShield(const SliceDataStorage& storage, LayerPlan& gcode_layer, unsigned int layer_nr) const
{
    if (storage.draft_protection_shield.size() == 0)
    {
        return;
    }
    if (!getSettingBoolean("draft_shield_enabled"))
    {
        return;
    }
    if (layer_nr == 0 && storage.getSettingAsPlatformAdhesion("adhesion_type") == EPlatformAdhesion::BRIM)
    {
        return; // ooze shield already generated by brim
    }

    if (getSettingAsDraftShieldHeightLimitation("draft_shield_height_limitation") == DraftShieldHeightLimitation::LIMITED)
    {
        const int draft_shield_height = getSettingInMicrons("draft_shield_height");
        const int layer_height_0 = getSettingInMicrons("layer_height_0");
        const int layer_height = getSettingInMicrons("layer_height");
        const unsigned int max_screen_layer = (unsigned int)((draft_shield_height - layer_height_0) / layer_height + 1);
        if (layer_nr > max_screen_layer)
        {
            return;
        }
    }

    gcode_layer.addPolygonsByOptimizer(storage.draft_protection_shield, &gcode_layer.configs_storage.skirt_brim_config_per_extruder[0]); //TODO: Skirt and brim configuration index should correspond to draft shield extruder number.
}

void FffGcodeWriter::calculateExtruderOrderPerLayer(const SliceDataStorage& storage)
{
    unsigned int last_extruder;
    // set the initial extruder of this meshgroup
    if (FffProcessor::getInstance()->getMeshgroupNr() == 0)
    { // first meshgroup
        last_extruder = getStartExtruder(storage);
    }
    else
    {
        last_extruder = gcode.getExtruderNr();
    }
    for (int layer_nr = -Raft::getTotalExtraLayers(storage); layer_nr < static_cast<int>(storage.print_layer_count); layer_nr++)
    {
        std::vector<std::vector<unsigned int>>& extruder_order_per_layer_here = (layer_nr < 0)? extruder_order_per_layer_negative_layers : extruder_order_per_layer;
        extruder_order_per_layer_here.push_back(calculateLayerExtruderOrder(storage, last_extruder, layer_nr));
        last_extruder = extruder_order_per_layer_here.back().back();
        extruder_prime_layer_nr[last_extruder] = std::min(extruder_prime_layer_nr[last_extruder], layer_nr);
    }
}

std::vector<unsigned int> FffGcodeWriter::calculateLayerExtruderOrder(const SliceDataStorage& storage, const unsigned int start_extruder, const int layer_nr) const
{
    unsigned int extruder_count = storage.getSettingAsCount("machine_extruder_count");
    assert(static_cast<int>(extruder_count) > 0);
    std::vector<unsigned int> ret;
    ret.push_back(start_extruder);
    std::vector<bool> extruder_is_used_on_this_layer = storage.getExtrudersUsed(layer_nr);
    std::vector<bool> extruder_is_used_overall = storage.getExtrudersUsed();
    if (getExtrudersNeedPrimeDuringFirstLayer())
    {
        if ((getSettingAsPlatformAdhesion("adhesion_type") == EPlatformAdhesion::RAFT && layer_nr == -Raft::getTotalExtraLayers(storage))
            || (getSettingAsPlatformAdhesion("adhesion_type") != EPlatformAdhesion::RAFT && layer_nr == 0)
            )
        {
            for (unsigned int used_idx = 0; used_idx < extruder_is_used_on_this_layer.size(); used_idx++)
            {
                if (extruder_is_used_overall[used_idx])
                {
                    extruder_is_used_on_this_layer[used_idx] = true;
                }
            }
        }
    }
    for (unsigned int extruder_nr = 0; extruder_nr < extruder_count; extruder_nr++)
    {
        if (extruder_nr == start_extruder)
        { // skip the current extruder, it's the one we started out planning
            continue;
        }
        if (!extruder_is_used_on_this_layer[extruder_nr])
        {
            continue;
        }
        ret.push_back(extruder_nr);
    }
    assert(ret.size() <= (size_t)extruder_count && "Not more extruders may be planned in a layer than there are extruders!");
    return ret;
}

std::vector<unsigned int> FffGcodeWriter::calculateMeshOrder(const SliceDataStorage& storage, int extruder_nr) const
{
    OrderOptimizer<unsigned int> mesh_idx_order_optimizer;

    for (unsigned int mesh_idx = 0; mesh_idx < storage.meshes.size(); mesh_idx++)
    {
        const SliceMeshStorage& mesh = storage.meshes[mesh_idx];
        if (mesh.getSettingAsIndex("extruder_nr") == extruder_nr)
        {
            const Mesh& mesh_data = storage.meshgroup->meshes[mesh_idx];
            const Point3 middle = (mesh_data.getAABB().min + mesh_data.getAABB().max) / 2;
            mesh_idx_order_optimizer.addItem(Point(middle.x, middle.y), mesh_idx);
        }
    }
    std::list<unsigned int> mesh_indices_order = mesh_idx_order_optimizer.optimize();
    std::list<unsigned int>::iterator starting_mesh_idx_it = mesh_indices_order.end();
    { // calculate starting_mesh_it
        const ExtruderTrain* train = storage.meshgroup->getExtruderTrain(extruder_nr);
        const Point layer_start_position = Point(train->getSettingInMicrons("layer_start_x"), train->getSettingInMicrons("layer_start_y"));
        coord_t best_dist2 = std::numeric_limits<coord_t>::max();
        for (std::list<unsigned int>::iterator mesh_it = mesh_indices_order.begin(); mesh_it != mesh_indices_order.end(); ++mesh_it)
        {
            const unsigned int mesh_idx = *mesh_it;
            const Mesh& mesh = storage.meshgroup->meshes[mesh_idx];
            const Point3 middle3 = mesh.getAABB().getMiddle();
            const Point middle(middle3.x, middle3.y);
            const coord_t dist2 = vSize2(middle - layer_start_position);
            if (dist2 < best_dist2)
            {
                best_dist2 = dist2;
                starting_mesh_idx_it = mesh_it;
            }
        }
    }
    std::vector<unsigned int> ret;
    ret.reserve(mesh_indices_order.size());
    for (unsigned int mesh_order_nr = 0; mesh_order_nr < mesh_indices_order.size(); mesh_order_nr++)
    {
        if (starting_mesh_idx_it == mesh_indices_order.end())
        {
            starting_mesh_idx_it = mesh_indices_order.begin();
        }
        unsigned int mesh_order_idx = *starting_mesh_idx_it;
        const unsigned int mesh_idx = mesh_idx_order_optimizer.items[mesh_order_idx].second;
        ret.push_back(mesh_idx);
        ++starting_mesh_idx_it;
    }
    return ret;
}

void FffGcodeWriter::addMeshLayerToGCode_meshSurfaceMode(const SliceDataStorage& storage, const SliceMeshStorage* mesh, const PathConfigStorage::MeshPathConfigs& mesh_config, LayerPlan& gcode_layer, int layer_nr) const
{
    if (layer_nr > mesh->layer_nr_max_filled_layer)
    {
        return;
    }

    if (mesh->getSettingBoolean("anti_overhang_mesh")
        || mesh->getSettingBoolean("support_mesh")
    )
    {
        return;
    }

    setExtruder_addPrime(storage, gcode_layer, layer_nr, mesh->getSettingAsIndex("extruder_nr"));

    const SliceLayer* layer = &mesh->layers[layer_nr];


    Polygons polygons;
    for(unsigned int partNr=0; partNr<layer->parts.size(); partNr++)
    {
        polygons.add(layer->parts[partNr].outline);
    }

    EZSeamType z_seam_type = mesh->getSettingAsZSeamType("z_seam_type");
    Point z_seam_pos(mesh->getSettingInMicrons("z_seam_x"), mesh->getSettingInMicrons("z_seam_y"));
    gcode_layer.addPolygonsByOptimizer(polygons, &mesh_config.inset0_config, nullptr, z_seam_type, z_seam_pos, mesh->getSettingInMicrons("wall_0_wipe_dist"), mesh->getSettingBoolean("magic_spiralize"));

    addMeshOpenPolyLinesToGCode(storage, mesh, mesh_config, gcode_layer, layer_nr);
}

void FffGcodeWriter::addMeshOpenPolyLinesToGCode(const SliceDataStorage& storage, const SliceMeshStorage* mesh, const PathConfigStorage::MeshPathConfigs& mesh_config, LayerPlan& gcode_layer, int layer_nr) const
{
    const SliceLayer* layer = &mesh->layers[layer_nr];
    
    Polygons lines;
    for(ConstPolygonRef polyline : layer->openPolyLines)
    {
        for(unsigned int point_idx = 1; point_idx<polyline.size(); point_idx++)
        {
            Polygon p;
            p.add(polyline[point_idx-1]);
            p.add(polyline[point_idx]);
            lines.add(p);
        }
    }
    gcode_layer.addLinesByOptimizer(lines, &mesh_config.inset0_config, SpaceFillType::PolyLines);
    
}

void FffGcodeWriter::addMeshLayerToGCode(const SliceDataStorage& storage, const SliceMeshStorage* mesh, const PathConfigStorage::MeshPathConfigs& mesh_config, LayerPlan& gcode_layer, int layer_nr) const
{
    if (layer_nr > mesh->layer_nr_max_filled_layer)
    {
        return;
    }

    if (mesh->getSettingBoolean("anti_overhang_mesh")
        || mesh->getSettingBoolean("support_mesh")
    )
    {
        return;
    }

    const SliceLayer* layer = &mesh->layers[layer_nr];

    if (layer->parts.size() == 0)
    {
        return;
    }

    { // don't switch extruder if there's nothing to print
        bool empty = true;
        for (const SliceLayerPart& part : layer->parts)
        {
            if (part.isUsed(*mesh))
            {
                empty = false;
                break;
            }
        }
        if (empty)
        {
            return;
        }
    }
    unsigned int extruder_nr = mesh->getSettingAsIndex("extruder_nr");
    const ExtruderTrain* train = storage.meshgroup->getExtruderTrain(extruder_nr);

    setExtruder_addPrime(storage, gcode_layer, layer_nr, extruder_nr);

    EZSeamType z_seam_type = mesh->getSettingAsZSeamType("z_seam_type");
    Point z_seam_pos(mesh->getSettingInMicrons("z_seam_x"), mesh->getSettingInMicrons("z_seam_y"));
    Point layer_start_position = Point(train->getSettingInMicrons("layer_start_x"), train->getSettingInMicrons("layer_start_y"));
    PathOrderOptimizer part_order_optimizer(layer_start_position, z_seam_pos, z_seam_type);
    for(unsigned int partNr=0; partNr<layer->parts.size(); partNr++)
    {
        part_order_optimizer.addPolygon(layer->parts[partNr].insets[0][0]);
    }
    part_order_optimizer.optimize();

    for (int part_idx : part_order_optimizer.polyOrder)
    {
        const SliceLayerPart& part = layer->parts[part_idx];
        addMeshPartToGCode(storage, mesh, mesh_config, part, gcode_layer, layer_nr);
    }
    if (mesh->getSettingAsSurfaceMode("magic_mesh_surface_mode") != ESurfaceMode::NORMAL)
    {
        addMeshOpenPolyLinesToGCode(storage, mesh, mesh_config, gcode_layer, layer_nr);
    }
}

void FffGcodeWriter::addMeshPartToGCode(const SliceDataStorage& storage, const SliceMeshStorage* mesh, const PathConfigStorage::MeshPathConfigs& mesh_config, const SliceLayerPart& part, LayerPlan& gcode_layer, int layer_nr) const
{
    bool skin_alternate_rotation = mesh->getSettingBoolean("skin_alternate_rotation") && ( mesh->getSettingAsCount("top_layers") >= 4 || mesh->getSettingAsCount("bottom_layers") >= 4 );

    int infill_angle = 45; // original default, this will get updated to an element from mesh->infill_angles
    if (mesh->infill_angles.size() > 0)
    {
        unsigned int combined_infill_layers = std::max(1U, round_divide(mesh->getSettingInMicrons("infill_sparse_thickness"), std::max(getSettingInMicrons("layer_height"), (coord_t)1)));
        infill_angle = mesh->infill_angles.at((layer_nr / combined_infill_layers) % mesh->infill_angles.size());
    }
    
    int infill_line_distance = mesh->getSettingInMicrons("infill_line_distance");
    int infill_overlap = mesh->getSettingInMicrons("infill_overlap_mm");
    
    gcode_layer.setIsInside(true); // going to print inside stuff below
    
    if (mesh->getSettingBoolean("infill_before_walls"))
    {
<<<<<<< HEAD
        processInfill(gcode_layer, mesh, part, layer_nr, infill_line_distance, infill_overlap, infill_angle);
=======
        processMultiLayerInfill(gcode_layer, mesh, mesh_config, part, layer_nr, infill_line_distance, infill_overlap, infill_angle);
        processSingleLayerInfill(gcode_layer, mesh, mesh_config, part, layer_nr, infill_line_distance, infill_overlap, infill_angle);
>>>>>>> 3377877e
    }

    EZSeamType z_seam_type = mesh->getSettingAsZSeamType("z_seam_type");
    Point z_seam_pos(mesh->getSettingInMicrons("z_seam_x"), mesh->getSettingInMicrons("z_seam_y"));
    processInsets(gcode_layer, mesh, mesh_config, part, layer_nr, z_seam_type, z_seam_pos);

    if (!mesh->getSettingBoolean("infill_before_walls"))
    {
<<<<<<< HEAD
        processInfill(gcode_layer, mesh, part, layer_nr, infill_line_distance, infill_overlap, infill_angle);
=======
        processMultiLayerInfill(gcode_layer, mesh, mesh_config, part, layer_nr, infill_line_distance, infill_overlap, infill_angle);
        processSingleLayerInfill(gcode_layer, mesh, mesh_config, part, layer_nr, infill_line_distance, infill_overlap, infill_angle);
>>>>>>> 3377877e
    }

    int skin_angle = 45;
    if (mesh->skin_angles.size() > 0)
    {
        skin_angle = mesh->skin_angles.at(layer_nr % mesh->skin_angles.size());
    }
    if (skin_alternate_rotation && ( layer_nr / 2 ) & 1)
        skin_angle -= 45;

    int64_t skin_overlap = mesh->getSettingInMicrons("skin_overlap_mm");
    processSkinAndPerimeterGaps(gcode_layer, mesh, mesh_config, part, layer_nr, skin_overlap, skin_angle);

    //After a layer part, make sure the nozzle is inside the comb boundary, so we do not retract on the perimeter.
    if (!mesh->getSettingBoolean("magic_spiralize") || static_cast<int>(layer_nr) < mesh->getSettingAsCount("bottom_layers"))
    {
        gcode_layer.moveInsideCombBoundary(mesh->getSettingInMicrons((mesh->getSettingAsCount("wall_line_count") > 1) ? "wall_line_width_x" : "wall_line_width_0") * 1);
    }

    gcode_layer.setIsInside(false);
}

            
void FffGcodeWriter::processInfill(GCodePlanner& gcode_layer, SliceMeshStorage* mesh, SliceLayerPart& part, unsigned int layer_nr, int infill_line_distance, int infill_overlap, int infill_angle)
{
    if (mesh->getSettingBoolean("spaghetti_infill_enabled"))
    {
        processSpaghettiInfill(gcode_layer, mesh, part, layer_nr, infill_line_distance, infill_overlap, infill_angle);
    }
    else
    {
        processMultiLayerInfill(gcode_layer, mesh, part, layer_nr, infill_line_distance, infill_overlap, infill_angle);
        processSingleLayerInfill(gcode_layer, mesh, part, layer_nr, infill_line_distance, infill_overlap, infill_angle);
    }
}

void FffGcodeWriter::processSpaghettiInfill(GCodePlanner& gcode_layer, SliceMeshStorage* mesh, SliceLayerPart& part, unsigned int layer_nr, int infill_line_distance, int infill_overlap, int infill_angle)
{
    GCodePathConfig& config = mesh->infill_config[0];
    const EFillMethod pattern = mesh->getSettingAsFillMethod("infill_pattern");
    const unsigned int infill_line_width = config.getLineWidth();
    const int64_t z = layer_nr * getSettingInMicrons("layer_height");
    const int64_t infill_shift = 0;
    const int64_t outline_offset = 0;
    const double layer_height_mm = (layer_nr == 0)? mesh->getSettingInMillimeters("layer_height_0") : mesh->getSettingInMillimeters("layer_height");

    // For each part on this layer which is used to fill that part and parts below:
    for (std::pair<PolygonsPart, double>& filling_area : part.spaghetti_infill_volumes)
    {
        Polygons infill_lines;
        Polygons infill_polygons;

        const PolygonsPart& area = filling_area.first; // Area of the top within which to move while extruding (might be empty if the spaghetti_inset was too large)
        const double total_volume = filling_area.second * getSettingAsRatio("spaghetti_flow"); // volume to be extruded
        assert(total_volume > 0.0);

        // generate zigzag print head paths
        Polygons* perimeter_gaps_output = nullptr;
        const bool connected_zigzags = true;
        const bool use_endpieces = false;
        Infill infill_comp(pattern, area, outline_offset, infill_line_width, infill_line_distance, infill_overlap, infill_angle, z, infill_shift, perimeter_gaps_output, connected_zigzags, use_endpieces);
        infill_comp.generate(infill_polygons, infill_lines, mesh);

        // add paths to plan with a higher flow ratio in order to extrude the required amount.
        const coord_t total_length = infill_polygons.polygonLength() + infill_lines.polyLineLength();
        if (total_length > 0)
        { // zigzag path generation actually generated paths
            // calculate the normal volume extruded when using the layer height and line width to calculate extrusion
            const double normal_volume = INT2MM(INT2MM(total_length * infill_line_width)) * layer_height_mm;
            assert(normal_volume > 0.0);
            const float flow_ratio = total_volume / normal_volume;
            assert(flow_ratio / getSettingAsRatio("spaghetti_flow") >= 0.9);
            assert(!isnan(flow_ratio) && !isinf(flow_ratio));

            gcode_layer.addPolygonsByOptimizer(infill_polygons, &config, nullptr, EZSeamType::SHORTEST, Point(0, 0), 0, false, flow_ratio);
            if (pattern == EFillMethod::GRID || pattern == EFillMethod::LINES || pattern == EFillMethod::TRIANGLES)
            {
                gcode_layer.addLinesByOptimizer(infill_lines, &config, SpaceFillType::Lines, mesh->getSettingInMicrons("infill_wipe_dist"), flow_ratio);
            }
            else
            {
                gcode_layer.addLinesByOptimizer(infill_lines, &config, (pattern == EFillMethod::ZIG_ZAG)? SpaceFillType::PolyLines : SpaceFillType::Lines, 0, flow_ratio);
            }
        }
        else
        { // zigzag path generation couldn't generate paths, probably because the area was too small
            // generate small path near the middle of the filling area
            // note that we need a path with positive length because that is currently the only way to insert an extrusion in a layer plan
            constexpr int path_length = 10;
            Point middle = const_cast<PolygonsPart&>(area).outerPolygon().centerOfMass();
            if (!area.inside(middle))
            {
                PolygonUtils::ensureInsideOrOutside(area, middle, infill_line_width / 2);
            }
            const double normal_volume = INT2MM(INT2MM(path_length * infill_line_width)) * layer_height_mm;
            const float flow_ratio = total_volume / normal_volume;
            gcode_layer.addTravel(middle);
            gcode_layer.addExtrusionMove(middle + Point(0, path_length), &config, SpaceFillType::Lines, flow_ratio);
        }
    }
}

void FffGcodeWriter::processMultiLayerInfill(LayerPlan& gcode_layer, const SliceMeshStorage* mesh, const PathConfigStorage::MeshPathConfigs& mesh_config, const SliceLayerPart& part, unsigned int layer_nr, int infill_line_distance, int infill_overlap, int infill_angle) const
{
    int64_t z = layer_nr * getSettingInMicrons("layer_height");
    if (infill_line_distance > 0)
    {
        //Print the thicker infill lines first. (double or more layer thickness, infill combined with previous layers)
        for(unsigned int combine_idx = 1; combine_idx < part.infill_area_per_combine_per_density[0].size(); combine_idx++)
        {
            const unsigned int infill_line_width = mesh_config.infill_config[combine_idx].getLineWidth();
            EFillMethod infill_pattern = mesh->getSettingAsFillMethod("infill_pattern");
            Polygons infill_polygons;
            Polygons infill_lines;
            for (unsigned int density_idx = 0; density_idx < part.infill_area_per_combine_per_density.size(); density_idx++)
            { // combine different density infill areas (for gradual infill)
                unsigned int density_factor = 2 << density_idx; // == pow(2, density_idx + 1)
                int infill_line_distance_here = infill_line_distance * density_factor; // the highest density infill combines with the next to create a grid with density_factor 1
                int infill_shift = infill_line_distance_here / 2;
                if (density_idx == part.infill_area_per_combine_per_density.size() - 1)
                {
                    infill_line_distance_here /= 2;
                }
                
                Infill infill_comp(infill_pattern, part.infill_area_per_combine_per_density[density_idx][combine_idx], 0, infill_line_width, infill_line_distance_here, infill_overlap, infill_angle, z, infill_shift);
                infill_comp.generate(infill_polygons, infill_lines, mesh);
            }
            gcode_layer.addPolygonsByOptimizer(infill_polygons, &mesh_config.infill_config[combine_idx]);
            gcode_layer.addLinesByOptimizer(infill_lines, &mesh_config.infill_config[combine_idx], (infill_pattern == EFillMethod::ZIG_ZAG)? SpaceFillType::PolyLines : SpaceFillType::Lines);
        }
    }
}

void FffGcodeWriter::processSingleLayerInfill(LayerPlan& gcode_layer, const SliceMeshStorage* mesh, const PathConfigStorage::MeshPathConfigs& mesh_config, const SliceLayerPart& part, unsigned int layer_nr, int infill_line_distance, int infill_overlap, int infill_angle) const
{
    if (infill_line_distance == 0 || part.infill_area_per_combine_per_density[0].size() == 0)
    {
        return;
    }
    const unsigned int infill_line_width = mesh_config.infill_config[0].getLineWidth();
        
    //Combine the 1 layer thick infill with the top/bottom skin and print that as one thing.
    Polygons infill_polygons;
    Polygons infill_lines;

    int64_t z = layer_nr * getSettingInMicrons("layer_height");

    EFillMethod pattern = mesh->getSettingAsFillMethod("infill_pattern");
    for (unsigned int density_idx = 0; density_idx < part.infill_area_per_combine_per_density.size(); density_idx++)
    {
        unsigned int density_factor = 2 << density_idx; // == pow(2, density_idx + 1)
        int infill_line_distance_here = infill_line_distance * density_factor; // the highest density infill combines with the next to create a grid with density_factor 1
        int infill_shift = infill_line_distance_here / 2;
        // infill shift explanation: [>]=shift ["]=line_dist
// :       |       :       |       :       |       :       |         > furthest from top
// :   |   |   |   :   |   |   |   :   |   |   |   :   |   |   |     > further from top
// : | | | | | | | : | | | | | | | : | | | | | | | : | | | | | | |   > near top
// >>"""""
// :       |       :       |       :       |       :       |         > furthest from top
// :   |   |   |   :   |   |   |   :   |   |   |   :   |   |   |     > further from top
// : | | | | | | | : | | | | | | | : | | | | | | | : | | | | | | |   > near top
// >>>>"""""""""
// :       |       :       |       :       |       :       |         > furthest from top
// :   |   |   |   :   |   |   |   :   |   |   |   :   |   |   |     > further from top
// : | | | | | | | : | | | | | | | : | | | | | | | : | | | | | | |   > near top
// >>>>>>>>"""""""""""""""""
        if (density_idx == part.infill_area_per_combine_per_density.size() - 1)
        { // the least dense infill should fill up all remaining gaps
// :       |       :       |       :       |       :       |       :  > furthest from top
// :   |   |   |   :   |   |   |   :   |   |   |   :   |   |   |   :  > further from top
// : | | | | | | | : | | | | | | | : | | | | | | | : | | | | | | | :  > near top
//   .   .     .       .           .               .       .       .
//   :   :     :       :           :               :       :       :
//   `"""'     `"""""""'           `"""""""""""""""'       `"""""""'
//                                                             ^   new line distance for lowest density infill
//                                       ^ infill_line_distance_here for lowest density infill up till here
//                 ^ middle density line dist
//     ^   highest density line dist
            infill_line_distance_here /= 2;
        }
        Infill infill_comp(pattern, part.infill_area_per_combine_per_density[density_idx][0], 0, infill_line_width, infill_line_distance_here, infill_overlap, infill_angle, z, infill_shift);
        infill_comp.generate(infill_polygons, infill_lines, mesh);
    }
    gcode_layer.addPolygonsByOptimizer(infill_polygons, &mesh_config.infill_config[0]);
    if (pattern == EFillMethod::GRID || pattern == EFillMethod::LINES || pattern == EFillMethod::TRIANGLES)
    {
        gcode_layer.addLinesByOptimizer(infill_lines, &mesh_config.infill_config[0], SpaceFillType::Lines, mesh->getSettingInMicrons("infill_wipe_dist")); 
    }
    else 
    {
        gcode_layer.addLinesByOptimizer(infill_lines, &mesh_config.infill_config[0], (pattern == EFillMethod::ZIG_ZAG)? SpaceFillType::PolyLines : SpaceFillType::Lines);
    }
}

void FffGcodeWriter::processInsets(LayerPlan& gcode_layer, const SliceMeshStorage* mesh, const PathConfigStorage::MeshPathConfigs& mesh_config, const SliceLayerPart& part, unsigned int layer_nr, EZSeamType z_seam_type, Point z_seam_pos) const
{
    bool compensate_overlap_0 = mesh->getSettingBoolean("travel_compensate_overlapping_walls_0_enabled");
    bool compensate_overlap_x = mesh->getSettingBoolean("travel_compensate_overlapping_walls_x_enabled");
    bool retract_before_outer_wall = mesh->getSettingBoolean("travel_retract_before_outer_wall");
    if (mesh->getSettingAsCount("wall_line_count") > 0)
    {
        bool spiralize = false;
        const SliceLayer& wall_layer = mesh->layers[layer_nr];
        if (mesh->getSettingBoolean("magic_spiralize"))
        {
            if (wall_layer.parts.size() == 0 || part.insets.size() == 0)
            {
                // nothing to do
                return;
            }
            const unsigned bottom_layers = mesh->getSettingAsCount("bottom_layers");
            if (layer_nr >= bottom_layers)
            {
                spiralize = true;
            }
            if (spiralize && layer_nr == bottom_layers)
            { // on the last normal layer first make the outer wall normally and then start a second outer wall from the same hight, but gradually moving upward
                WallOverlapComputation* wall_overlap_computation(nullptr);
                int wall_0_wipe_dist(0);
                gcode_layer.addPolygonsByOptimizer(part.insets[0], &mesh_config.inset0_config, wall_overlap_computation, EZSeamType::SHORTEST, z_seam_pos, wall_0_wipe_dist);
            }
        }
        // only spiralize the first part in the mesh, other parts won't be printed
        if (spiralize && &wall_layer.parts[0] == &part)
        {
            const std::vector<Polygons>& wall_insets = wall_layer.parts[0].insets;
            if (wall_insets.size() == 0 || wall_insets[0].size() == 0)
            {
                // wall doesn't have usable outline
                return;
            }
            const std::vector<Polygons>* last_wall_insets = &wall_insets; // default to current wall outline
            if (layer_nr > 0)
            {
                const SliceLayer& last_wall_layer = mesh->layers[layer_nr - 1];
                if (last_wall_layer.parts.size() > 0 && last_wall_layer.parts[0].insets.size() > 0 && last_wall_layer.parts[0].insets[0].size() > 0)
                {
                    // use the last wall outline
                    last_wall_insets = &last_wall_layer.parts[0].insets;
                }
            }
            ConstPolygonRef outer_wall = wall_insets[0][0]; // current layer outer wall outline
            ConstPolygonRef last_outer_wall = (*last_wall_insets)[0][0]; // last layer outer wall outline
            // output a wall slice that is interpolated between the last and current walls
            const int seam_vertex_idx = wall_layer.seam_vertex_index; // current layer seam vertex index
            const int last_seam_vertex_idx = (layer_nr == 0) ? -1 : mesh->layers[layer_nr - 1].seam_vertex_index; // last layer seam vertex index
            gcode_layer.spiralizeWallSlice(&mesh_config.inset0_config, outer_wall, last_outer_wall, seam_vertex_idx, last_seam_vertex_idx);
        }
        else
        {
            int processed_inset_number = -1;
            for(int inset_number=part.insets.size()-1; inset_number>-1; inset_number--)
            {
                processed_inset_number = inset_number;
                if (mesh->getSettingBoolean("outer_inset_first"))
                {
                    processed_inset_number = part.insets.size() - 1 - inset_number;
                }
                if (processed_inset_number == 0)
                {
                    if (!compensate_overlap_0)
                    {
                        WallOverlapComputation* wall_overlap_computation(nullptr);
                        gcode_layer.addPolygonsByOptimizer(part.insets[0], &mesh_config.inset0_config, wall_overlap_computation, z_seam_type, z_seam_pos, mesh->getSettingInMicrons("wall_0_wipe_dist"), false, retract_before_outer_wall);
                    }
                    else
                    {
                        Polygons outer_wall = part.insets[0];
                        WallOverlapComputation wall_overlap_computation(outer_wall, mesh->getSettingInMicrons("wall_line_width_0"));
                        gcode_layer.addPolygonsByOptimizer(outer_wall, &mesh_config.inset0_config, &wall_overlap_computation, z_seam_type, z_seam_pos, mesh->getSettingInMicrons("wall_0_wipe_dist"), false, retract_before_outer_wall);
                    }
                }
                else
                {
                    if (!compensate_overlap_x)
                    {
                        gcode_layer.addPolygonsByOptimizer(part.insets[processed_inset_number], &mesh_config.insetX_config);
                    }
                    else
                    {
                        Polygons outer_wall = part.insets[processed_inset_number];
                        WallOverlapComputation wall_overlap_computation(outer_wall, mesh->getSettingInMicrons("wall_line_width_x"));
                        gcode_layer.addPolygonsByOptimizer(outer_wall, &mesh_config.insetX_config, &wall_overlap_computation);
                    }
                }
            }
        }
    }
}


void FffGcodeWriter::processSkinAndPerimeterGaps(LayerPlan& gcode_layer, const SliceMeshStorage* mesh, const PathConfigStorage::MeshPathConfigs& mesh_config, const SliceLayerPart& part, unsigned int layer_nr, int skin_overlap, int skin_angle) const
{
    int64_t z = layer_nr * getSettingInMicrons("layer_height");
    const unsigned int skin_line_width = mesh_config.skin_config.getLineWidth();
    const unsigned int perimeter_gaps_line_width = mesh_config.perimeter_gap_config.getLineWidth();

    constexpr int perimeter_gaps_extra_offset = 15; // extra offset so that the perimeter gaps aren't created everywhere due to rounding errors
    bool fill_perimeter_gaps = mesh->getSettingAsFillPerimeterGapMode("fill_perimeter_gaps") != FillPerimeterGapMode::NOWHERE
                            && !mesh->getSettingBoolean("magic_spiralize");

    Point z_seam_pos(0, 0); // not used
    PathOrderOptimizer part_order_optimizer(gcode_layer.getLastPosition(), z_seam_pos, EZSeamType::SHORTEST);
    for (unsigned int skin_part_idx = 0; skin_part_idx < part.skin_parts.size(); skin_part_idx++)
    {
        const PolygonsPart& outline = part.skin_parts[skin_part_idx].outline;
        part_order_optimizer.addPolygon(outline.outerPolygon());
    }
    part_order_optimizer.optimize();

    for (int ordered_skin_part_idx : part_order_optimizer.polyOrder)
    {
        const SkinPart& skin_part = part.skin_parts[ordered_skin_part_idx];

        Polygons skin_polygons;
        Polygons skin_lines;
        
        EFillMethod pattern = (layer_nr == 0)?
            mesh->getSettingAsFillMethod("top_bottom_pattern_0") :
            mesh->getSettingAsFillMethod("top_bottom_pattern");
        int bridge = -1;
        if (layer_nr > 0)
            bridge = bridgeAngle(skin_part.outline, &mesh->layers[layer_nr-1]);
        if (bridge > -1)
        {
            pattern = EFillMethod::LINES;
            skin_angle = bridge;
        }

        Polygons perimeter_gaps; // the perimeter gaps of the insets of this skin part

        const Polygons* inner_skin_outline = nullptr;
        int offset_from_inner_skin_outline = 0;
        if (pattern != EFillMethod::CONCENTRIC)
        {
            for (const Polygons& skin_perimeter : skin_part.insets)
            {
                gcode_layer.addPolygonsByOptimizer(skin_perimeter, &mesh_config.insetX_config); // add polygons to gcode in inward order
            }
            if (skin_part.insets.size() > 0)
            {
                inner_skin_outline = &skin_part.insets.back();
                offset_from_inner_skin_outline = -mesh_config.insetX_config.getLineWidth() / 2;

                if (fill_perimeter_gaps)
                {
                    // add perimeter gaps between the outer skin inset and the innermost wall
                    const Polygons outer = skin_part.outline;
                    const Polygons inner = skin_part.insets[0].offset(mesh_config.insetX_config.getLineWidth() / 2 + perimeter_gaps_extra_offset);
                    perimeter_gaps.add(outer.difference(inner));

                    for (unsigned int inset_idx = 1; inset_idx < skin_part.insets.size(); inset_idx++)
                    { // add perimeter gaps between consecutive skin walls
                        const Polygons outer = skin_part.insets[inset_idx - 1].offset(-1 * mesh_config.insetX_config.getLineWidth() / 2 - perimeter_gaps_extra_offset);
                        const Polygons inner = skin_part.insets[inset_idx].offset(mesh_config.insetX_config.getLineWidth() / 2);
                        perimeter_gaps.add(outer.difference(inner));
                    }
                }
            }
        }

        if (inner_skin_outline == nullptr)
        {
            inner_skin_outline = &skin_part.outline;
        }

        int extra_infill_shift = 0;
        Polygons* perimeter_gaps_output = (fill_perimeter_gaps)? &perimeter_gaps : nullptr;
        Infill infill_comp(pattern, *inner_skin_outline, offset_from_inner_skin_outline, skin_line_width, skin_line_width, skin_overlap, skin_angle, z, extra_infill_shift, perimeter_gaps_output);
        infill_comp.generate(skin_polygons, skin_lines);

        gcode_layer.addPolygonsByOptimizer(skin_polygons, &mesh_config.skin_config);

        if (pattern == EFillMethod::GRID || pattern == EFillMethod::LINES || pattern == EFillMethod::TRIANGLES)
        {
            gcode_layer.addLinesByOptimizer(skin_lines, &mesh_config.skin_config, SpaceFillType::Lines, mesh->getSettingInMicrons("infill_wipe_dist"));
        }
        else
        {
            gcode_layer.addLinesByOptimizer(skin_lines, &mesh_config.skin_config, (pattern == EFillMethod::ZIG_ZAG)? SpaceFillType::PolyLines : SpaceFillType::Lines);
        }

        if (fill_perimeter_gaps)
        { // handle perimeter_gaps of skin insets
            Polygons gap_polygons; // will remain empty
            Polygons gap_lines;
            int offset = 0;
            Infill infill_comp(EFillMethod::LINES, perimeter_gaps, offset, perimeter_gaps_line_width, perimeter_gaps_line_width, skin_overlap, skin_angle, z, extra_infill_shift);
            infill_comp.generate(gap_polygons, gap_lines);
            gcode_layer.addLinesByOptimizer(gap_lines, &mesh_config.perimeter_gap_config, SpaceFillType::Lines);
        }
    }

    if (fill_perimeter_gaps)
    { // handle perimeter gaps of normal insets
        Polygons perimeter_gaps;
        int line_width = mesh_config.inset0_config.getLineWidth();
        for (unsigned int inset_idx = 0; inset_idx < part.insets.size() - 1; inset_idx++)
        {
            const Polygons outer = part.insets[inset_idx].offset(-1 * line_width / 2 - perimeter_gaps_extra_offset);
            line_width = mesh_config.insetX_config.getLineWidth();

            Polygons inner = part.insets[inset_idx + 1].offset(line_width / 2);
            perimeter_gaps.add(outer.difference(inner));
        }
        { // gap between inner wall and skin/infill
            if (mesh->getSettingInMicrons("infill_line_distance") > 0
                && !mesh->getSettingBoolean("infill_hollow")
                && mesh->getSettingInMicrons("infill_overlap_mm") >= 0
            )
            {
                const Polygons outer = part.insets.back().offset(-1 * line_width / 2 - perimeter_gaps_extra_offset);

                Polygons inner = part.infill_area;
                for (const SkinPart& skin_part : part.skin_parts)
                {
                    inner.add(skin_part.outline);
                }
                inner = inner.unionPolygons();
                perimeter_gaps.add(outer.difference(inner));
            }
        }

        Polygons gap_polygons; // unused
        Polygons gap_lines; // soon to be generated gap filler lines
        int offset = 0;
        int extra_infill_shift = 0;
        Infill infill_comp(EFillMethod::LINES, perimeter_gaps, offset, perimeter_gaps_line_width, perimeter_gaps_line_width, skin_overlap, skin_angle, z, extra_infill_shift);
        infill_comp.generate(gap_polygons, gap_lines);

        gcode_layer.addLinesByOptimizer(gap_lines, &mesh_config.perimeter_gap_config, SpaceFillType::Lines);
    }
}

bool FffGcodeWriter::addSupportToGCode(const SliceDataStorage& storage, LayerPlan& gcode_layer, int layer_nr, int extruder_nr) const
{
    bool support_added = false;
    if (!storage.support.generated || layer_nr > storage.support.layer_nr_max_filled_layer)
    {
        return support_added;
    }

    int support_interface_extruder_nr = getSettingAsIndex("support_interface_extruder_nr");
    int support_infill_extruder_nr = (layer_nr <= 0)? getSettingAsIndex("support_extruder_nr_layer_0") : getSettingAsIndex("support_infill_extruder_nr");

    const SupportLayer& support_layer = storage.support.supportLayers[layer_nr];
    if (support_layer.skin.size() == 0 && support_layer.supportAreas.size() == 0)
    {
        return support_added;
    }


    if (extruder_nr == support_infill_extruder_nr)
    {
        support_added |= addSupportInfillToGCode(storage, gcode_layer, layer_nr);
    }
    if (extruder_nr == support_interface_extruder_nr)
    {
        support_added |= addSupportRoofsToGCode(storage, gcode_layer, layer_nr);
    }
    return support_added;
}

bool FffGcodeWriter::addSupportInfillToGCode(const SliceDataStorage& storage, LayerPlan& gcode_layer, int layer_nr) const
{
    const SupportLayer& support_layer = storage.support.supportLayers[std::max(0, layer_nr)]; // account for negative layer numbers for raft filler layers

    bool added = false;
    if (!storage.support.generated 
        || layer_nr > storage.support.layer_nr_max_filled_layer 
        || support_layer.supportAreas.size() == 0)
    {
        return added;
    }

    int64_t z = layer_nr * getSettingInMicrons("layer_height");

    const ExtruderTrain& infill_extr = *storage.meshgroup->getExtruderTrain(getSettingAsIndex("support_infill_extruder_nr"));
    int support_line_distance = infill_extr.getSettingInMicrons("support_line_distance"); // first layer line distance must be the same as the second layer line distance
    const int support_line_width = gcode_layer.configs_storage.support_infill_config.getLineWidth();
    EFillMethod support_pattern = infill_extr.getSettingAsFillMethod("support_pattern"); // first layer pattern must be same as other layers
    if (layer_nr <= 0 && (support_pattern == EFillMethod::LINES || support_pattern == EFillMethod::ZIG_ZAG)) { support_pattern = EFillMethod::GRID; }

    int infill_extruder_nr_here = (layer_nr <= 0)? getSettingAsIndex("support_extruder_nr_layer_0") : getSettingAsIndex("support_infill_extruder_nr");
    const ExtruderTrain& infill_extr_here = *storage.meshgroup->getExtruderTrain(infill_extruder_nr_here);

    const Polygons& support = support_layer.supportAreas;

    std::vector<PolygonsPart> support_islands = support.splitIntoParts();

    PathOrderOptimizer island_order_optimizer(gcode_layer.getLastPosition());
    for(unsigned int n=0; n<support_islands.size(); n++)
    {
        island_order_optimizer.addPolygon(support_islands[n][0]);
    }
    island_order_optimizer.optimize();

    for(unsigned int n=0; n<support_islands.size(); n++)
    {
        PolygonsPart& island = support_islands[island_order_optimizer.polyOrder[n]];

        int support_infill_overlap = 0; // support infill should not be expanded outward
        
        int offset_from_outline = 0;
        if (support_pattern == EFillMethod::GRID || support_pattern == EFillMethod::TRIANGLES)
        {
            Polygons boundary = island.offset(-support_line_width / 2);
            if (boundary.size() > 0)
            {
                setExtruder_addPrime(storage, gcode_layer, layer_nr, infill_extruder_nr_here); // only switch extruder if we're sure we're going to switch
                gcode_layer.addPolygonsByOptimizer(boundary, &gcode_layer.configs_storage.support_infill_config);
            }
            offset_from_outline = -support_line_width;
            support_infill_overlap = infill_extr_here.getSettingInMicrons("infill_overlap_mm"); // support lines area should be expanded outward to overlap with the boundary polygon
        }

        int extra_infill_shift = 0;
        bool use_endpieces = true;
        Polygons* perimeter_gaps = nullptr;
        double fill_angle = 0;
        Infill infill_comp(support_pattern, island, offset_from_outline, support_line_width, support_line_distance, support_infill_overlap, fill_angle, z, extra_infill_shift, perimeter_gaps, infill_extr.getSettingBoolean("support_connect_zigzags"), use_endpieces);
        Polygons support_polygons;
        Polygons support_lines;
        infill_comp.generate(support_polygons, support_lines);
        if (support_lines.size() > 0 || support_polygons.size() > 0)
        {
            setExtruder_addPrime(storage, gcode_layer, layer_nr, infill_extruder_nr_here); // only switch extruder if we're sure we're going to switch
            gcode_layer.addPolygonsByOptimizer(support_polygons, &gcode_layer.configs_storage.support_infill_config);
            gcode_layer.addLinesByOptimizer(support_lines, &gcode_layer.configs_storage.support_infill_config, (support_pattern == EFillMethod::ZIG_ZAG)? SpaceFillType::PolyLines : SpaceFillType::Lines);
            added = true;
        }
    }
    return added;
}

bool FffGcodeWriter::addSupportRoofsToGCode(const SliceDataStorage& storage, LayerPlan& gcode_layer, int layer_nr) const
{
    const SupportLayer& support_layer = storage.support.supportLayers[std::max(0, layer_nr)];

    bool added = false;
    if (!storage.support.generated 
        || layer_nr > storage.support.layer_nr_max_filled_layer 
        || support_layer.skin.size() == 0)
    {
        return added;
    }

    int64_t z = layer_nr * getSettingInMicrons("layer_height");

    int skin_extruder_nr = getSettingAsIndex("support_interface_extruder_nr");
    const ExtruderTrain& interface_extr = *storage.meshgroup->getExtruderTrain(skin_extruder_nr);

    EFillMethod pattern = interface_extr.getSettingAsFillMethod("support_interface_pattern");
    int support_line_distance = interface_extr.getSettingInMicrons("support_interface_line_distance");
    
    
    bool all_roofs_are_low = true;
    for (const SliceMeshStorage& mesh : storage.meshes)
    {
        if (mesh.getSettingInMicrons("support_roof_height") >= 2 * getSettingInMicrons("layer_height"))
        {
            all_roofs_are_low = false;
            break;
        }
    }
    
    double fillAngle;
    if (pattern == EFillMethod::CONCENTRIC)
    {
        fillAngle = 0;
    }
    else if (all_roofs_are_low || pattern == EFillMethod::TRIANGLES)
    {
        fillAngle = 90; // perpendicular to support lines
    }
    else 
    {
        fillAngle = 45 + (((layer_nr % 2) + 2) % 2) * 90; // alternate between the two kinds of diagonal:  / and \ .
        // +2) %2 to handle negative layer numbers
    }
    int support_skin_overlap = 0; // the skin (roofs/bottoms) should never be expanded outwards
    int outline_offset =  0;
    int extra_infill_shift = 0;
    Polygons* perimeter_gaps = nullptr;
    bool use_endpieces = true;
    bool connected_zigzags = false;
    Infill infill_comp(pattern, support_layer.skin, outline_offset, gcode_layer.configs_storage.support_interface_config.getLineWidth(), support_line_distance, support_skin_overlap, fillAngle, z, extra_infill_shift, perimeter_gaps, connected_zigzags, use_endpieces);
    Polygons support_polygons;
    Polygons support_lines;
    infill_comp.generate(support_polygons, support_lines);

    if (support_lines.size() > 0 || support_polygons.size() > 0)
    {
        setExtruder_addPrime(storage, gcode_layer, layer_nr, skin_extruder_nr);
        gcode_layer.addPolygonsByOptimizer(support_polygons, &gcode_layer.configs_storage.support_interface_config);
        gcode_layer.addLinesByOptimizer(support_lines, &gcode_layer.configs_storage.support_interface_config, (pattern == EFillMethod::ZIG_ZAG)? SpaceFillType::PolyLines : SpaceFillType::Lines);
        added = true;
    }
    return added;
}

void FffGcodeWriter::setExtruder_addPrime(const SliceDataStorage& storage, LayerPlan& gcode_layer, int layer_nr, int extruder_nr) const
{
    if (extruder_nr == -1) // an object with extruder_nr==-1 means it will be printed with any current nozzle
        return;
    
    int previous_extruder = gcode_layer.getExtruder();
    if (previous_extruder == extruder_nr) { return; }
    bool extruder_changed = gcode_layer.setExtruder(extruder_nr);
    
    if (extruder_changed)
    {
        if (extruder_prime_layer_nr[extruder_nr] == layer_nr)
        {
            ExtruderTrain* train = storage.meshgroup->getExtruderTrain(extruder_nr);

            // move to prime position
            bool prime_pos_is_abs = train->getSettingBoolean("extruder_prime_pos_abs");
            Point prime_pos = Point(train->getSettingInMicrons("extruder_prime_pos_x"), train->getSettingInMicrons("extruder_prime_pos_y"));
            gcode_layer.addTravel(prime_pos_is_abs? prime_pos : gcode_layer.getLastPosition() + prime_pos);

            gcode_layer.planPrime();
        }

        if (layer_nr == 0 && !gcode_layer.getSkirtBrimIsPlanned(extruder_nr))
        {
            processSkirtBrim(storage, gcode_layer, extruder_nr);
        }
        if (layer_nr >= -Raft::getFillerLayerCount(storage))
        {
            addPrimeTower(storage, gcode_layer, layer_nr, previous_extruder);
        }
    }
}

void FffGcodeWriter::addPrimeTower(const SliceDataStorage& storage, LayerPlan& gcode_layer, int layer_nr, int prev_extruder) const
{
    if (!getSettingBoolean("prime_tower_enable"))
    {
        return;
    }

    storage.primeTower.addToGcode(storage, gcode_layer, gcode, layer_nr, prev_extruder, gcode_layer.getExtruder());
}

void FffGcodeWriter::finalize()
{
    double print_time = gcode.getTotalPrintTime();
    std::vector<double> filament_used;
    std::vector<std::string> material_ids;
    for (int extr_nr = 0; extr_nr < getSettingAsCount("machine_extruder_count"); extr_nr++)
    {
        filament_used.emplace_back(gcode.getTotalFilamentUsed(extr_nr));
        material_ids.emplace_back(gcode.getMaterialGUID(extr_nr));
    }
    std::string prefix = gcode.getFileHeader(&print_time, filament_used, material_ids);
    if (CommandSocket::isInstantiated())
    {
        CommandSocket::getInstance()->sendGCodePrefix(prefix);
    }
    else
    {
        std::string prefix = gcode.getFileHeader(&print_time, filament_used, material_ids);
        log("Gcode header after slicing:\n");
        log(prefix.c_str());
        log("End of gcode header.\n");
    }
    if (getSettingBoolean("acceleration_enabled"))
    {
        gcode.writeAcceleration(getSettingInMillimetersPerSecond("machine_acceleration"));
    }
    if (getSettingBoolean("jerk_enabled"))
    {
        gcode.writeJerk(getSettingInMillimetersPerSecond("machine_max_jerk_xy"));
    }
    if (gcode.getCurrentMaxZFeedrate() > 0)
    {
        gcode.writeMaxZFeedrate(getSettingInMillimetersPerSecond("machine_max_feedrate_z"));
    }
    gcode.finalize(getSettingString("machine_end_gcode").c_str());
    for (int e = 0; e < getSettingAsCount("machine_extruder_count"); e++)
    {
        gcode.writeTemperatureCommand(e, 0, false);
    }

    gcode.writeComment("End of Gcode");
    /*
    the profile string below can be executed since the M25 doesn't end the gcode on an UMO and when printing via USB.
    gcode.writeCode("M25 ;Stop reading from this point on.");
    gcode.writeComment("Cura profile string:");
    gcode.writeComment(FffProcessor::getInstance()->getAllLocalSettingsString() + FffProcessor::getInstance()->getProfileString());
    */
}


}//namespace cura
<|MERGE_RESOLUTION|>--- conflicted
+++ resolved
@@ -985,12 +985,7 @@
     
     if (mesh->getSettingBoolean("infill_before_walls"))
     {
-<<<<<<< HEAD
-        processInfill(gcode_layer, mesh, part, layer_nr, infill_line_distance, infill_overlap, infill_angle);
-=======
-        processMultiLayerInfill(gcode_layer, mesh, mesh_config, part, layer_nr, infill_line_distance, infill_overlap, infill_angle);
-        processSingleLayerInfill(gcode_layer, mesh, mesh_config, part, layer_nr, infill_line_distance, infill_overlap, infill_angle);
->>>>>>> 3377877e
+        processInfill(gcode_layer, mesh, mesh_config, part, layer_nr, infill_line_distance, infill_overlap, infill_angle);
     }
 
     EZSeamType z_seam_type = mesh->getSettingAsZSeamType("z_seam_type");
@@ -999,51 +994,46 @@
 
     if (!mesh->getSettingBoolean("infill_before_walls"))
     {
-<<<<<<< HEAD
-        processInfill(gcode_layer, mesh, part, layer_nr, infill_line_distance, infill_overlap, infill_angle);
-=======
+        processInfill(gcode_layer, mesh, mesh_config, part, layer_nr, infill_line_distance, infill_overlap, infill_angle);
+    }
+
+    int skin_angle = 45;
+    if (mesh->skin_angles.size() > 0)
+    {
+        skin_angle = mesh->skin_angles.at(layer_nr % mesh->skin_angles.size());
+    }
+    if (skin_alternate_rotation && ( layer_nr / 2 ) & 1)
+        skin_angle -= 45;
+
+    int64_t skin_overlap = mesh->getSettingInMicrons("skin_overlap_mm");
+    processSkinAndPerimeterGaps(gcode_layer, mesh, mesh_config, part, layer_nr, skin_overlap, skin_angle);
+
+    //After a layer part, make sure the nozzle is inside the comb boundary, so we do not retract on the perimeter.
+    if (!mesh->getSettingBoolean("magic_spiralize") || static_cast<int>(layer_nr) < mesh->getSettingAsCount("bottom_layers"))
+    {
+        gcode_layer.moveInsideCombBoundary(mesh->getSettingInMicrons((mesh->getSettingAsCount("wall_line_count") > 1) ? "wall_line_width_x" : "wall_line_width_0") * 1);
+    }
+
+    gcode_layer.setIsInside(false);
+}
+
+            
+void FffGcodeWriter::processInfill(LayerPlan& gcode_layer, const SliceMeshStorage* mesh, const PathConfigStorage::MeshPathConfigs& mesh_config, const SliceLayerPart& part, unsigned int layer_nr, int infill_line_distance, int infill_overlap, int infill_angle) const
+{
+    if (mesh->getSettingBoolean("spaghetti_infill_enabled"))
+    {
+        processSpaghettiInfill(gcode_layer, mesh, mesh_config, part, layer_nr, infill_line_distance, infill_overlap, infill_angle);
+    }
+    else
+    {
         processMultiLayerInfill(gcode_layer, mesh, mesh_config, part, layer_nr, infill_line_distance, infill_overlap, infill_angle);
         processSingleLayerInfill(gcode_layer, mesh, mesh_config, part, layer_nr, infill_line_distance, infill_overlap, infill_angle);
->>>>>>> 3377877e
-    }
-
-    int skin_angle = 45;
-    if (mesh->skin_angles.size() > 0)
-    {
-        skin_angle = mesh->skin_angles.at(layer_nr % mesh->skin_angles.size());
-    }
-    if (skin_alternate_rotation && ( layer_nr / 2 ) & 1)
-        skin_angle -= 45;
-
-    int64_t skin_overlap = mesh->getSettingInMicrons("skin_overlap_mm");
-    processSkinAndPerimeterGaps(gcode_layer, mesh, mesh_config, part, layer_nr, skin_overlap, skin_angle);
-
-    //After a layer part, make sure the nozzle is inside the comb boundary, so we do not retract on the perimeter.
-    if (!mesh->getSettingBoolean("magic_spiralize") || static_cast<int>(layer_nr) < mesh->getSettingAsCount("bottom_layers"))
-    {
-        gcode_layer.moveInsideCombBoundary(mesh->getSettingInMicrons((mesh->getSettingAsCount("wall_line_count") > 1) ? "wall_line_width_x" : "wall_line_width_0") * 1);
-    }
-
-    gcode_layer.setIsInside(false);
-}
-
-            
-void FffGcodeWriter::processInfill(GCodePlanner& gcode_layer, SliceMeshStorage* mesh, SliceLayerPart& part, unsigned int layer_nr, int infill_line_distance, int infill_overlap, int infill_angle)
-{
-    if (mesh->getSettingBoolean("spaghetti_infill_enabled"))
-    {
-        processSpaghettiInfill(gcode_layer, mesh, part, layer_nr, infill_line_distance, infill_overlap, infill_angle);
-    }
-    else
-    {
-        processMultiLayerInfill(gcode_layer, mesh, part, layer_nr, infill_line_distance, infill_overlap, infill_angle);
-        processSingleLayerInfill(gcode_layer, mesh, part, layer_nr, infill_line_distance, infill_overlap, infill_angle);
-    }
-}
-
-void FffGcodeWriter::processSpaghettiInfill(GCodePlanner& gcode_layer, SliceMeshStorage* mesh, SliceLayerPart& part, unsigned int layer_nr, int infill_line_distance, int infill_overlap, int infill_angle)
-{
-    GCodePathConfig& config = mesh->infill_config[0];
+    }
+}
+
+void FffGcodeWriter::processSpaghettiInfill(LayerPlan& gcode_layer, const SliceMeshStorage* mesh, const PathConfigStorage::MeshPathConfigs& mesh_config, const SliceLayerPart& part, unsigned int layer_nr, int infill_line_distance, int infill_overlap, int infill_angle) const
+{
+    const GCodePathConfig& config = mesh_config.infill_config[0];
     const EFillMethod pattern = mesh->getSettingAsFillMethod("infill_pattern");
     const unsigned int infill_line_width = config.getLineWidth();
     const int64_t z = layer_nr * getSettingInMicrons("layer_height");
@@ -1052,7 +1042,7 @@
     const double layer_height_mm = (layer_nr == 0)? mesh->getSettingInMillimeters("layer_height_0") : mesh->getSettingInMillimeters("layer_height");
 
     // For each part on this layer which is used to fill that part and parts below:
-    for (std::pair<PolygonsPart, double>& filling_area : part.spaghetti_infill_volumes)
+    for (const std::pair<PolygonsPart, double>& filling_area : part.spaghetti_infill_volumes)
     {
         Polygons infill_lines;
         Polygons infill_polygons;
