--- conflicted
+++ resolved
@@ -1509,24 +1509,16 @@
     Polygons infill_polygons;
     Polygons infill_lines;
 
-<<<<<<< HEAD
-    const EFillMethod pattern = mesh.settings.get<EFillMethod>("infill_pattern");
-    const bool zig_zaggify_infill = mesh.settings.get<bool>("zig_zaggify_infill") || pattern == EFillMethod::ZIG_ZAG;
-    const bool connect_polygons = mesh.settings.get<bool>("connect_infill_polygons");
-    const coord_t infill_overlap = mesh.settings.get<coord_t>("infill_overlap_mm");
-    const size_t infill_multiplier = mesh.settings.get<size_t>("infill_multiplier");
-    const size_t wall_line_count = mesh.settings.get<size_t>("infill_wall_line_count");
-    coord_t max_resolution = mesh.settings.get<coord_t>("meshfix_maximum_resolution");
-    coord_t max_deviation = mesh.settings.get<coord_t>("meshfix_maximum_deviation");
-=======
+    const size_t last_idx = part.infill_area_per_combine_per_density.size() - 1;
+
     const auto pattern = mesh.settings.get<EFillMethod>("infill_pattern");
     const auto zig_zaggify_infill = mesh.settings.get<bool>("zig_zaggify_infill") || pattern == EFillMethod::ZIG_ZAG;
     const auto connect_polygons = mesh.settings.get<bool>("connect_infill_polygons");
     const auto infill_overlap = mesh.settings.get<coord_t>("infill_overlap_mm");
-    const size_t last_idx = part.infill_area_per_combine_per_density.size() - 1;
     const auto infill_multiplier = (zig_zaggify_infill && last_idx != 0) ? 1 : mesh.settings.get<size_t>("infill_multiplier");
     const auto wall_line_count = mesh.settings.get<size_t>("infill_wall_line_count");
->>>>>>> 0852f3cd
+    const auto max_resolution = mesh.settings.get<coord_t>("meshfix_maximum_resolution");
+    const auto max_deviation = mesh.settings.get<coord_t>("meshfix_maximum_deviation");
     AngleDegrees infill_angle = 45; //Original default. This will get updated to an element from mesh->infill_angles.
     if (mesh.infill_angles.size() > 0)
     {
@@ -1623,48 +1615,12 @@
             const size_t skin_below_wall_count = density_idx == last_idx ? min_skin_below_wall_count : 0;
             Infill infill_comp(pattern, zig_zaggify_infill, connect_polygons, infill_below_skin, outline_offset,
                                infill_line_width, infill_line_distance_here, infill_overlap, infill_multiplier,
-                               infill_angle, gcode_layer.z, infill_shift, skin_below_wall_count, infill_origin,
+                               infill_angle, gcode_layer.z, infill_shift, max_resolution, max_deviation, skin_below_wall_count, infill_origin,
                                perimeter_gaps, connected_zigzags, use_endpieces, skip_some_zags, zag_skip_count,
                                pocket_size);
             infill_comp.generate(infill_polygons, infill_lines_here, mesh.cross_fill_provider, &mesh);
             if (density_idx < last_idx)
             {
-<<<<<<< HEAD
-                // need to take skin/infill overlap that was added in SkinInfillAreaComputation::generateInfill() into account
-                const coord_t infill_skin_overlap = mesh.settings.get<coord_t>((part.insets.size() > 1) ? "wall_line_width_x" : "wall_line_width_0") / 2;
-
-                if (infill_below_skin.offset(-(infill_skin_overlap + tiny_infill_offset)).size())
-                {
-                    // there is infill below skin, is there also infill that isn't below skin?
-                    Polygons infill_not_below_skin = in_outline.difference(infill_below_skin);
-                    infill_not_below_skin.removeSmallAreas(min_area);
-
-                    if (infill_not_below_skin.size())
-                    {
-                        constexpr Polygons* perimeter_gaps = nullptr;
-                        constexpr bool connected_zigzags = false;
-                        constexpr bool use_endpieces = false;
-                        constexpr bool skip_some_zags = false;
-                        constexpr int zag_skip_count = 0;
-
-                        // infill region with skin above has to have at least one infill wall line
-                        Infill infill_comp(pattern, zig_zaggify_infill, connect_polygons, infill_below_skin, /*outline_offset =*/ 0
-                            , infill_line_width, infill_line_distance_here, infill_overlap, infill_multiplier, infill_angle, gcode_layer.z, infill_shift
-                            , max_resolution, max_deviation
-                            , std::max(1, (int)wall_line_count), infill_origin
-                            , perimeter_gaps
-                            , connected_zigzags
-                            , use_endpieces
-                            , skip_some_zags
-                            , zag_skip_count
-                            , mesh.settings.get<coord_t>("cross_infill_pocket_size"));
-                        infill_comp.generate(infill_polygons, infill_lines, mesh.cross_fill_provider, &mesh);
-
-                        // normal processing for the infill that isn't below skin
-                        in_outline = infill_not_below_skin;
-                    }
-                }
-=======
                 const coord_t cut_offset =
                     get_cut_offset(zig_zaggify_infill, infill_line_width, min_skin_below_wall_count);
                 Polygons tool = infill_below_skin.offset(static_cast<int>(cut_offset));
@@ -1676,7 +1632,6 @@
             if (density_idx == last_idx)
             {
                 sparse_in_outline = infill_not_below_skin;
->>>>>>> 0852f3cd
             }
         }
 
@@ -1690,27 +1645,11 @@
         // This is only for density infill, because after generating the infill might appear unnecessary infill on walls
         // especially on vertical surfaces
         in_outline.removeSmallAreas(minimum_small_area);
-<<<<<<< HEAD
-        
-        Infill infill_comp(pattern, zig_zaggify_infill, connect_polygons, in_outline, /*outline_offset =*/ 0
-            , infill_line_width, infill_line_distance_here, infill_overlap, infill_multiplier, infill_angle, gcode_layer.z, infill_shift
-            , max_resolution, max_deviation
-            , wall_line_count, infill_origin
-            , /*Polygons* perimeter_gaps =*/ nullptr
-            , /*bool connected_zigzags =*/ false
-            , /*bool use_endpieces =*/ false
-            , /*bool skip_some_zags =*/ false
-            , /*int zag_skip_count =*/ 0
-            , mesh.settings.get<coord_t>("cross_infill_pocket_size"));
-        infill_comp.generate(infill_polygons, infill_lines, mesh.cross_fill_provider, &mesh);
-    }
-    if (infill_lines.size() > 0 || infill_polygons.size() > 0)
-=======
         const size_t wall_line_count_here = (density_idx < last_idx) ? 0 : wall_line_count;
 
         Infill infill_comp(pattern, zig_zaggify_infill, connect_polygons, in_outline, outline_offset, infill_line_width,
                            infill_line_distance_here, infill_overlap, infill_multiplier, infill_angle, gcode_layer.z,
-                           infill_shift, wall_line_count_here, infill_origin, perimeter_gaps, connected_zigzags,
+                           infill_shift, max_resolution, max_deviation, wall_line_count_here, infill_origin, perimeter_gaps, connected_zigzags,
                            use_endpieces, skip_some_zags, zag_skip_count, pocket_size);
         infill_comp.generate(infill_polygons_here, infill_lines_here, mesh.cross_fill_provider, &mesh);
         if (density_idx < last_idx)
@@ -1724,7 +1663,6 @@
     }
 
     if (! infill_lines.empty() || ! infill_polygons.empty())
->>>>>>> 0852f3cd
     {
         added_something = true;
         setExtruder_addPrime(storage, gcode_layer, extruder_nr);
