--- conflicted
+++ resolved
@@ -1014,7 +1014,6 @@
         polygons.add(layer->parts[partNr].outline);
     }
 
-<<<<<<< HEAD
     PolygonFlowAdjuster* flow_adjuster(nullptr);
     if (mesh.getSettingBoolean("fuzz_map_enabled") || mesh.getSettingBoolean("magic_fuzzy_skin_enabled"))
     {
@@ -1027,16 +1026,12 @@
         flow_adjuster = new WallOverlapComputation(polygons, mesh.getSettingInMicrons("wall_line_width_0"));
     }
 
-    EZSeamType z_seam_type = mesh.getSettingAsZSeamType("z_seam_type");
-    gcode_layer.addPolygonsByOptimizer(polygons, mesh_config.inset0_config, nullptr, z_seam_type, mesh.getZSeamHint(), mesh.getSettingInMicrons("wall_0_wipe_dist"), getSettingBoolean("magic_spiralize"));
-    if (flow_adjuster)
-    {
-        delete flow_adjuster;
-    }
-=======
     ZSeamConfig z_seam_config(mesh.getSettingAsZSeamType("z_seam_type"), mesh.getZSeamHint(), mesh.getSettingAsZSeamCornerPrefType("z_seam_corner"));
     gcode_layer.addPolygonsByOptimizer(polygons, mesh_config.inset0_config, nullptr, z_seam_config, mesh.getSettingInMicrons("wall_0_wipe_dist"), getSettingBoolean("magic_spiralize"));
->>>>>>> ed7ef057
+    if (flow_adjuster)
+    {
+        delete flow_adjuster;
+    }
 
     addMeshOpenPolyLinesToGCode(mesh, mesh_config, gcode_layer);
 }
@@ -1398,7 +1393,6 @@
                     Polygons outer_wall;
                     if (part.insets[0].size() > 0 && extruder_nr == mesh.getSettingAsExtruderNr("wall_0_extruder_nr"))
                     {
-<<<<<<< HEAD
                         Polygons fuzzy_outer_wall;
                         if (mesh.getSettingBoolean("fuzz_map_enabled") || mesh.getSettingBoolean("magic_fuzzy_skin_enabled"))
                         {
@@ -1409,30 +1403,14 @@
                         else
                         {
                             outer_wall = part.insets[0]; // do a copy because the part is const
-=======
-                        added_something = true;
-                        setExtruder_addPrime(storage, gcode_layer, extruder_nr);
-                        gcode_layer.setIsInside(true); // going to print stuff inside print object
-                        ZSeamConfig z_seam_config(mesh.getSettingAsZSeamType("z_seam_type"), z_seam_pos, mesh.getSettingAsZSeamCornerPrefType("z_seam_corner"));
-                        if (!compensate_overlap_0)
-                        {
-                            WallOverlapComputation* wall_overlap_computation(nullptr);
-                            gcode_layer.addPolygonsByOptimizer(part.insets[0], mesh_config.inset0_config, wall_overlap_computation, z_seam_config, mesh.getSettingInMicrons("wall_0_wipe_dist"), spiralize, flow, retract_before_outer_wall);
-                        }
-                        else
-                        {
-                            Polygons outer_wall = part.insets[0];
-                            WallOverlapComputation wall_overlap_computation(outer_wall, mesh_config.inset0_config.getLineWidth());
-                            gcode_layer.addPolygonsByOptimizer(outer_wall, mesh_config.inset0_config, &wall_overlap_computation, z_seam_config, mesh.getSettingInMicrons("wall_0_wipe_dist"), spiralize, flow, retract_before_outer_wall);
->>>>>>> ed7ef057
                         }
                         if (compensate_overlap_0)
                         {
                             flow_adjuster = new WallOverlapComputation(outer_wall, mesh.getSettingInMicrons("wall_line_width_0"));
                         }
                     }
-                    const EZSeamType z_seam_type = mesh.getSettingAsZSeamType("z_seam_type");
-                    gcode_layer.addPolygonsByOptimizer(outer_wall, mesh_config.inset0_config, flow_adjuster, z_seam_type, z_seam_pos, mesh.getSettingInMicrons("wall_0_wipe_dist"), spiralize, 1.0, retract_before_outer_wall);
+                    const ZSeamConfig z_seam_config(mesh.getSettingAsZSeamType("z_seam_type"), z_seam_pos, mesh.getSettingAsZSeamCornerPrefType("z_seam_corner"));
+                    gcode_layer.addPolygonsByOptimizer(outer_wall, mesh_config.inset0_config, flow_adjuster, z_seam_config, mesh.getSettingInMicrons("wall_0_wipe_dist"), spiralize, 1.0, retract_before_outer_wall);
                     if (flow_adjuster)
                     {
                         delete flow_adjuster;
