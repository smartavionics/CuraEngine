//Copyright (c) 2020 Ultimaker B.V.
//CuraEngine is released under the terms of the AGPLv3 or higher.

#include <list>
#include <limits> // numeric_limits

#include "Application.h"
#include "bridge.h"
#include "ExtruderTrain.h"
#include "FffGcodeWriter.h"
#include "FffProcessor.h"
#include "GcodeLayerThreader.h"
#include "infill.h"
#include "InsetOrderOptimizer.h"
#include "LayerPlan.h"
#include "raft.h"
#include "Slice.h"
#include "wallOverlap.h"
#include "communication/Communication.h" //To send layer view data.
#include "progress/Progress.h"
#include "utils/math.h"
#include "utils/orderOptimizer.h"

#define OMP_MAX_ACTIVE_LAYERS_PROCESSED 30 // TODO: hardcoded-value for the max number of layers being in the pipeline while writing away and destroying layers in a multi-threaded context

namespace cura
{

FffGcodeWriter::FffGcodeWriter()
: max_object_height(0)
, layer_plan_buffer(gcode)
{
    for (unsigned int extruder_nr = 0; extruder_nr < MAX_EXTRUDERS; extruder_nr++)
    { // initialize all as max layer_nr, so that they get updated to the lowest layer on which they are used.
        extruder_prime_layer_nr[extruder_nr] = std::numeric_limits<int>::max();
    }
}

void FffGcodeWriter::writeGCode(SliceDataStorage& storage, TimeKeeper& time_keeper)
{
    const size_t start_extruder_nr = getStartExtruder(storage);
    gcode.preSetup(start_extruder_nr);

    Scene& scene = Application::getInstance().current_slice->scene;
    if (scene.current_mesh_group == scene.mesh_groups.begin()) //First mesh group.
    {
        gcode.resetTotalPrintTimeAndFilament();
        gcode.setInitialAndBuildVolumeTemps(start_extruder_nr);
    }

    Application::getInstance().communication->beginGCode();

    setConfigFanSpeedLayerTime();

    setConfigRetraction(storage);

    setConfigWipe(storage);

    if (scene.current_mesh_group == scene.mesh_groups.begin())
    {
        processStartingCode(storage, start_extruder_nr);
    }
    else
    {
        processNextMeshGroupCode(storage);
    }

    size_t total_layers = 0;
    for (SliceMeshStorage& mesh : storage.meshes)
    {
        if (mesh.isPrinted()) //No need to process higher layers if the non-printed meshes are higher than the normal meshes.
        {
            total_layers = std::max(total_layers, mesh.layers.size());
        }

        setInfillAndSkinAngles(mesh);
    }

    setSupportAngles(storage);
    
    gcode.writeLayerCountComment(total_layers);

    { // calculate the mesh order for each extruder
        const size_t extruder_count = Application::getInstance().current_slice->scene.extruders.size();
        mesh_order_per_extruder.clear(); // Might be not empty in case of sequential printing. 
        mesh_order_per_extruder.reserve(extruder_count);
        for (size_t extruder_nr = 0; extruder_nr < extruder_count; extruder_nr++)
        {
            mesh_order_per_extruder.push_back(calculateMeshOrder(storage, extruder_nr));
        }
    }
    calculateExtruderOrderPerLayer(storage);

    if (scene.current_mesh_group->settings.get<bool>("magic_spiralize"))
    {
        findLayerSeamsForSpiralize(storage, total_layers);
    }

    int process_layer_starting_layer_nr = 0;
    const bool has_raft = scene.current_mesh_group->settings.get<EPlatformAdhesion>("adhesion_type") == EPlatformAdhesion::RAFT;
    if (has_raft)
    {
        processRaft(storage);
        // process filler layers to fill the airgap with helper object (support etc) so that they stick better to the raft.
        // only process the filler layers if there is anything to print in them.
        for (bool extruder_is_used_in_filler_layers : storage.getExtrudersUsed(-1))
        {
            if (extruder_is_used_in_filler_layers)
            {
                process_layer_starting_layer_nr = -Raft::getFillerLayerCount();
                break;
            }
        }
    }


    const std::function<LayerPlan* (int)>& produce_item =
        [&storage, total_layers, this](int layer_nr)
        {
            LayerPlan& gcode_layer = processLayer(storage, layer_nr, total_layers);
            return &gcode_layer;
        };
    const std::function<void (LayerPlan*)>& consume_item =
        [this, total_layers](LayerPlan* gcode_layer)
        {
            Progress::messageProgress(Progress::Stage::EXPORT, std::max(0, gcode_layer->getLayerNr()) + 1, total_layers);
            layer_plan_buffer.handle(*gcode_layer, gcode);
        };
    const unsigned int max_task_count = OMP_MAX_ACTIVE_LAYERS_PROCESSED;
    GcodeLayerThreader<LayerPlan> threader(
        process_layer_starting_layer_nr
        , static_cast<int>(total_layers)
        , produce_item
        , consume_item
        , max_task_count
    );

    // process all layers, process buffer for preheating and minimal layer time etc, write layers to gcode:
    threader.run();

    layer_plan_buffer.flush();

    Progress::messageProgressStage(Progress::Stage::FINISH, &time_keeper);

    //Store the object height for when we are printing multiple objects, as we need to clear every one of them when moving to the next position.
    max_object_height = std::max(max_object_height, storage.model_max.z);


    constexpr bool force = true;
    gcode.writeRetraction(storage.retraction_config_per_extruder[gcode.getExtruderNr()], force); // retract after finishing each meshgroup
}

unsigned int FffGcodeWriter::findSpiralizedLayerSeamVertexIndex(const SliceDataStorage& storage, const SliceMeshStorage& mesh, const int layer_nr, const int last_layer_nr)
{
    const SliceLayer& layer = mesh.layers[layer_nr];

    // last_layer_nr will be < 0 until we have processed the first non-empty layer
    if (last_layer_nr < 0)
    {
        // If the user has specified a z-seam location, use the vertex closest to that location for the seam vertex
        // in the first layer that has a part with insets. This allows the user to alter the seam start location which
        // could be useful if the spiralization has a problem with a particular seam path.
        Point seam_pos(0, 0);
        if (mesh.settings.get<EZSeamType>("z_seam_type") == EZSeamType::USER_SPECIFIED)
        {
            seam_pos = mesh.getZSeamHint();
        }
        return PolygonUtils::findClosest(seam_pos, layer.parts[0].insets[0][0]).point_idx;
    }
    else
    {
        // note that the code below doesn't assume that last_layer_nr is one less than layer_nr but the print is going
        // to come out pretty weird if that isn't true as it implies that there are empty layers

        ConstPolygonRef last_wall = (*storage.spiralize_wall_outlines[last_layer_nr])[0];
        ConstPolygonRef wall = layer.parts[0].insets[0][0];
        const int n_points = wall.size();
        Point last_wall_seam_vertex = last_wall[storage.spiralize_seam_vertex_indices[last_layer_nr]];

        // seam_vertex_idx is going to be the index of the seam vertex in the current wall polygon
        // initially we choose the vertex that is closest to the seam vertex in the last spiralized layer processed

        int seam_vertex_idx = PolygonUtils::findNearestVert(last_wall_seam_vertex, wall);

        // now we check that the vertex following the seam vertex is to the left of the seam vertex in the last layer
        // and if it isn't, we move forward

        if (vSize(last_wall_seam_vertex - wall[seam_vertex_idx]) >= mesh.settings.get<coord_t>("meshfix_maximum_resolution"))
        {
            // get the inward normal of the last layer seam vertex
            Point last_wall_seam_vertex_inward_normal = PolygonUtils::getVertexInwardNormal(last_wall, storage.spiralize_seam_vertex_indices[last_layer_nr]);

            // create a vector from the normal so that we can then test the vertex following the candidate seam vertex to make sure it is on the correct side
            Point last_wall_seam_vertex_vector = last_wall_seam_vertex + last_wall_seam_vertex_inward_normal;

            // now test the vertex following the candidate seam vertex and if it lies to the left of the vector, it's good to use
            float a = LinearAlg2D::getAngleLeft(last_wall_seam_vertex_vector, last_wall_seam_vertex, wall[(seam_vertex_idx + 1) % n_points]);

            if (a <= 0 || a >= M_PI)
            {
                // the vertex was not on the left of the vector so move the seam vertex on
                seam_vertex_idx = (seam_vertex_idx + 1) % n_points;
                a = LinearAlg2D::getAngleLeft(last_wall_seam_vertex_vector, last_wall_seam_vertex, wall[(seam_vertex_idx + 1) % n_points]);
            }
        }

        return seam_vertex_idx;
    }
}

void FffGcodeWriter::findLayerSeamsForSpiralize(SliceDataStorage& storage, size_t total_layers)
{
    // The spiral has to continue on in an anti-clockwise direction from where the last layer finished, it can't jump backwards

    // we track the seam position for each layer and ensure that the seam position for next layer continues in the right direction

    storage.spiralize_wall_outlines.assign(total_layers, nullptr); // default is no information available
    storage.spiralize_seam_vertex_indices.assign(total_layers, 0);

    int last_layer_nr = -1; // layer number of the last non-empty layer processed (for any extruder or mesh)

    for (unsigned layer_nr = 0; layer_nr < total_layers; ++layer_nr)
    {
        bool done_this_layer = false;

        // iterate through extruders until we find a mesh that has a part with insets
        const std::vector<size_t>& extruder_order = extruder_order_per_layer[layer_nr];
        for (unsigned int extruder_idx = 0; !done_this_layer && extruder_idx < extruder_order.size(); ++extruder_idx)
        {
            const size_t extruder_nr = extruder_order[extruder_idx];
            // iterate through this extruder's meshes until we find a part with insets
            const std::vector<size_t>& mesh_order = mesh_order_per_extruder[extruder_nr];
            for (unsigned int mesh_idx : mesh_order)
            {
                SliceMeshStorage& mesh = storage.meshes[mesh_idx];
                // if this mesh has layer data for this layer process it
                if (!done_this_layer && mesh.layers.size() > layer_nr)
                {
                    SliceLayer& layer = mesh.layers[layer_nr];
                    // if the first part in the layer (if any) has insets, process it
                    if (layer.parts.size() != 0 && layer.parts[0].insets.size() != 0)
                    {
                        // save the seam vertex index for this layer as we need it to determine the seam vertex index for the next layer
                        storage.spiralize_seam_vertex_indices[layer_nr] = findSpiralizedLayerSeamVertexIndex(storage, mesh, layer_nr, last_layer_nr);
                        // save the wall outline for this layer so it can be used in the spiralize interpolation calculation
                        storage.spiralize_wall_outlines[layer_nr] = &layer.parts[0].insets[0];
                        last_layer_nr = layer_nr;
                        // ignore any further meshes/extruders for this layer
                        done_this_layer = true;
                    }
                }
            }
        }
    }
}

void FffGcodeWriter::setConfigFanSpeedLayerTime()
{
    for (const ExtruderTrain& train : Application::getInstance().current_slice->scene.extruders)
    {
        fan_speed_layer_time_settings_per_extruder.emplace_back();
        FanSpeedLayerTimeSettings& fan_speed_layer_time_settings = fan_speed_layer_time_settings_per_extruder.back();
        fan_speed_layer_time_settings.cool_min_layer_time = train.settings.get<Duration>("cool_min_layer_time");
        fan_speed_layer_time_settings.cool_min_layer_time_fan_speed_max = train.settings.get<Duration>("cool_min_layer_time_fan_speed_max");
        fan_speed_layer_time_settings.cool_fan_speed_0 = train.settings.get<Ratio>("cool_fan_speed_0") * 100.0;
        fan_speed_layer_time_settings.cool_fan_speed_min = train.settings.get<Ratio>("cool_fan_speed_min") * 100.0;
        fan_speed_layer_time_settings.cool_fan_speed_max = train.settings.get<Ratio>("cool_fan_speed_max") * 100.0;
        fan_speed_layer_time_settings.cool_min_speed = train.settings.get<Velocity>("cool_min_speed");
        fan_speed_layer_time_settings.cool_fan_min_layer = train.settings.get<LayerIndex>("cool_fan_min_layer");
        fan_speed_layer_time_settings.cool_fan_full_layer = train.settings.get<LayerIndex>("cool_fan_full_layer");
        if (!train.settings.get<bool>("cool_fan_enabled"))
        {
            fan_speed_layer_time_settings.cool_fan_speed_0 = 0;
            fan_speed_layer_time_settings.cool_fan_speed_min = 0;
            fan_speed_layer_time_settings.cool_fan_speed_max = 0;
        }
    }
}

void FffGcodeWriter::setConfigRetraction(SliceDataStorage& storage) 
{
    Scene& scene = Application::getInstance().current_slice->scene;
    for (size_t extruder_index = 0; extruder_index < scene.extruders.size(); extruder_index++)
    {
        ExtruderTrain& train = scene.extruders[extruder_index];
        RetractionConfig& retraction_config = storage.retraction_config_per_extruder[extruder_index];
        retraction_config.distance = (train.settings.get<bool>("retraction_enable")) ? train.settings.get<double>("retraction_amount") : 0; //Retraction distance in mm.
        retraction_config.prime_volume = train.settings.get<double>("retraction_extra_prime_amount"); //Extra prime volume in mm^3.
        retraction_config.speed = train.settings.get<Velocity>("retraction_retract_speed");
        retraction_config.primeSpeed = train.settings.get<Velocity>("retraction_prime_speed");
        retraction_config.zHop = train.settings.get<coord_t>("retraction_hop");
        retraction_config.retraction_min_travel_distance = train.settings.get<coord_t>("retraction_min_travel");
        retraction_config.retraction_extrusion_window = train.settings.get<double>("retraction_extrusion_window"); //Window to count retractions in in mm of extruded filament.
        retraction_config.retraction_count_max = train.settings.get<size_t>("retraction_count_max");

        RetractionConfig& switch_retraction_config = storage.extruder_switch_retraction_config_per_extruder[extruder_index];
        switch_retraction_config.distance = train.settings.get<double>("switch_extruder_retraction_amount"); //Retraction distance in mm.
        switch_retraction_config.prime_volume = 0.0;
        switch_retraction_config.speed = train.settings.get<Velocity>("switch_extruder_retraction_speed");
        switch_retraction_config.primeSpeed = train.settings.get<Velocity>("switch_extruder_prime_speed");
        switch_retraction_config.zHop = train.settings.get<coord_t>("retraction_hop_after_extruder_switch_height");
        switch_retraction_config.retraction_min_travel_distance = 0; // no limitation on travel distance for an extruder switch retract
        switch_retraction_config.retraction_extrusion_window = 99999.9; // so that extruder switch retractions won't affect the retraction buffer (extruded_volume_at_previous_n_retractions)
        switch_retraction_config.retraction_count_max = 9999999; // extruder switch retraction is never limited
    }
}

void FffGcodeWriter::setConfigWipe(SliceDataStorage& storage)
{
    Scene& scene = Application::getInstance().current_slice->scene;
    for (size_t extruder_index = 0; extruder_index < scene.extruders.size(); extruder_index++)
    {
        ExtruderTrain& train = scene.extruders[extruder_index];
        WipeScriptConfig& wipe_config = storage.wipe_config_per_extruder[extruder_index];

        wipe_config.retraction_enable = train.settings.get<bool>("wipe_retraction_enable");
        wipe_config.retraction_config.distance = train.settings.get<double>("wipe_retraction_amount");
        wipe_config.retraction_config.speed = train.settings.get<Velocity>("wipe_retraction_retract_speed");
        wipe_config.retraction_config.primeSpeed = train.settings.get<Velocity>("wipe_retraction_prime_speed");
        wipe_config.retraction_config.prime_volume = train.settings.get<double>("wipe_retraction_extra_prime_amount");
        wipe_config.retraction_config.retraction_min_travel_distance = 0;
        wipe_config.retraction_config.retraction_extrusion_window = std::numeric_limits<double>::max();
        wipe_config.retraction_config.retraction_count_max = std::numeric_limits<size_t>::max();

        wipe_config.pause = train.settings.get<Duration>("wipe_pause");

        wipe_config.hop_enable = train.settings.get<bool>("wipe_hop_enable");
        wipe_config.hop_amount = train.settings.get<coord_t>("wipe_hop_amount");
        wipe_config.hop_speed = train.settings.get<Velocity>("wipe_hop_speed");

        wipe_config.brush_pos_x = train.settings.get<coord_t>("wipe_brush_pos_x");
        wipe_config.repeat_count = train.settings.get<size_t>("wipe_repeat_count");
        wipe_config.move_distance = train.settings.get<coord_t>("wipe_move_distance");
        wipe_config.move_speed = train.settings.get<Velocity>("speed_travel");
        wipe_config.max_extrusion_mm3 = train.settings.get<double>("max_extrusion_before_wipe");
        wipe_config.clean_between_layers = train.settings.get<bool>("clean_between_layers");
    }
}

unsigned int FffGcodeWriter::getStartExtruder(const SliceDataStorage& storage)
{
    const Settings& mesh_group_settings = Application::getInstance().current_slice->scene.current_mesh_group->settings;
    size_t start_extruder_nr = mesh_group_settings.get<ExtruderTrain&>("adhesion_extruder_nr").extruder_nr;
    if (mesh_group_settings.get<EPlatformAdhesion>("adhesion_type") == EPlatformAdhesion::NONE)
    {
        if (mesh_group_settings.get<bool>("support_enable") && mesh_group_settings.get<bool>("support_brim_enable"))
        {
            start_extruder_nr = mesh_group_settings.get<ExtruderTrain&>("support_infill_extruder_nr").extruder_nr;
        }
        else
        {
            std::vector<bool> extruder_is_used = storage.getExtrudersUsed();
            for (size_t extruder_nr = 0; extruder_nr < extruder_is_used.size(); extruder_nr++)
            {
                start_extruder_nr = extruder_nr;
                if (extruder_is_used[extruder_nr])
                {
                    break;
                }
            }
        }
    }
    assert(start_extruder_nr < Application::getInstance().current_slice->scene.extruders.size() && "start_extruder_nr must be a valid extruder");
    return start_extruder_nr;
}

void FffGcodeWriter::setInfillAndSkinAngles(SliceMeshStorage& mesh)
{
    if (mesh.infill_angles.size() == 0)
    {
        mesh.infill_angles = mesh.settings.get<std::vector<AngleDegrees>>("infill_angles");
        if (mesh.infill_angles.size() == 0)
        {
            // user has not specified any infill angles so use defaults
            const EFillMethod infill_pattern = mesh.settings.get<EFillMethod>("infill_pattern");
            if (infill_pattern == EFillMethod::CROSS || infill_pattern == EFillMethod::CROSS_3D)
            {
                mesh.infill_angles.push_back(22); // put most infill lines in between 45 and 0 degrees
            }
            else if (infill_pattern == EFillMethod::GYROID || infill_pattern == EFillMethod::SCHWARZ_P || infill_pattern == EFillMethod::SCHWARZ_D)
            {
                mesh.infill_angles.push_back(0);
            }
            else
            {
                mesh.infill_angles.push_back(45); // generally all infill patterns use 45 degrees
                if (infill_pattern == EFillMethod::LINES || infill_pattern == EFillMethod::ZIG_ZAG)
                {
                    // lines and zig zag patterns default to also using 135 degrees
                    mesh.infill_angles.push_back(135);
                }
            }
        }
    }

    if (mesh.roofing_angles.size() == 0)
    {
        mesh.roofing_angles = mesh.settings.get<std::vector<AngleDegrees>>("roofing_angles");
        if (mesh.roofing_angles.size() == 0)
        {
            // user has not specified any infill angles so use defaults
            mesh.roofing_angles.push_back(45);
            mesh.roofing_angles.push_back(135);
        }
    }

    if (mesh.skin_angles.size() == 0)
    {
        mesh.skin_angles = mesh.settings.get<std::vector<AngleDegrees>>("skin_angles");
        if (mesh.skin_angles.size() == 0)
        {
            // user has not specified any infill angles so use defaults
            mesh.skin_angles.push_back(45);
            mesh.skin_angles.push_back(135);
        }
    }
}

void FffGcodeWriter::setSupportAngles(SliceDataStorage& storage)
{
    const Settings& mesh_group_settings = Application::getInstance().current_slice->scene.current_mesh_group->settings;
    const ExtruderTrain& support_infill_extruder = mesh_group_settings.get<ExtruderTrain&>("support_infill_extruder_nr");
    storage.support.support_infill_angles = support_infill_extruder.settings.get<std::vector<AngleDegrees>>("support_infill_angles");
    if (storage.support.support_infill_angles.empty())
    {
        storage.support.support_infill_angles.push_back(0);
    }

    const ExtruderTrain& support_extruder_nr_layer_0 = mesh_group_settings.get<ExtruderTrain&>("support_extruder_nr_layer_0");
    storage.support.support_infill_angles_layer_0 = support_extruder_nr_layer_0.settings.get<std::vector<AngleDegrees>>("support_infill_angles");
    if (storage.support.support_infill_angles_layer_0.empty())
    {
        storage.support.support_infill_angles_layer_0.push_back(0);
    }

    auto getInterfaceAngles = [&storage](const ExtruderTrain& extruder, const std::string& interface_angles_setting, const EFillMethod pattern, const std::string& interface_height_setting)
    {
        std::vector<AngleDegrees> angles = extruder.settings.get<std::vector<AngleDegrees>>(interface_angles_setting);
        if (angles.empty())
        {
            if (pattern == EFillMethod::CONCENTRIC)
            {
                angles.push_back(0); //Concentric has no rotation.
            }
            else if (pattern == EFillMethod::TRIANGLES)
            {
                angles.push_back(90); //Triangular support interface shouldn't alternate every layer.
            }
            else
            {
                for (const SliceMeshStorage& mesh : storage.meshes)
                {
                    if (mesh.settings.get<coord_t>(interface_height_setting) >= 2 * Application::getInstance().current_slice->scene.current_mesh_group->settings.get<coord_t>("layer_height"))
                    {
                        //Some roofs are quite thick.
                        //Alternate between the two kinds of diagonal: / and \ .
                        angles.push_back(45);
                        angles.push_back(135);
                    }
                }
                if (angles.empty())
                {
                    angles.push_back(90); //Perpendicular to support lines.
                }
            }
        }
        return angles;
    };

    const ExtruderTrain& roof_extruder = mesh_group_settings.get<ExtruderTrain&>("support_roof_extruder_nr");
    storage.support.support_roof_angles = getInterfaceAngles(roof_extruder, "support_roof_angles", roof_extruder.settings.get<EFillMethod>("support_roof_pattern"), "support_roof_height");

    const ExtruderTrain& bottom_extruder = mesh_group_settings.get<ExtruderTrain&>("support_bottom_extruder_nr");
    storage.support.support_bottom_angles = getInterfaceAngles(bottom_extruder, "support_bottom_angles", bottom_extruder.settings.get<EFillMethod>("support_bottom_pattern"), "support_bottom_height");
}

void FffGcodeWriter::processInitialLayerTemperature(const SliceDataStorage& storage, const size_t start_extruder_nr)
{
    std::vector<bool> extruder_is_used = storage.getExtrudersUsed();
    Scene& scene = Application::getInstance().current_slice->scene;
    const size_t num_extruders = scene.extruders.size();

    if (gcode.getFlavor() == EGCodeFlavor::GRIFFIN)
    {
        ExtruderTrain& train = scene.extruders[start_extruder_nr];
        constexpr bool wait = true;
        const Temperature print_temp_0 = train.settings.get<Temperature>("material_print_temperature_layer_0");
        const Temperature print_temp_here = (print_temp_0 != 0) ? print_temp_0 : train.settings.get<Temperature>("material_print_temperature");
        gcode.writeTemperatureCommand(start_extruder_nr, print_temp_here, wait);
    }
    else if (gcode.getFlavor() != EGCodeFlavor::ULTIGCODE)
    {
        if (num_extruders > 1 || gcode.getFlavor() == EGCodeFlavor::REPRAP)
        {
            std::ostringstream tmp;
            tmp << "T" << start_extruder_nr;
            gcode.writeLine(tmp.str().c_str());
        }

        if (scene.current_mesh_group->settings.get<bool>("material_bed_temp_prepend"))
        {
            if (scene.current_mesh_group->settings.get<bool>("machine_heated_bed"))
            {
                const Temperature bed_temp = scene.current_mesh_group->settings.get<Temperature>("material_bed_temperature_layer_0");
                if (bed_temp != 0)
                {
                    gcode.writeBedTemperatureCommand(bed_temp, scene.current_mesh_group->settings.get<bool>("material_bed_temp_wait"));
                }
            }
        }

        if (scene.current_mesh_group->settings.get<bool>("material_print_temp_prepend"))
        {
            for (unsigned extruder_nr = 0; extruder_nr < num_extruders; extruder_nr++)
            {
                if (extruder_is_used[extruder_nr])
                {
                    const ExtruderTrain& train = scene.extruders[extruder_nr];
                    Temperature extruder_temp;
                    if (extruder_nr == start_extruder_nr)
                    {
                        const Temperature print_temp_0 = train.settings.get<Temperature>("material_print_temperature_layer_0");
                        extruder_temp = (print_temp_0 != 0) ? print_temp_0 : train.settings.get<Temperature>("material_print_temperature");
                    }
                    else
                    {
                        extruder_temp = train.settings.get<Temperature>("material_standby_temperature");
                    }
                    gcode.writeTemperatureCommand(extruder_nr, extruder_temp);
                }
            }
            if (scene.current_mesh_group->settings.get<bool>("material_print_temp_wait"))
            {
                for (unsigned extruder_nr = 0; extruder_nr < num_extruders; extruder_nr++)
                {
                    if (extruder_is_used[extruder_nr])
                    {
                        const ExtruderTrain& train = scene.extruders[extruder_nr];
                        Temperature extruder_temp;
                        if (extruder_nr == start_extruder_nr)
                        {
                            const Temperature print_temp_0 = train.settings.get<Temperature>("material_print_temperature_layer_0");
                            extruder_temp = (print_temp_0 != 0) ? print_temp_0 : train.settings.get<Temperature>("material_print_temperature");
                        }
                        else
                        {
                            extruder_temp = train.settings.get<Temperature>("material_standby_temperature");
                        }
                        gcode.writeTemperatureCommand(extruder_nr, extruder_temp, true);
                    }
                }
            }
        }
    }
}

void FffGcodeWriter::processStartingCode(const SliceDataStorage& storage, const size_t start_extruder_nr)
{
    std::vector<bool> extruder_is_used = storage.getExtrudersUsed();
    if (Application::getInstance().communication->isSequential()) //If we must output the g-code sequentially, we must already place the g-code header here even if we don't know the exact time/material usages yet.
    {
        std::string prefix = gcode.getFileHeader(extruder_is_used);
        gcode.writeCode(prefix.c_str());
    }

    gcode.writeComment("Generated with Cura_SteamEngine " VERSION);

    if (gcode.getFlavor() == EGCodeFlavor::GRIFFIN)
    {
        std::ostringstream tmp;
        tmp << "T" << start_extruder_nr;
        gcode.writeLine(tmp.str().c_str());
    }
    else
    {
        processInitialLayerTemperature(storage, start_extruder_nr);
    }

    const Settings& mesh_group_settings = Application::getInstance().current_slice->scene.current_mesh_group->settings;

    gcode.writeExtrusionMode(false); // ensure absolute extrusion mode is set before the start gcode
    gcode.writeCode(mesh_group_settings.get<std::string>("machine_start_gcode").c_str());
    if (mesh_group_settings.get<bool>("machine_heated_build_volume"))
    {
        gcode.writeBuildVolumeTemperatureCommand(mesh_group_settings.get<Temperature>("build_volume_temperature"));
    }

    Application::getInstance().communication->sendCurrentPosition(gcode.getPositionXY());
    gcode.startExtruder(start_extruder_nr);

    if (gcode.getFlavor() == EGCodeFlavor::BFB)
    {
        gcode.writeComment("enable auto-retraction");
        std::ostringstream tmp;
        tmp << "M227 S" << (mesh_group_settings.get<coord_t>("retraction_amount") * 2560 / 1000) << " P" << (mesh_group_settings.get<coord_t>("retraction_amount") * 2560 / 1000);
        gcode.writeLine(tmp.str().c_str());
    }
    else if (gcode.getFlavor() == EGCodeFlavor::GRIFFIN)
    { // initialize extruder trains
        ExtruderTrain& train = Application::getInstance().current_slice->scene.extruders[start_extruder_nr];
        processInitialLayerTemperature(storage, start_extruder_nr);
        gcode.writePrimeTrain(train.settings.get<Velocity>("speed_travel"));
        extruder_prime_layer_nr[start_extruder_nr] = std::numeric_limits<int>::min(); // set to most negative number so that layer processing never primes this extruder any more.
        const RetractionConfig& retraction_config = storage.retraction_config_per_extruder[start_extruder_nr];
        gcode.writeRetraction(retraction_config);
    }
    if (mesh_group_settings.get<bool>("relative_extrusion"))
    {
        gcode.writeExtrusionMode(true);
    }
    if (gcode.getFlavor() != EGCodeFlavor::GRIFFIN)
    {
        if (mesh_group_settings.get<bool>("retraction_enable"))
        {
            // ensure extruder is zeroed
            gcode.resetExtrusionValue();

            // retract before first travel move
            gcode.writeRetraction(storage.retraction_config_per_extruder[start_extruder_nr]);
        }
    }
    gcode.setExtruderFanNumber(start_extruder_nr);
}

void FffGcodeWriter::processNextMeshGroupCode(const SliceDataStorage& storage)
{
    gcode.writeFanCommand(0);
    gcode.setZ(max_object_height + 5000);

    Application::getInstance().communication->sendCurrentPosition(gcode.getPositionXY());
    gcode.writeTravel(gcode.getPositionXY(), Application::getInstance().current_slice->scene.extruders[gcode.getExtruderNr()].settings.get<Velocity>("speed_travel"));
    Point start_pos(storage.model_min.x, storage.model_min.y);
    gcode.writeTravel(start_pos, Application::getInstance().current_slice->scene.extruders[gcode.getExtruderNr()].settings.get<Velocity>("speed_travel"));

    const Settings& mesh_group_settings = Application::getInstance().current_slice->scene.current_mesh_group->settings;
    if (mesh_group_settings.get<bool>("machine_heated_bed") && mesh_group_settings.get<Temperature>("material_bed_temperature_layer_0") != 0)
    {
        const bool wait = mesh_group_settings.get<bool>("material_bed_temp_wait");
        gcode.writeBedTemperatureCommand(mesh_group_settings.get<Temperature>("material_bed_temperature_layer_0"), wait);
    }

    processInitialLayerTemperature(storage, gcode.getExtruderNr());
}
    
void FffGcodeWriter::processRaft(const SliceDataStorage& storage)
{
    Settings& mesh_group_settings = Application::getInstance().current_slice->scene.current_mesh_group->settings;
    size_t extruder_nr = mesh_group_settings.get<ExtruderTrain&>("adhesion_extruder_nr").extruder_nr;
    const ExtruderTrain& train = Application::getInstance().current_slice->scene.extruders[extruder_nr];

    coord_t z = 0;
    const LayerIndex initial_raft_layer_nr = -Raft::getTotalExtraLayers();

    // some infill config for all lines infill generation below
    constexpr int offset_from_poly_outline = 0;
    constexpr double fill_overlap = 0; // raft line shouldn't be expanded - there is no boundary polygon printed
    constexpr int infill_multiplier = 1; // rafts use single lines
    constexpr int extra_infill_shift = 0;
    Polygons raft_polygons; // should remain empty, since we only have the lines pattern for the raft...
    std::optional<Point> last_planned_position = std::optional<Point>();

    unsigned int current_extruder_nr = extruder_nr;

    { // raft base layer
        LayerIndex layer_nr = initial_raft_layer_nr;
        const coord_t layer_height = train.settings.get<coord_t>("raft_base_thickness");
        z += layer_height;
        const coord_t comb_offset = train.settings.get<coord_t>("raft_base_line_spacing");

        std::vector<FanSpeedLayerTimeSettings> fan_speed_layer_time_settings_per_extruder_raft_base = fan_speed_layer_time_settings_per_extruder; // copy so that we change only the local copy
        for (FanSpeedLayerTimeSettings& fan_speed_layer_time_settings : fan_speed_layer_time_settings_per_extruder_raft_base)
        {
            double regular_fan_speed = train.settings.get<Ratio>("raft_base_fan_speed") * 100.0;
            fan_speed_layer_time_settings.cool_fan_speed_min = regular_fan_speed;
            fan_speed_layer_time_settings.cool_fan_speed_0 = regular_fan_speed; // ignore initial layer fan speed stuff
        }

        LayerPlan& gcode_layer = *new LayerPlan(storage, layer_nr, z, layer_height, extruder_nr, fan_speed_layer_time_settings_per_extruder_raft_base, comb_offset, train.settings.get<bool>("raft_base_line_width"), train.settings.get<coord_t>("travel_avoid_distance"));
        gcode_layer.setIsInside(true);

        gcode_layer.setExtruder(extruder_nr);

        Application::getInstance().communication->sendLayerComplete(layer_nr, z, layer_height);

        Polygons wall = storage.raftOutline.offset(-gcode_layer.configs_storage.raft_base_config.getLineWidth() / 2);
        wall.simplify(); //Simplify because of a micron-movement created in corners when insetting a polygon that was offset with round joint type.
        gcode_layer.addPolygonsByOptimizer(wall, gcode_layer.configs_storage.raft_base_config);

        Polygons raftLines;
        double fill_angle = 0;
        constexpr bool zig_zaggify_infill = false;
        constexpr bool connect_polygons = true; // causes less jerks, so better adhesion

        constexpr int wall_line_count = 0;
        const Point& infill_origin = Point();
        Polygons* perimeter_gaps = nullptr;
        constexpr bool connected_zigzags = false;
        constexpr bool use_endpieces = true;
        constexpr bool skip_some_zags = false;
        constexpr int zag_skip_count = 0;
        constexpr coord_t pocket_size = 0;

        Infill infill_comp(
            EFillMethod::LINES, zig_zaggify_infill, connect_polygons, wall, offset_from_poly_outline, gcode_layer.configs_storage.raft_base_config.getLineWidth(), train.settings.get<coord_t>("raft_base_line_spacing"),
            fill_overlap, infill_multiplier, fill_angle, z, extra_infill_shift,
            wall_line_count, infill_origin, perimeter_gaps, connected_zigzags, use_endpieces, skip_some_zags, zag_skip_count, pocket_size
            );
        infill_comp.generate(raft_polygons, raftLines);
        gcode_layer.addLinesByOptimizer(raftLines, gcode_layer.configs_storage.raft_base_config, SpaceFillType::Lines);

        // When we use raft, we need to make sure that all used extruders for this print will get primed on the first raft layer,
        // and then switch back to the original extruder.
        std::vector<size_t> extruder_order = getUsedExtrudersOnLayerExcludingStartingExtruder(storage, extruder_nr, layer_nr);
        for (const size_t to_be_primed_extruder_nr : extruder_order)
        {
            setExtruder_addPrime(storage, gcode_layer, to_be_primed_extruder_nr);
            current_extruder_nr = to_be_primed_extruder_nr;
        }

        layer_plan_buffer.handle(gcode_layer, gcode);
        last_planned_position = gcode_layer.getLastPlannedPositionOrStartingPosition();
    }

    { // raft interface layer
        const LayerIndex layer_nr = initial_raft_layer_nr + 1;
        const coord_t layer_height = train.settings.get<coord_t>("raft_interface_thickness");
        z += layer_height;
        const coord_t comb_offset = train.settings.get<coord_t>("raft_interface_line_spacing");

        std::vector<FanSpeedLayerTimeSettings> fan_speed_layer_time_settings_per_extruder_raft_interface = fan_speed_layer_time_settings_per_extruder; // copy so that we change only the local copy
        for (FanSpeedLayerTimeSettings& fan_speed_layer_time_settings : fan_speed_layer_time_settings_per_extruder_raft_interface)
        {
            double regular_fan_speed = train.settings.get<Ratio>("raft_interface_fan_speed") * 100.0;
            fan_speed_layer_time_settings.cool_fan_speed_min = regular_fan_speed;
            fan_speed_layer_time_settings.cool_fan_speed_0 = regular_fan_speed; // ignore initial layer fan speed stuff
        }

        LayerPlan& gcode_layer = *new LayerPlan(storage, layer_nr, z, layer_height, current_extruder_nr, fan_speed_layer_time_settings_per_extruder_raft_interface, comb_offset, train.settings.get<coord_t>("raft_interface_line_width"), train.settings.get<coord_t>("travel_avoid_distance"));
        gcode_layer.setIsInside(true);

        gcode_layer.setExtruder(extruder_nr); // reset to extruder number, because we might have primed in the last layer
        current_extruder_nr = extruder_nr;

        Application::getInstance().communication->sendLayerComplete(layer_nr, z, layer_height);

        Polygons raft_outline_path = storage.raftOutline.offset(-gcode_layer.configs_storage.raft_interface_config.getLineWidth() / 2); //Do this manually because of micron-movement created in corners when insetting a polygon that was offset with round joint type.
        raft_outline_path.simplify(); //Remove those micron-movements.
        constexpr coord_t infill_outline_width = 0;
        Polygons raftLines;
        int offset_from_poly_outline = 0;
        AngleDegrees fill_angle = train.settings.get<size_t>("raft_surface_layers") > 0 ? 45 : 90;
        constexpr bool zig_zaggify_infill = true;
        constexpr bool connect_polygons = true; // why not?

        constexpr int wall_line_count = 0;
        const Point& infill_origin = Point();
        Polygons* perimeter_gaps = nullptr;
        constexpr bool connected_zigzags = false;
        constexpr bool use_endpieces = true;
        constexpr bool skip_some_zags = false;
        constexpr int zag_skip_count = 0;
        constexpr coord_t pocket_size = 0;

        Infill infill_comp(
            EFillMethod::ZIG_ZAG, zig_zaggify_infill, connect_polygons, raft_outline_path, offset_from_poly_outline, infill_outline_width, train.settings.get<coord_t>("raft_interface_line_spacing"),
            fill_overlap, infill_multiplier, fill_angle, z, extra_infill_shift,
            wall_line_count, infill_origin, perimeter_gaps, connected_zigzags, use_endpieces, skip_some_zags, zag_skip_count, pocket_size
            );
        infill_comp.generate(raft_polygons, raftLines);
        gcode_layer.addLinesByOptimizer(raftLines, gcode_layer.configs_storage.raft_interface_config, SpaceFillType::Lines, false, 0, 1.0, last_planned_position);

        layer_plan_buffer.handle(gcode_layer, gcode);
        last_planned_position = gcode_layer.getLastPlannedPositionOrStartingPosition();
    }
    
    coord_t layer_height = train.settings.get<coord_t>("raft_surface_thickness");

    for (LayerIndex raft_surface_layer = 1; static_cast<size_t>(raft_surface_layer) <= train.settings.get<size_t>("raft_surface_layers"); raft_surface_layer++)
    { // raft surface layers
        const LayerIndex layer_nr = initial_raft_layer_nr + 2 + raft_surface_layer - 1; // 2: 1 base layer, 1 interface layer
        z += layer_height;
        const coord_t comb_offset = train.settings.get<coord_t>("raft_surface_line_spacing");

        std::vector<FanSpeedLayerTimeSettings> fan_speed_layer_time_settings_per_extruder_raft_surface = fan_speed_layer_time_settings_per_extruder; // copy so that we change only the local copy
        for (FanSpeedLayerTimeSettings& fan_speed_layer_time_settings : fan_speed_layer_time_settings_per_extruder_raft_surface)
        {
            double regular_fan_speed = train.settings.get<Ratio>("raft_surface_fan_speed") * 100.0;
            fan_speed_layer_time_settings.cool_fan_speed_min = regular_fan_speed;
            fan_speed_layer_time_settings.cool_fan_speed_0 = regular_fan_speed; // ignore initial layer fan speed stuff
        }

        LayerPlan& gcode_layer = *new LayerPlan(storage, layer_nr, z, layer_height, extruder_nr, fan_speed_layer_time_settings_per_extruder_raft_surface, comb_offset, train.settings.get<coord_t>("raft_surface_line_width"), train.settings.get<coord_t>("travel_avoid_distance"));
        gcode_layer.setIsInside(true);

        // make sure that we are using the correct extruder to print raft
        gcode_layer.setExtruder(extruder_nr);
        current_extruder_nr = extruder_nr;

        Application::getInstance().communication->sendLayerComplete(layer_nr, z, layer_height);

        const coord_t maximum_resolution = train.settings.get<coord_t>("meshfix_maximum_resolution");
        const coord_t maximum_deviation = train.settings.get<coord_t>("meshfix_maximum_deviation");
        Polygons raft_outline_path = storage.raftOutline.offset(-gcode_layer.configs_storage.raft_surface_config.getLineWidth() / 2); //Do this manually because of micron-movement created in corners when insetting a polygon that was offset with round joint type.
        raft_outline_path.simplify(maximum_resolution, maximum_deviation); //Remove those micron-movements.
        constexpr coord_t infill_outline_width = 0;
        Polygons raft_lines;
        int offset_from_poly_outline = 0;
        AngleDegrees fill_angle = 90 * raft_surface_layer;
        constexpr bool zig_zaggify_infill = true;

        constexpr size_t wall_line_count = 0;
        const Point& infill_origin = Point();
        Polygons* perimeter_gaps = nullptr;
        constexpr bool connected_zigzags = false;
        constexpr bool connect_polygons = false; // midway connections between polygons can make the surface less smooth
        constexpr bool use_endpieces = true;
        constexpr bool skip_some_zags = false;
        constexpr size_t zag_skip_count = 0;
        constexpr coord_t pocket_size = 0;

        Infill infill_comp(
            EFillMethod::ZIG_ZAG, zig_zaggify_infill, connect_polygons, raft_outline_path, offset_from_poly_outline, infill_outline_width, train.settings.get<coord_t>("raft_surface_line_spacing"),
            fill_overlap, infill_multiplier, fill_angle, z, extra_infill_shift,
            wall_line_count, infill_origin, perimeter_gaps, connected_zigzags, use_endpieces, skip_some_zags, zag_skip_count, pocket_size
            );
        infill_comp.generate(raft_polygons, raft_lines);
        gcode_layer.addLinesByOptimizer(raft_lines, gcode_layer.configs_storage.raft_surface_config, SpaceFillType::Lines, false, 0, 1.0, last_planned_position);

        layer_plan_buffer.handle(gcode_layer, gcode);
    }
}

LayerPlan& FffGcodeWriter::processLayer(const SliceDataStorage& storage, LayerIndex layer_nr, const size_t total_layers) const
{
    logDebug("GcodeWriter processing layer %i of %i\n", layer_nr, total_layers);

    const Settings& mesh_group_settings = Application::getInstance().current_slice->scene.current_mesh_group->settings;
    coord_t layer_thickness = mesh_group_settings.get<coord_t>("layer_height");
    coord_t z;
    bool include_helper_parts = true;
    if (layer_nr < 0)
    {
#ifdef DEBUG
        assert(mesh_group_settings.get<EPlatformAdhesion>("adhesion_type") == EPlatformAdhesion::RAFT && "negative layer_number means post-raft, pre-model layer!");
#endif // DEBUG
        const int filler_layer_count = Raft::getFillerLayerCount();
        layer_thickness = Raft::getFillerLayerHeight();
        z = Raft::getTotalThickness() + (filler_layer_count + layer_nr + 1) * layer_thickness;
    }
    else
    {
        z = storage.meshes[0].layers[layer_nr].printZ; // stub default
        // find printZ of first actual printed mesh
        for (const SliceMeshStorage& mesh : storage.meshes)
        {
            if (layer_nr >= static_cast<int>(mesh.layers.size())
                || mesh.settings.get<bool>("support_mesh")
                || mesh.settings.get<bool>("anti_overhang_mesh")
                || mesh.settings.get<bool>("cutting_mesh")
                || mesh.settings.get<bool>("infill_mesh"))
            {
                continue;
            }
            z = mesh.layers[layer_nr].printZ;
            layer_thickness = mesh.layers[layer_nr].thickness;
            break;
        }

        if (layer_nr == 0)
        {
            if (mesh_group_settings.get<EPlatformAdhesion>("adhesion_type") == EPlatformAdhesion::RAFT)
            {
                include_helper_parts = false;
            }
        }
    }

    const Scene& scene = Application::getInstance().current_slice->scene;
#pragma omp critical
    Application::getInstance().communication->sendLayerComplete(layer_nr, z, layer_thickness);

    coord_t avoid_distance = 0; // minimal avoid distance is zero
    const std::vector<bool> extruder_is_used = storage.getExtrudersUsed();
    for (size_t extruder_nr = 0; extruder_nr < scene.extruders.size(); extruder_nr++)
    {
        if (extruder_is_used[extruder_nr])
        {
            const ExtruderTrain& extruder = scene.extruders[extruder_nr];

            if (extruder.settings.get<bool>("travel_avoid_other_parts"))
            {
                avoid_distance = std::max(avoid_distance, extruder.settings.get<coord_t>("travel_avoid_distance"));
            }
        }
    }

    coord_t max_inner_wall_width = 0;
    for (const SliceMeshStorage& mesh : storage.meshes)
    {
        max_inner_wall_width = std::max(max_inner_wall_width, mesh.settings.get<coord_t>((mesh.settings.get<size_t>("wall_line_count") > 1) ? "wall_line_width_x" : "wall_line_width_0"));
        if (layer_nr == 0)
        {
            const ExtruderTrain& train = mesh.settings.get<ExtruderTrain&>((mesh.settings.get<size_t>("wall_line_count") > 1) ? "wall_0_extruder_nr" : "wall_x_extruder_nr");
            max_inner_wall_width *= train.settings.get<Ratio>("initial_layer_line_width_factor");
        }
    }
    const coord_t comb_offset_from_outlines = max_inner_wall_width * 2;

    assert(static_cast<LayerIndex>(extruder_order_per_layer_negative_layers.size()) + layer_nr >= 0 && "Layer numbers shouldn't get more negative than there are raft/filler layers");
    const std::vector<size_t>& extruder_order =
        (layer_nr < 0) ?
        extruder_order_per_layer_negative_layers[extruder_order_per_layer_negative_layers.size() + layer_nr]
        :
        extruder_order_per_layer[layer_nr];

    const coord_t first_outer_wall_line_width = scene.extruders[extruder_order.front()].settings.get<coord_t>("wall_line_width_0");
    LayerPlan& gcode_layer = *new LayerPlan(storage, layer_nr, z, layer_thickness, extruder_order.front(), fan_speed_layer_time_settings_per_extruder, comb_offset_from_outlines, first_outer_wall_line_width, avoid_distance);

    if (include_helper_parts && layer_nr == 0)
    { // process the skirt or the brim of the starting extruder.
        int extruder_nr = gcode_layer.getExtruder();
        if (storage.skirt_brim[extruder_nr].size() > 0)
        {
            processSkirtBrim(storage, gcode_layer, extruder_nr);
        }
    }
    if (include_helper_parts)
    { // handle shield(s) first in a layer so that chances are higher that the other nozzle is wiped (for the ooze shield)
        processOozeShield(storage, gcode_layer);

        processDraftShield(storage, gcode_layer);
    }

    const size_t support_roof_extruder_nr = mesh_group_settings.get<ExtruderTrain&>("support_roof_extruder_nr").extruder_nr;
    const size_t support_bottom_extruder_nr = mesh_group_settings.get<ExtruderTrain&>("support_bottom_extruder_nr").extruder_nr;
    const size_t support_infill_extruder_nr = (layer_nr <= 0) ? mesh_group_settings.get<ExtruderTrain&>("support_extruder_nr_layer_0").extruder_nr : mesh_group_settings.get<ExtruderTrain&>("support_infill_extruder_nr").extruder_nr;
    bool disable_path_optimisation = true;

    for (const size_t& extruder_nr : extruder_order)
    {
        if (include_helper_parts
            && (extruder_nr == support_infill_extruder_nr || extruder_nr == support_roof_extruder_nr || extruder_nr == support_bottom_extruder_nr))
        {
            addSupportToGCode(storage, gcode_layer, extruder_nr);
        }

        if (layer_nr >= 0)
        {
            const std::vector<size_t>& mesh_order = mesh_order_per_extruder[extruder_nr];
            for (size_t mesh_idx : mesh_order)
            {
                const SliceMeshStorage& mesh = storage.meshes[mesh_idx];
                const PathConfigStorage::MeshPathConfigs& mesh_config = gcode_layer.configs_storage.mesh_configs[mesh_idx];
                if (mesh.settings.get<ESurfaceMode>("magic_mesh_surface_mode") == ESurfaceMode::SURFACE)
                {
                    assert(extruder_nr == mesh.settings.get<ExtruderTrain&>("wall_0_extruder_nr").extruder_nr && "mesh surface mode should always only be printed with the outer wall extruder!");
                    addMeshLayerToGCode_meshSurfaceMode(storage, mesh, mesh_config, gcode_layer);
                }
                else
                {
                    addMeshLayerToGCode(storage, mesh, extruder_nr, mesh_config, gcode_layer);
                }
            }
        }
        if (extruder_nr != storage.primeTower.extruder_order[0] || !scene.extruders[extruder_nr].settings.get<bool>("prime_tower_compact"))
        {
            // ensure we print the prime tower with this extruder, because the next layer begins with this extruder!
            // If this is not performed, the next layer might get two extruder switches...
            setExtruder_addPrime(storage, gcode_layer, extruder_nr);
        }
    }

    if (include_helper_parts)
    { // add prime tower if it hasn't already been added
        int prev_extruder = gcode_layer.getExtruder(); // most likely the same extruder as we are extruding with now
        addPrimeTower(storage, gcode_layer, prev_extruder);
    }

    if (!disable_path_optimisation)
    {
        gcode_layer.optimizePaths(gcode.getPositionXY());
    }

    return gcode_layer;
}

bool FffGcodeWriter::getExtruderNeedPrimeBlobDuringFirstLayer(const SliceDataStorage& storage, const size_t extruder_nr) const
{
    bool need_prime_blob = false;
    switch (gcode.getFlavor())
    {
        case EGCodeFlavor::GRIFFIN:
            need_prime_blob = true;
            break;
        default:
            need_prime_blob = false; // TODO: change this once priming for other firmware types is implemented
            break;
    }

    // check the settings if the prime blob is disabled
    if (need_prime_blob)
    {
        const bool is_extruder_used_overall = storage.getExtrudersUsed()[extruder_nr];
        const bool extruder_prime_blob_enabled = storage.getExtruderPrimeBlobEnabled(extruder_nr);

        need_prime_blob = is_extruder_used_overall && extruder_prime_blob_enabled;
    }

    return need_prime_blob;
}

void FffGcodeWriter::processSkirtBrim(const SliceDataStorage& storage, LayerPlan& gcode_layer, unsigned int extruder_nr) const
{
    if (gcode_layer.getSkirtBrimIsPlanned(extruder_nr))
    {
        return;
    }
    const Polygons& original_skirt_brim = storage.skirt_brim[extruder_nr];
    gcode_layer.setSkirtBrimIsPlanned(extruder_nr);
    if (original_skirt_brim.size() == 0)
    {
        return;
    }
    // Start brim close to the prime location
    const ExtruderTrain& train = Application::getInstance().current_slice->scene.extruders[extruder_nr];
    Point start_close_to;
    if (train.settings.get<bool>("prime_blob_enable"))
    {
        const bool prime_pos_is_abs = train.settings.get<bool>("extruder_prime_pos_abs");
        const Point prime_pos(train.settings.get<coord_t>("extruder_prime_pos_x"), train.settings.get<coord_t>("extruder_prime_pos_y"));
        start_close_to = prime_pos_is_abs ? prime_pos : gcode_layer.getLastPlannedPositionOrStartingPosition() + prime_pos;
    }
    else
    {
        start_close_to = gcode_layer.getLastPlannedPositionOrStartingPosition();
    }

    Polygons first_skirt_brim;
    Polygons skirt_brim;
    // Plan parts that need to be printed first: for example, skirt needs to be printed before support-brim.
    for (size_t i_part = 0; i_part < original_skirt_brim.size(); ++i_part)
    {
        if (i_part < storage.skirt_brim_max_locked_part_order[extruder_nr])
        {
            first_skirt_brim.add(original_skirt_brim[i_part]);
        }
        else
        {
            skirt_brim.add(original_skirt_brim[i_part]);
        }
    }

    if (!first_skirt_brim.empty())
    {
        gcode_layer.addTravel(first_skirt_brim.back().closestPointTo(start_close_to));
        gcode_layer.addPolygonsByOptimizer(first_skirt_brim, gcode_layer.configs_storage.skirt_brim_config_per_extruder[extruder_nr]);
    }

    if (skirt_brim.empty())
    {
        return;
    }

    if (train.settings.get<bool>("brim_outside_only"))
    {
        gcode_layer.addTravel(skirt_brim.back().closestPointTo(start_close_to));
        gcode_layer.addPolygonsByOptimizer(skirt_brim, gcode_layer.configs_storage.skirt_brim_config_per_extruder[extruder_nr]);
    }
    else
    {
        Polygons outer_brim, inner_brim;
        for(unsigned int index = 0; index < skirt_brim.size(); index++)
        {
            ConstPolygonRef polygon = skirt_brim[index];
            if(polygon.area() > 0)
            {
                outer_brim.add(polygon);
            }
            else
            {
                inner_brim.add(polygon);
            }
        }

        if (! outer_brim.empty())
        {
            gcode_layer.addTravel(outer_brim.back().closestPointTo(start_close_to));
            gcode_layer.addPolygonsByOptimizer(outer_brim, gcode_layer.configs_storage.skirt_brim_config_per_extruder[extruder_nr]);
        }

        if (! inner_brim.empty())
        {
            //Add polygon in reverse order
            const coord_t wall_0_wipe_dist = 0;
            const bool spiralize = false;
            const float flow_ratio = 1.0;
            const bool always_retract = false;
            const bool reverse_order = true;
            gcode_layer.addPolygonsByOptimizer(inner_brim, gcode_layer.configs_storage.skirt_brim_config_per_extruder[extruder_nr], nullptr, ZSeamConfig(), wall_0_wipe_dist, spiralize, flow_ratio, always_retract, reverse_order);
        }
    }
}

void FffGcodeWriter::processOozeShield(const SliceDataStorage& storage, LayerPlan& gcode_layer) const
{
    unsigned int layer_nr = std::max(0, gcode_layer.getLayerNr());
    if (layer_nr == 0 && Application::getInstance().current_slice->scene.current_mesh_group->settings.get<EPlatformAdhesion>("adhesion_type") == EPlatformAdhesion::BRIM)
    {
        return; // ooze shield already generated by brim
    }
    if (storage.oozeShield.size() > 0 && layer_nr < storage.oozeShield.size())
    {
        gcode_layer.addPolygonsByOptimizer(storage.oozeShield[layer_nr], gcode_layer.configs_storage.skirt_brim_config_per_extruder[0]);
    }
}

void FffGcodeWriter::processDraftShield(const SliceDataStorage& storage, LayerPlan& gcode_layer) const
{
    const Settings& mesh_group_settings = Application::getInstance().current_slice->scene.current_mesh_group->settings;
    const LayerIndex layer_nr = std::max(0, gcode_layer.getLayerNr());
    if (storage.draft_protection_shield.size() == 0)
    {
        return;
    }
    if (!mesh_group_settings.get<bool>("draft_shield_enabled"))
    {
        return;
    }
    if (layer_nr == 0 && Application::getInstance().current_slice->scene.current_mesh_group->settings.get<EPlatformAdhesion>("adhesion_type") == EPlatformAdhesion::BRIM)
    {
        return; // draft shield already generated by brim
    }

    if (mesh_group_settings.get<DraftShieldHeightLimitation>("draft_shield_height_limitation") == DraftShieldHeightLimitation::LIMITED)
    {
        const coord_t draft_shield_height = mesh_group_settings.get<coord_t>("draft_shield_height");
        const coord_t layer_height_0 = mesh_group_settings.get<coord_t>("layer_height_0");
        const coord_t layer_height = mesh_group_settings.get<coord_t>("layer_height");
        const LayerIndex max_screen_layer = (draft_shield_height - layer_height_0) / layer_height + 1;
        if (layer_nr > max_screen_layer)
        {
            return;
        }
    }

    gcode_layer.addPolygonsByOptimizer(storage.draft_protection_shield, gcode_layer.configs_storage.skirt_brim_config_per_extruder[0]);
}

void FffGcodeWriter::calculateExtruderOrderPerLayer(const SliceDataStorage& storage)
{
    size_t last_extruder;
    // set the initial extruder of this meshgroup
    Scene& scene = Application::getInstance().current_slice->scene;
    if (scene.current_mesh_group == scene.mesh_groups.begin())
    { // first meshgroup
        last_extruder = getStartExtruder(storage);
    }
    else
    {
        last_extruder = gcode.getExtruderNr();
    }
    for (LayerIndex layer_nr = -Raft::getTotalExtraLayers(); layer_nr < static_cast<LayerIndex>(storage.print_layer_count); layer_nr++)
    {
        std::vector<std::vector<size_t>>& extruder_order_per_layer_here = (layer_nr < 0) ? extruder_order_per_layer_negative_layers : extruder_order_per_layer;
        extruder_order_per_layer_here.push_back(getUsedExtrudersOnLayerExcludingStartingExtruder(storage, last_extruder, layer_nr));
        last_extruder = extruder_order_per_layer_here.back().back();

        for (size_t extruder_nr : extruder_order_per_layer_here.back())
        {
            extruder_prime_layer_nr[extruder_nr] = std::min(extruder_prime_layer_nr[extruder_nr], layer_nr);
        }
    }
}

std::vector<size_t> FffGcodeWriter::getUsedExtrudersOnLayerExcludingStartingExtruder(const SliceDataStorage& storage, const size_t start_extruder, const LayerIndex& layer_nr) const
{
    const Settings& mesh_group_settings = Application::getInstance().current_slice->scene.current_mesh_group->settings;
    size_t extruder_count = Application::getInstance().current_slice->scene.extruders.size();
    assert(static_cast<int>(extruder_count) > 0);
    std::vector<size_t> ret;
    ret.push_back(start_extruder);
    std::vector<bool> extruder_is_used_on_this_layer = storage.getExtrudersUsed(layer_nr);

    //The outermost prime tower extruder is always used if there is a prime tower.
    if (mesh_group_settings.get<bool>("prime_tower_enable") && !mesh_group_settings.get<bool>("prime_tower_compact") && layer_nr <= storage.max_print_height_second_to_last_extruder)
    {
        extruder_is_used_on_this_layer[storage.primeTower.extruder_order[0]] = true;
    }

    // check if we are on the first layer
    if ((mesh_group_settings.get<EPlatformAdhesion>("adhesion_type") == EPlatformAdhesion::RAFT && layer_nr == -static_cast<LayerIndex>(Raft::getTotalExtraLayers()))
        || (mesh_group_settings.get<EPlatformAdhesion>("adhesion_type") != EPlatformAdhesion::RAFT && layer_nr == 0))
    {
        // check if we need prime blob on the first layer
        for (size_t used_idx = 0; used_idx < extruder_is_used_on_this_layer.size(); used_idx++)
        {
            if (getExtruderNeedPrimeBlobDuringFirstLayer(storage, used_idx))
            {
                extruder_is_used_on_this_layer[used_idx] = true;
            }
        }
    }

    for (size_t extruder_nr = 0; extruder_nr < extruder_count; extruder_nr++)
    {
        if (extruder_nr == start_extruder)
        { // skip the current extruder, it's the one we started out planning
            continue;
        }
        if (!extruder_is_used_on_this_layer[extruder_nr])
        {
            continue;
        }
        ret.push_back(extruder_nr);
    }
    assert(ret.size() <= (size_t)extruder_count && "Not more extruders may be planned in a layer than there are extruders!");
    return ret;
}

std::vector<size_t> FffGcodeWriter::calculateMeshOrder(const SliceDataStorage& storage, const size_t extruder_nr) const
{
    OrderOptimizer<size_t> mesh_idx_order_optimizer;

    std::vector<MeshGroup>::iterator mesh_group = Application::getInstance().current_slice->scene.current_mesh_group;
    for (unsigned int mesh_idx = 0; mesh_idx < storage.meshes.size(); mesh_idx++)
    {
        const SliceMeshStorage& mesh = storage.meshes[mesh_idx];
        if (mesh.getExtruderIsUsed(extruder_nr))
        {
            const Mesh& mesh_data = mesh_group->meshes[mesh_idx];
            const Point3 middle = (mesh_data.getAABB().min + mesh_data.getAABB().max) / 2;
            mesh_idx_order_optimizer.addItem(Point(middle.x, middle.y), mesh_idx);
        }
    }
    const ExtruderTrain& train = Application::getInstance().current_slice->scene.extruders[extruder_nr];
    const Point layer_start_position(train.settings.get<coord_t>("layer_start_x"), train.settings.get<coord_t>("layer_start_y"));
    std::list<size_t> mesh_indices_order = mesh_idx_order_optimizer.optimize(layer_start_position);

    std::vector<size_t> ret;
    ret.reserve(mesh_indices_order.size());

    for(size_t i: mesh_indices_order)
    {
        const size_t mesh_idx = mesh_idx_order_optimizer.items[i].second;
        ret.push_back(mesh_idx);
    }
    return ret;
}

void FffGcodeWriter::addMeshLayerToGCode_meshSurfaceMode(const SliceDataStorage& storage, const SliceMeshStorage& mesh, const PathConfigStorage::MeshPathConfigs& mesh_config, LayerPlan& gcode_layer) const
{
    if (gcode_layer.getLayerNr() > mesh.layer_nr_max_filled_layer)
    {
        return;
    }

    if (mesh.settings.get<bool>("anti_overhang_mesh") || mesh.settings.get<bool>("support_mesh"))
    {
        return;
    }

    setExtruder_addPrime(storage, gcode_layer, mesh.settings.get<ExtruderTrain&>("wall_0_extruder_nr").extruder_nr);

    const SliceLayer* layer = &mesh.layers[gcode_layer.getLayerNr()];


    Polygons polygons;
    for (const SliceLayerPart& part : layer->parts)
    {
        polygons.add(part.outline);
    }

    ZSeamConfig z_seam_config(mesh.settings.get<EZSeamType>("z_seam_type"), mesh.getZSeamHint(), mesh.settings.get<EZSeamCornerPrefType>("z_seam_corner"));
    const bool spiralize = Application::getInstance().current_slice->scene.current_mesh_group->settings.get<bool>("magic_spiralize");
    gcode_layer.addPolygonsByOptimizer(polygons, mesh_config.inset0_config, nullptr, z_seam_config, mesh.settings.get<coord_t>("wall_0_wipe_dist"), spiralize);

    addMeshOpenPolyLinesToGCode(mesh, mesh_config, gcode_layer);
}

void FffGcodeWriter::addMeshOpenPolyLinesToGCode(const SliceMeshStorage& mesh, const PathConfigStorage::MeshPathConfigs& mesh_config, LayerPlan& gcode_layer) const
{
    const SliceLayer* layer = &mesh.layers[gcode_layer.getLayerNr()];
    
    Polygons lines;
    for(ConstPolygonRef polyline : layer->openPolyLines)
    {
        for(unsigned int point_idx = 1; point_idx<polyline.size(); point_idx++)
        {
            Polygon p;
            p.add(polyline[point_idx-1]);
            p.add(polyline[point_idx]);
            lines.add(p);
        }
    }

    if (mesh.settings.get<EZSeamType>("z_seam_type") == EZSeamType::USER_SPECIFIED)
    {
        constexpr bool enable_travel_optimization = false;
        constexpr coord_t wipe_dist = 0;
        constexpr float flow = 1.0;
        gcode_layer.addLinesByOptimizer(lines, mesh_config.inset0_config, SpaceFillType::PolyLines, enable_travel_optimization, wipe_dist, flow, mesh.getZSeamHint());
    }
    else
    {
        gcode_layer.addLinesByOptimizer(lines, mesh_config.inset0_config, SpaceFillType::PolyLines);
    }
}

void FffGcodeWriter::addMeshLayerToGCode(const SliceDataStorage& storage, const SliceMeshStorage& mesh, const size_t extruder_nr, const PathConfigStorage::MeshPathConfigs& mesh_config, LayerPlan& gcode_layer) const
{
    if (gcode_layer.getLayerNr() > mesh.layer_nr_max_filled_layer)
    {
        return;
    }

    if (mesh.settings.get<bool>("anti_overhang_mesh")
        || mesh.settings.get<bool>("support_mesh")
    )
    {
        return;
    }

    const SliceLayer& layer = mesh.layers[gcode_layer.getLayerNr()];

    if (layer.parts.size() == 0)
    {
        return;
    }

    gcode_layer.setMesh(mesh.mesh_name);

    // if mesh modifies the nozzle temperature, limit path print times to around 1 second to ensure temperature commands are processed without too much delay
    Temperature mesh_temperature_delta = mesh.settings.get<Temperature>("mesh_temperature_delta");
    if (mesh_temperature_delta != 0)
    {
        gcode_layer.setMaxPathTime(1);
    }

    if (mesh.isPrinted())
    {
        // "normal" meshes with walls, skin, infill, etc. get the traditional part ordering based on the z-seam settings
        ZSeamConfig z_seam_config(mesh.settings.get<EZSeamType>("z_seam_type"), mesh.getZSeamHint(), mesh.settings.get<EZSeamCornerPrefType>("z_seam_corner"));
        PathOrderOptimizer part_order_optimizer(gcode_layer.getLastPlannedPositionOrStartingPosition(), z_seam_config);
        for (unsigned int part_idx = 0; part_idx < layer.parts.size(); part_idx++)
        {
            const SliceLayerPart& part = layer.parts[part_idx];
            part_order_optimizer.addPolygon((part.insets.size() > 0) ? part.insets[0][0] : part.outline[0]);
        }
        part_order_optimizer.optimize();
        for (int part_idx : part_order_optimizer.polyOrder)
        {
            const SliceLayerPart& part = layer.parts[part_idx];
            addMeshPartToGCode(storage, mesh, extruder_nr, mesh_config, part, gcode_layer);
        }
    }
    else
    {
        // infill meshes and anything else that doesn't have walls (so no z-seams) get parts ordered by closeness to the last planned position

        std::vector<const SliceLayerPart*> parts; // use pointers to avoid recreating the SliceLayerPart objects

        for(const SliceLayerPart& part_ref : layer.parts)
        {
            parts.emplace_back(&part_ref);
        }

        while (parts.size())
        {
            PathOrderOptimizer part_order_optimizer(gcode_layer.getLastPlannedPositionOrStartingPosition());
            for (auto part : parts)
            {
                part_order_optimizer.addPolygon((part->insets.size() > 0) ? part->insets[0][0] : part->outline[0]);
            }
            part_order_optimizer.optimize();
            const int nearest_part_index = part_order_optimizer.polyOrder[0];
            addMeshPartToGCode(storage, mesh, extruder_nr, mesh_config, *parts[nearest_part_index], gcode_layer);
            parts.erase(parts.begin() + nearest_part_index);
        }
    }

    processIroning(mesh, layer, mesh_config.ironing_config, gcode_layer);
    if (mesh.settings.get<ESurfaceMode>("magic_mesh_surface_mode") != ESurfaceMode::NORMAL && extruder_nr == mesh.settings.get<ExtruderTrain&>("wall_0_extruder_nr").extruder_nr)
    {
        addMeshOpenPolyLinesToGCode(mesh, mesh_config, gcode_layer);
    }
    gcode_layer.setMesh("NONMESH");
    if (mesh_temperature_delta != 0)
    {
        // slow down print speed in regions where temperature is being ramped up or down and insert temperature commands
        gcode_layer.handleMeshTemperatureOverride(mesh);

        // back to default behaviour, don't limit path times
        gcode_layer.setMaxPathTime(0);
    }
}

void FffGcodeWriter::addMeshPartToGCode(const SliceDataStorage& storage, const SliceMeshStorage& mesh, const size_t extruder_nr, const PathConfigStorage::MeshPathConfigs& mesh_config, const SliceLayerPart& part, LayerPlan& gcode_layer) const
{
    const Settings& mesh_group_settings = Application::getInstance().current_slice->scene.current_mesh_group->settings;

    bool added_something = false;

    if (gcode_layer.getLayerNr() > 0 && !mesh_group_settings.get<bool>("magic_spiralize"))
    {
        Polygons bridge_regions;
        Polygons overhang_regions;
        getBridgeAndOverhangRegions(storage, gcode_layer.getLayerNr(), mesh, extruder_nr, mesh_config, part.outline, &bridge_regions, &overhang_regions);
        gcode_layer.setBridgeWallMask(bridge_regions);
        gcode_layer.setOverhangMask(overhang_regions);
    }

    if (mesh.settings.get<bool>("infill_before_walls"))
    {
        added_something = added_something | processInfill(storage, gcode_layer, mesh, extruder_nr, mesh_config, part);
    }

    added_something = added_something | processInsets(storage, gcode_layer, mesh, extruder_nr, mesh_config, part);

    processOutlineGaps(storage, gcode_layer, mesh, extruder_nr, mesh_config, part, added_something);

    if (!mesh.settings.get<bool>("infill_before_walls"))
    {
        added_something = added_something | processInfill(storage, gcode_layer, mesh, extruder_nr, mesh_config, part);
    }

    added_something = added_something | processSkinAndPerimeterGaps(storage, gcode_layer, mesh, extruder_nr, mesh_config, part);

    //After a layer part, make sure the nozzle is inside the comb boundary, so we do not retract on the perimeter.
    if (added_something && (!mesh_group_settings.get<bool>("magic_spiralize") || gcode_layer.getLayerNr() < static_cast<LayerIndex>(mesh.settings.get<size_t>("initial_bottom_layers"))))
    {
        coord_t innermost_wall_line_width = mesh.settings.get<coord_t>((mesh.settings.get<size_t>("wall_line_count") > 1) ? "wall_line_width_x" : "wall_line_width_0");
        if (gcode_layer.getLayerNr() == 0)
        {
            innermost_wall_line_width *= mesh.settings.get<Ratio>("initial_layer_line_width_factor");
        }
        gcode_layer.moveInsideCombBoundary(innermost_wall_line_width);
    }

    gcode_layer.setIsInside(false);
}

bool FffGcodeWriter::processInfill(const SliceDataStorage& storage, LayerPlan& gcode_layer, const SliceMeshStorage& mesh, const size_t extruder_nr, const PathConfigStorage::MeshPathConfigs& mesh_config, const SliceLayerPart& part) const
{
    if (extruder_nr != mesh.settings.get<ExtruderTrain&>("infill_extruder_nr").extruder_nr)
    {
        return false;
    }
    bool added_something = processMultiLayerInfill(storage, gcode_layer, mesh, extruder_nr, mesh_config, part);
    added_something = added_something | processSingleLayerInfill(storage, gcode_layer, mesh, extruder_nr, mesh_config, part);
    return added_something;
}

bool FffGcodeWriter::processMultiLayerInfill(const SliceDataStorage& storage, LayerPlan& gcode_layer, const SliceMeshStorage& mesh, const size_t extruder_nr, const PathConfigStorage::MeshPathConfigs& mesh_config, const SliceLayerPart& part) const
{
    if (extruder_nr != mesh.settings.get<ExtruderTrain&>("infill_extruder_nr").extruder_nr)
    {
        return false;
    }
    const coord_t infill_line_distance = mesh.settings.get<coord_t>("infill_line_distance");
    if (infill_line_distance <= 0)
    {
        return false;
    }

    const coord_t infill_overlap = mesh.settings.get<coord_t>("infill_overlap_mm");
    AngleDegrees infill_angle = 45; //Original default. This will get updated to an element from mesh->infill_angles.
    if (!mesh.infill_angles.empty())
    {
        const size_t combined_infill_layers = std::max(unsigned(1), round_divide(mesh.settings.get<coord_t>("infill_sparse_thickness"), std::max(mesh.settings.get<coord_t>("layer_height"), coord_t(1))));
        infill_angle = mesh.infill_angles.at((gcode_layer.getLayerNr() / combined_infill_layers) % mesh.infill_angles.size());
    }
    const Point3 mesh_middle = mesh.bounding_box.getMiddle();
    const Point infill_origin(mesh_middle.x + mesh.settings.get<coord_t>("infill_offset_x"), mesh_middle.y + mesh.settings.get<coord_t>("infill_offset_y"));

    //Print the thicker infill lines first. (double or more layer thickness, infill combined with previous layers)
    bool added_something = false;
    for(unsigned int combine_idx = 1; combine_idx < part.infill_area_per_combine_per_density[0].size(); combine_idx++)
    {
        const coord_t infill_line_width = mesh_config.infill_config[combine_idx].getLineWidth();
        const EFillMethod infill_pattern = mesh.settings.get<EFillMethod>("infill_pattern");
        const EFillResolution pattern_resolution = mesh.settings.get<EFillResolution>("infill_pattern_resolution");
        const bool zig_zaggify_infill = mesh.settings.get<bool>("zig_zaggify_infill") || infill_pattern == EFillMethod::ZIG_ZAG;
        const bool connect_polygons = mesh.settings.get<bool>("connect_infill_polygons");
        const size_t infill_multiplier = mesh.settings.get<size_t>("infill_multiplier");
        Polygons infill_polygons;
        Polygons infill_lines;
        for (size_t density_idx = part.infill_area_per_combine_per_density.size() - 1; (int)density_idx >= 0; density_idx--)
        { // combine different density infill areas (for gradual infill)
            size_t density_factor = 2 << density_idx; // == pow(2, density_idx + 1)
            coord_t infill_line_distance_here = infill_line_distance * density_factor; // the highest density infill combines with the next to create a grid with density_factor 1
            coord_t infill_shift = infill_line_distance_here / 2;
            if (density_idx == part.infill_area_per_combine_per_density.size() - 1 || infill_pattern == EFillMethod::CROSS || infill_pattern == EFillMethod::CROSS_3D)
            {
                infill_line_distance_here /= 2;
            }

            constexpr size_t wall_line_count = 0; // wall lines are always single layer
            Polygons* perimeter_gaps = nullptr;
            constexpr bool connected_zigzags = false;
            constexpr bool use_endpieces = true;
            constexpr bool skip_some_zags = false;
            constexpr size_t zag_skip_count = 0;

            Infill infill_comp(infill_pattern, zig_zaggify_infill, connect_polygons, part.infill_area_per_combine_per_density[density_idx][combine_idx], /*outline_offset =*/ 0
                , infill_line_width, infill_line_distance_here, infill_overlap, infill_multiplier, infill_angle, gcode_layer.z, infill_shift, wall_line_count, infill_origin
                , perimeter_gaps, connected_zigzags, use_endpieces, skip_some_zags, zag_skip_count
                , mesh.settings.get<coord_t>("cross_infill_pocket_size")
                , pattern_resolution);
            infill_comp.generate(infill_polygons, infill_lines, mesh.cross_fill_provider, &mesh);
        }
        if (!infill_lines.empty() || !infill_polygons.empty())
        {
            added_something = true;
            setExtruder_addPrime(storage, gcode_layer, extruder_nr);
            gcode_layer.setIsInside(true); // going to print stuff inside print object
            if (!infill_polygons.empty())
            {
                constexpr bool force_comb_retract = false;
                gcode_layer.addTravel(infill_polygons[0][0], force_comb_retract);
                gcode_layer.addPolygonsByOptimizer(infill_polygons, mesh_config.infill_config[combine_idx]);
            }
            std::optional<Point> near_start_location;
            if (mesh.settings.get<bool>("infill_randomize_start_location"))
            {
                srand(gcode_layer.getLayerNr());
                near_start_location = infill_lines[rand() % infill_lines.size()][0];
            }
            const bool enable_travel_optimization = mesh.settings.get<bool>("infill_enable_travel_optimization");
            gcode_layer.addLinesByOptimizer(infill_lines, mesh_config.infill_config[combine_idx], zig_zaggify_infill ? SpaceFillType::PolyLines : SpaceFillType::Lines, enable_travel_optimization
                , /*wipe_dist = */ 0, /* flow = */ 1.0, near_start_location);
        }
    }
    return added_something;
}

bool FffGcodeWriter::processSingleLayerInfill(const SliceDataStorage& storage, LayerPlan& gcode_layer, const SliceMeshStorage& mesh, const size_t extruder_nr, const PathConfigStorage::MeshPathConfigs& mesh_config, const SliceLayerPart& part) const
{
    if (extruder_nr != mesh.settings.get<ExtruderTrain&>("infill_extruder_nr").extruder_nr)
    {
        return false;
    }
    const coord_t infill_line_distance = mesh.settings.get<coord_t>("infill_line_distance");
    if (infill_line_distance == 0 || part.infill_area_per_combine_per_density[0].size() == 0)
    {
        return false;
    }
    bool added_something = false;
    const coord_t infill_line_width = mesh_config.infill_config[0].getLineWidth();

    //Combine the 1 layer thick infill with the top/bottom skin and print that as one thing.
    Polygons infill_polygons;
    Polygons infill_lines;

    const EFillMethod pattern = mesh.settings.get<EFillMethod>("infill_pattern");
    const EFillResolution pattern_resolution = mesh.settings.get<EFillResolution>("infill_pattern_resolution");
    const bool zig_zaggify_infill = mesh.settings.get<bool>("zig_zaggify_infill") || pattern == EFillMethod::ZIG_ZAG;
    const bool connect_polygons = mesh.settings.get<bool>("connect_infill_polygons");
    const coord_t infill_overlap = mesh.settings.get<coord_t>("infill_overlap_mm");
    const size_t infill_multiplier = mesh.settings.get<size_t>("infill_multiplier");
    const size_t wall_line_count = mesh.settings.get<size_t>("infill_wall_line_count");
    AngleDegrees infill_angle = 45; //Original default. This will get updated to an element from mesh->infill_angles.
    if (mesh.infill_angles.size() > 0)
    {
        const size_t combined_infill_layers = std::max(unsigned(1), round_divide(mesh.settings.get<coord_t>("infill_sparse_thickness"), std::max(mesh.settings.get<coord_t>("layer_height"), coord_t(1))));
        infill_angle = mesh.infill_angles.at((gcode_layer.getLayerNr() / combined_infill_layers) % mesh.infill_angles.size());
    }
    const Point3 mesh_middle = mesh.bounding_box.getMiddle();
    const Point infill_origin(mesh_middle.x + mesh.settings.get<coord_t>("infill_offset_x"), mesh_middle.y + mesh.settings.get<coord_t>("infill_offset_y"));
    for (unsigned int density_idx = part.infill_area_per_combine_per_density.size() - 1; (int)density_idx >= 0; density_idx--)
    {
        int infill_line_distance_here = infill_line_distance << (density_idx + 1); // the highest density infill combines with the next to create a grid with density_factor 1
        int infill_shift = infill_line_distance_here / 2;
        // infill shift explanation: [>]=shift ["]=line_dist
// :       |       :       |       :       |       :       |         > furthest from top
// :   |   |   |   :   |   |   |   :   |   |   |   :   |   |   |     > further from top
// : | | | | | | | : | | | | | | | : | | | | | | | : | | | | | | |   > near top
// >>"""""
// :       |       :       |       :       |       :       |         > furthest from top
// :   |   |   |   :   |   |   |   :   |   |   |   :   |   |   |     > further from top
// : | | | | | | | : | | | | | | | : | | | | | | | : | | | | | | |   > near top
// >>>>"""""""""
// :       |       :       |       :       |       :       |         > furthest from top
// :   |   |   |   :   |   |   |   :   |   |   |   :   |   |   |     > further from top
// : | | | | | | | : | | | | | | | : | | | | | | | : | | | | | | |   > near top
// >>>>>>>>"""""""""""""""""

        if (density_idx == part.infill_area_per_combine_per_density.size() - 1 || pattern == EFillMethod::CROSS || pattern == EFillMethod::CROSS_3D)
        { // the least dense infill should fill up all remaining gaps
// :       |       :       |       :       |       :       |       :  > furthest from top
// :   |   |   |   :   |   |   |   :   |   |   |   :   |   |   |   :  > further from top
// : | | | | | | | : | | | | | | | : | | | | | | | : | | | | | | | :  > near top
//   .   .     .       .           .               .       .       .
//   :   :     :       :           :               :       :       :
//   `"""'     `"""""""'           `"""""""""""""""'       `"""""""'
//                                                             ^   new line distance for lowest density infill
//                                       ^ infill_line_distance_here for lowest density infill up till here
//                 ^ middle density line dist
//     ^   highest density line dist
            
            //All of that doesn't hold for the Cross patterns; they should just always be multiplied by 2 for every density index.
            infill_line_distance_here /= 2;
        }

        Polygons in_outline = part.infill_area_per_combine_per_density[density_idx][0];

        // if infill walls are required below the boundaries of skin regions above, partition the infill along the boundary edge

        size_t skin_edge_support_layers = mesh.settings.get<size_t>("skin_edge_support_layers");
        if (skin_edge_support_layers > 0)
        {
            Polygons skin_above_combined;  // skin regions on the layers above combined with small gaps between

            constexpr coord_t tiny_infill_offset = 20;

            // working from the highest layer downwards, combine the regions of skin on all the layers but don't let the regions merge together
            // otherwise "terraced" skin regions on separate layers will look like a single region of unbroken skin

            for (size_t i = skin_edge_support_layers; i > 0; --i)
            {
                const size_t skin_layer_nr = gcode_layer.getLayerNr() + i;
                if (skin_layer_nr < mesh.layers.size())
                {
                    for (const SliceLayerPart& part : mesh.layers[skin_layer_nr].parts)
                    {
                        for (const SkinPart& skin_part : part.skin_parts)
                        {
                            if (skin_above_combined.size())
                            {
                                // does this skin part overlap with any of the skin parts on the layers above?
                                Polygons overlap = skin_above_combined.intersection(skin_part.outline);
                                if (overlap.size())
                                {
                                    // yes, it overlaps, need to leave a gap between this skin part and the others
                                    if (i > 1)
                                    {
                                        // this layer is the 2nd or higher layer above the layer whose infill we're printing

                                        // looking from the side, if the combined regions so far look like this...
                                        //
                                        //     ----------------------------------
                                        //
                                        // and the new skin part looks like this...
                                        //
                                        //             -------------------------------------
                                        //
                                        // the result should be like this...
                                        //
                                        //     ------- -------------------------- ----------

                                        // expand the overlap region slightly to make a small gap
                                        Polygons overlap_expanded = overlap.offset(tiny_infill_offset);
                                        // subtract the expanded overlap region from the regions accumulated from higher layers
                                        skin_above_combined = skin_above_combined.difference(overlap_expanded);
                                        // subtract the expanded overlap region from this skin part and add the remainder to the overlap region
                                        skin_above_combined.add(skin_part.outline.difference(overlap_expanded));
                                        // and add the overlap area as well
                                        skin_above_combined.add(overlap);
                                    }
                                    else
                                    {
                                        // this layer is the 1st layer above the layer whose infill we're printing

                                        // add this layer's skin region without subtracting the overlap but still make a gap between this
                                        // skin region and what has been accumulated so far
                                        // we do this so that these skin region edges will definitely have infill walls below them

                                        // looking from the side, if the combined regions so far look like this...
                                        //
                                        //     ----------------------------------
                                        //
                                        // and the new skin part looks like this...
                                        //
                                        //             -------------------------------------
                                        //
                                        // the result should be like this...
                                        //
                                        //     ------- -------------------------------------

                                        skin_above_combined = skin_above_combined.difference(skin_part.outline.offset(tiny_infill_offset));
                                        skin_above_combined.add(skin_part.outline);
                                    }
                                }
                                else
                                {
                                    // no overlap
                                    skin_above_combined.add(skin_part.outline);
                                }
                            }
                            else
                            {
                                // this is the first skin region we have looked at
                                skin_above_combined.add(skin_part.outline);
                            }
                        }
                    }
                }
            }

            // the shrink/expand here is to remove regions of infill below skin that are narrower than the width of the infill walls
            // otherwise the infill walls could merge and form a bump
            Polygons infill_below_skin = skin_above_combined.intersection(in_outline).offset(-infill_line_width).offset(infill_line_width);

            constexpr double min_area_multiplier = 25;
            const double min_area = INT2MM(infill_line_width) * INT2MM(infill_line_width) * min_area_multiplier;
            constexpr bool remove_small_holes_from_infill_below_skin = true;

            infill_below_skin.removeSmallAreas(min_area, remove_small_holes_from_infill_below_skin);

            if (infill_below_skin.size())
            {
                // need to take skin/infill overlap that was added in SkinInfillAreaComputation::generateInfill() into account
                const coord_t infill_skin_overlap = mesh.settings.get<coord_t>((part.insets.size() > 1) ? "wall_line_width_x" : "wall_line_width_0") / 2;

                if (infill_below_skin.offset(-(infill_skin_overlap + tiny_infill_offset)).size())
                {
                    // there is infill below skin, is there also infill that isn't below skin?
                    Polygons infill_not_below_skin = in_outline.difference(infill_below_skin);
                    infill_not_below_skin.removeSmallAreas(min_area);

                    if (infill_not_below_skin.size())
                    {
                        constexpr Polygons* perimeter_gaps = nullptr;
                        constexpr bool connected_zigzags = false;
                        constexpr bool use_endpieces = false;
                        constexpr bool skip_some_zags = false;
                        constexpr int zag_skip_count = 0;

                        // infill region with skin above has to have at least one infill wall line
                        Infill infill_comp(pattern, zig_zaggify_infill, connect_polygons, infill_below_skin, /*outline_offset =*/ 0
                            , infill_line_width, infill_line_distance_here, infill_overlap, infill_multiplier, infill_angle, gcode_layer.z / mesh.settings.get<Ratio>("infill_scaling_z"), infill_shift, std::max(1, (int)wall_line_count), infill_origin
                            , perimeter_gaps
                            , connected_zigzags
                            , use_endpieces
                            , skip_some_zags
                            , zag_skip_count
                            , mesh.settings.get<coord_t>("cross_infill_pocket_size")
                            , pattern_resolution);
                        infill_comp.generate(infill_polygons, infill_lines, mesh.cross_fill_provider, &mesh);

                        // normal processing for the infill that isn't below skin
                        in_outline = infill_not_below_skin;
                    }
                }
            }
        }

        const coord_t circumference = in_outline.polygonLength();
        //Originally an area of 0.4*0.4*2 (2 line width squares) was found to be a good threshold for removal.
        //However we found that this doesn't scale well with polygons with larger circumference (https://github.com/Ultimaker/Cura/issues/3992).
        //Given that the original test worked for approximately 2x2cm models, this scaling by circumference should make it work for any size.
        const double minimum_small_area = 0.4 * 0.4 * circumference / 40000;
        
        // This is only for density infill, because after generating the infill might appear unnecessary infill on walls
        // especially on vertical surfaces
        in_outline.removeSmallAreas(minimum_small_area);

        Infill infill_comp(pattern, zig_zaggify_infill, connect_polygons, in_outline, /*outline_offset =*/ 0
            , infill_line_width, infill_line_distance_here, infill_overlap, infill_multiplier, infill_angle, gcode_layer.z / mesh.settings.get<Ratio>("infill_scaling_z"), infill_shift, wall_line_count, infill_origin
            , /*Polygons* perimeter_gaps =*/ nullptr
            , /*bool connected_zigzags =*/ false
            , /*bool use_endpieces =*/ false
            , /*bool skip_some_zags =*/ false
            , /*int zag_skip_count =*/ 0
            , mesh.settings.get<coord_t>("cross_infill_pocket_size")
            , pattern_resolution);
        infill_comp.generate(infill_polygons, infill_lines, mesh.cross_fill_provider, &mesh);
    }
    if (infill_lines.size() > 0 || infill_polygons.size() > 0)
    {
        added_something = true;
        setExtruder_addPrime(storage, gcode_layer, extruder_nr);
        gcode_layer.setIsInside(true); // going to print stuff inside print object
        std::optional<Point> near_start_location;
        if (mesh.settings.get<bool>("infill_randomize_start_location"))
        {
            srand(gcode_layer.getLayerNr());
            if(!infill_lines.empty())
            {
                near_start_location = infill_lines[rand() % infill_lines.size()][0];
            }
            else
            {
                PolygonRef start_poly = infill_polygons[rand() % infill_polygons.size()];
                near_start_location = start_poly[rand() % start_poly.size()];
            }
        }
        if (!infill_polygons.empty())
        {
            constexpr bool force_comb_retract = false;
            // start the infill polygons at the nearest vertex to the current location
            gcode_layer.addTravel(PolygonUtils::findNearestVert(gcode_layer.getLastPlannedPositionOrStartingPosition(), infill_polygons).p(), force_comb_retract);
            gcode_layer.addPolygonsByOptimizer(infill_polygons, mesh_config.infill_config[0], nullptr, ZSeamConfig(), 0, false, 1.0_r, false, false, near_start_location);
        }
        const bool enable_travel_optimization = mesh.settings.get<bool>("infill_enable_travel_optimization");
        const float avoid_freq = (pattern == EFillMethod::LINES || pattern == EFillMethod::ZIG_ZAG) ? mesh.settings.get<double>("avoid_frequency") : 0.0;
        if (pattern == EFillMethod::GRID || pattern == EFillMethod::LINES || pattern == EFillMethod::TRIANGLES || pattern == EFillMethod::CUBIC || pattern == EFillMethod::TETRAHEDRAL || pattern == EFillMethod::QUARTER_CUBIC || pattern == EFillMethod::CUBICSUBDIV)
        {
            gcode_layer.addLinesByOptimizer(infill_lines, mesh_config.infill_config[0], SpaceFillType::Lines, enable_travel_optimization
                , mesh.settings.get<coord_t>("infill_wipe_dist"), /*float_ratio = */ 1.0, near_start_location, GCodePathConfig::FAN_SPEED_DEFAULT, avoid_freq, &mesh);
        }
        else
        {
            gcode_layer.addLinesByOptimizer(infill_lines, mesh_config.infill_config[0], (pattern == EFillMethod::ZIG_ZAG) ? SpaceFillType::PolyLines : SpaceFillType::Lines, enable_travel_optimization
                , /* wipe_dist = */ 0, /*float_ratio = */ 1.0, near_start_location, GCodePathConfig::FAN_SPEED_DEFAULT, avoid_freq, &mesh);
        }
    }
    return added_something;
}

void FffGcodeWriter::processSpiralizedWall(const SliceDataStorage& storage, LayerPlan& gcode_layer, const PathConfigStorage::MeshPathConfigs& mesh_config, const SliceLayerPart& part, const SliceMeshStorage& mesh) const
{
    if (part.insets.size() == 0 || part.insets[0].size() == 0)
    {
        // wall doesn't have usable outline
        return;
    }
    const ClipperLib::Path* last_wall_outline = &*part.insets[0][0]; // default to current wall outline
    int last_seam_vertex_idx = -1; // last layer seam vertex index
    LayerIndex layer_nr = gcode_layer.getLayerNr();
    if (layer_nr > 0)
    {
        if (storage.spiralize_wall_outlines[layer_nr - 1] != nullptr)
        {
            // use the wall outline from the previous layer
            last_wall_outline = &*(*storage.spiralize_wall_outlines[layer_nr - 1])[0];
            // and the seam vertex index pre-computed for that layer
            last_seam_vertex_idx = storage.spiralize_seam_vertex_indices[layer_nr - 1];
        }
    }
    const bool is_bottom_layer = (layer_nr == mesh.settings.get<LayerIndex>("bottom_layers"));
    const bool is_top_layer = ((size_t)layer_nr == (storage.spiralize_wall_outlines.size() - 1) || storage.spiralize_wall_outlines[layer_nr + 1] == nullptr);
    ConstPolygonRef wall_outline = part.insets[0][0]; // current layer outer wall outline
    const int seam_vertex_idx = storage.spiralize_seam_vertex_indices[layer_nr]; // use pre-computed seam vertex index for current layer

    std::vector<float> flows(wall_outline.size(), 1.0); // flow multiplier for each line segment
    std::vector<Point> shifts(wall_outline.size()); // per vertex shift to compensate for line width changes

    const coord_t default_line_width = mesh.settings.get<coord_t>("wall_line_width_0");
    const double min_line_width = mesh.settings.get<Ratio>("spiralize_min_line_width");
    const double max_line_width = mesh.settings.get<Ratio>("spiralize_max_line_width");

    if (min_line_width != 1.0 || max_line_width != 1.0)
    {
        // wall line width can vary

        auto get_line_width = [&](const Point& prev_point, const Point& this_point, const Point& next_point, coord_t& line_width, Point& bisector, double& abs_sine)
        {
            const double corner_rads = LinearAlg2D::getAngleLeft(prev_point, this_point, next_point);

            bisector = rotate(normal(next_point - this_point, default_line_width * 5), corner_rads / 2);
            abs_sine = std::abs(std::sin(corner_rads / 2));

            Polygons lines;
            lines.addLine(this_point - bisector, this_point + bisector);
#if 0
            // diagnostic - print vertex bisector lines
            gcode_layer.addTravel(lines[0][0]);
            gcode_layer.addExtrusionMove(lines[0][1], this_point == wall_outline[seam_vertex_idx] ? mesh_config.insetX_config : mesh_config.inset0_config, SpaceFillType::Lines, 0.1);
#endif

            lines = part.outline.intersectionPolyLines(lines);
            if (lines.size() > 0)
            {
                // find clipped line segment that starts/ends close to poly[n]
                unsigned ln = 0;
                while (ln < (lines.size() - 1) && vSize2(lines[ln][0] - this_point) > 100 && vSize2(lines[ln][1] - this_point) > 100)
                {
                    ++ln;
                }

                line_width = vSize(lines[ln][1] - lines[ln][0]) * abs_sine;
            }
        };

        for (unsigned n = 0; n < wall_outline.size(); ++n)
        {
            const Point& this_point = wall_outline[n];
            const Point& prev_point = wall_outline[(n + wall_outline.size() - 1) % wall_outline.size()];
            const Point& next_point = wall_outline[(n + 1) % wall_outline.size()];

            Point bisector;
            double abs_sine = 1;
            coord_t line_width = default_line_width;

            get_line_width(prev_point, this_point, next_point, line_width, bisector, abs_sine);

            // flow[n] sets the line width used when drawing the line that finishes at wall_outline[n]
            flows[n] = std::max(std::min((double)line_width / default_line_width, max_line_width), min_line_width);

            if (flows[n] > 1)
            {
                // the wall is wider so move the vertex away from the outline
                shifts[n] = normal(bisector, default_line_width * (flows[n] - 1) / 2 / abs_sine);
            }
            else if(flows[n] < 1)
            {
                // the wall is narrower so move the vertex towards the outline
                shifts[n] = normal(-bisector, default_line_width * (1 - flows[n]) / 2 / abs_sine);
            }
        }

        float prev_flow = flows.back();
        for (unsigned n = 0; n < wall_outline.size(); ++n)
        {
            unsigned prev_n = ((n == 0) ? wall_outline.size() : n) - 1;

            const float next_prev_flow = flows[n];

            if (std::abs(flows[n] - prev_flow) >= 0.5)
            {
                // this point's flow differs from the previous point's flow by an appreciable amount so
                // calculate the flow for an intermediate point and if that is fairly similar to the previous
                // point's flow, use that for this point's flow (but don't change the shift)

                const Point& this_point = wall_outline[n];
                const Point& prev_point = wall_outline[prev_n];

                // only check if the line segment length is at least a couple of line widths
                if (vSize(this_point - prev_point) >= default_line_width * 2)
                {
                    Point bisector;
                    double abs_sine = 1;
                    coord_t intermediate_line_width = default_line_width;

                    // check the line width at 60% of the length of the line segment
                    get_line_width(prev_point, prev_point + (this_point - prev_point) * 0.6, this_point, intermediate_line_width, bisector, abs_sine);

                    float intermediate_flow = std::max(std::min((double)intermediate_line_width / default_line_width, max_line_width), min_line_width);

                    if (std::abs(intermediate_flow - prev_flow) < 0.5)
                    {
                        flows[n] = intermediate_flow;
                    }
                }
            }
            prev_flow = next_prev_flow;
        }
    }
    // output a wall slice that is interpolated between the last and current walls
    gcode_layer.spiralizeWallSlice(mesh_config.inset0_config, wall_outline, ConstPolygonRef(*last_wall_outline), seam_vertex_idx, last_seam_vertex_idx, is_top_layer, is_bottom_layer, flows, shifts);
}

void FffGcodeWriter::getBridgeAndOverhangRegions(const SliceDataStorage& storage, size_t layer_nr, const SliceMeshStorage& mesh, const size_t extruder_nr, const PathConfigStorage::MeshPathConfigs& mesh_config, const Polygons& part_outline, Polygons *bridge_regions, Polygons *overhang_regions) const
{
    const bool bridge_settings_enabled = (bridge_regions != nullptr) && mesh.settings.get<bool>("bridge_settings_enabled");
    const double wall_overhang_angle = mesh.settings.get<AngleDegrees>("wall_overhang_angle");
    const bool wall_overhang_detection_enabled = (overhang_regions != nullptr) && (wall_overhang_angle < 90);

    if (bridge_settings_enabled || wall_overhang_detection_enabled)
    {
        // accumulate the outlines of all of the parts that are on the layer below

        Polygons bridge_outlines_below;
        Polygons overhang_outlines_below;
        AABB boundaryBox(part_outline);
        for (const SliceMeshStorage& m : storage.meshes)
        {
            if (&mesh == &m || (!m.settings.get<bool>("support_mesh") && !m.settings.get<bool>("anti_overhang_mesh")))
            {
                for (const SliceLayerPart& prevLayerPart : m.layers[layer_nr - 1].parts)
                {
                    if (boundaryBox.hit(prevLayerPart.boundaryBox))
                    {
                        bridge_outlines_below.add(prevLayerPart.outline);
                    }
                }
            }
        }

        overhang_outlines_below = bridge_outlines_below;

        const coord_t layer_height = mesh_config.inset0_config.getLayerThickness();

        const Settings& mesh_group_settings = Application::getInstance().current_slice->scene.current_mesh_group->settings;
        const bool bridge_over_support = mesh.settings.get<bool>("bridge_over_support");
        const bool wall_overhang_over_support = mesh.settings.get<bool>("wall_overhang_over_support");
        if ((!bridge_over_support || !wall_overhang_over_support) && (mesh_group_settings.get<bool>("support_enable") || mesh_group_settings.get<bool>("support_tree_enable")))
        {
            // add the support outlines so we don't generate bridges over support
            const coord_t z_distance_top = mesh.settings.get<coord_t>("support_top_distance");
            const size_t z_distance_top_layers = round_up_divide(z_distance_top, layer_height) + 1;
            const int support_layer_nr = layer_nr - z_distance_top_layers;

<<<<<<< HEAD
            if (support_layer_nr > 0)
=======
            const Settings& mesh_group_settings = Application::getInstance().current_slice->scene.current_mesh_group->settings;
            if (mesh_group_settings.get<bool>("support_enable"))
>>>>>>> cda97df7
            {
                const SupportLayer& support_layer = storage.support.supportLayers[support_layer_nr];

                Polygons support;

                if (!support_layer.support_roof.empty())
                {
                    AABB support_roof_bb(support_layer.support_roof);
                    if (boundaryBox.hit(support_roof_bb))
                    {
                        support.add(support_layer.support_roof);
                    }
                }
                else
                {
                    for (const SupportInfillPart& support_part : support_layer.support_infill_parts)
                    {
                        AABB support_part_bb(support_part.getInfillArea());
                        if (boundaryBox.hit(support_part_bb))
                        {
                            support.add(support_part.getInfillArea());
                        }
                    }
                }

                if (support.size())
                {
                    // expand support regions to avoid generating bridge walls and skins in the gap between the support and the model
                    support = support.offset(mesh.settings.get<coord_t>("support_xy_distance") + 10);
                    if (!bridge_over_support)
                    {
                        bridge_outlines_below.add(support);
                    }
                    if (!wall_overhang_over_support)
                    {
                        overhang_outlines_below.add(support);
                    }
                }
            }
        }

        const int half_outer_wall_width = mesh_config.inset0_config.getLineWidth() / 2;

        if (bridge_settings_enabled)
        {
            // remove those parts of the layer below that are narrower than a wall line width as they will not be printed

            bridge_outlines_below = bridge_outlines_below.offset(-half_outer_wall_width).offset(half_outer_wall_width);

            // max_air_gap is the max allowed width of the unsupported region below the wall line
            // if the unsupported region is wider than max_air_gap, the wall line will be printed using bridge settings

            const coord_t max_air_gap = half_outer_wall_width;

            // subtract the outlines of the parts below this part to give the shapes of the unsupported regions and then
            // shrink those shapes so that any that are narrower than two times max_air_gap will be removed

            Polygons compressed_air(part_outline.difference(bridge_outlines_below).offset(-max_air_gap));

            // now expand the air regions by the same amount as they were shrunk plus half the outer wall line width
            // which is required because when the walls are being generated, the vertices do not fall on the part's outline
            // but, instead, are 1/2 a line width inset from the outline

            bridge_regions->add(compressed_air.offset(max_air_gap + half_outer_wall_width));
        }

        if (wall_overhang_detection_enabled)
        {
            // remove those parts of the layer below that are narrower than a wall line width as they will not be printed

            overhang_outlines_below = overhang_outlines_below.offset(-half_outer_wall_width).offset(half_outer_wall_width);

            // the overhang mask is set to the area of the current part's outline minus the region that is considered to be supported
            // the supported region is made up of those areas that really are supported by either model or support on the layer below
            // expanded to take into account the overhang angle, the greater the overhang angle, the larger the supported area is
            // considered to be
            const coord_t overhang_width = layer_height * std::tan(wall_overhang_angle / (180 / M_PI)) / 2;
            overhang_regions->add(part_outline.offset(-half_outer_wall_width).difference(overhang_outlines_below.offset(10 + overhang_width - half_outer_wall_width)).offset(10));
        }
    }
}

bool FffGcodeWriter::processInsets(const SliceDataStorage& storage, LayerPlan& gcode_layer, const SliceMeshStorage& mesh, const size_t extruder_nr, const PathConfigStorage::MeshPathConfigs& mesh_config, const SliceLayerPart& part) const
{
    if (extruder_nr != mesh.settings.get<ExtruderTrain&>("wall_0_extruder_nr").extruder_nr && extruder_nr != mesh.settings.get<ExtruderTrain&>("wall_x_extruder_nr").extruder_nr)
    {
        return false;
    }
    bool added_something = false;
    const bool compensate_overlap_0 = mesh.settings.get<bool>("travel_compensate_overlapping_walls_0_enabled");
    const bool compensate_overlap_x = mesh.settings.get<bool>("travel_compensate_overlapping_walls_x_enabled");
    const bool retract_before_outer_wall = mesh.settings.get<bool>("travel_retract_before_outer_wall");
    if (mesh.settings.get<size_t>("wall_line_count") > 0)
    {
        bool spiralize = false;
        if(Application::getInstance().current_slice->scene.current_mesh_group->settings.get<bool>("magic_spiralize"))
        {
            if (part.insets.size() == 0)
            {
                // nothing to do
                return false;
            }
            const size_t initial_bottom_layers = mesh.settings.get<size_t>("initial_bottom_layers");
            if (gcode_layer.getLayerNr() >= static_cast<LayerIndex>(initial_bottom_layers))
            {
                spiralize = true;
            }
            if (spiralize && gcode_layer.getLayerNr() == static_cast<LayerIndex>(initial_bottom_layers) && !part.insets.empty() && extruder_nr == mesh.settings.get<ExtruderTrain&>("wall_0_extruder_nr").extruder_nr)
            { // on the last normal layer first make the outer wall normally and then start a second outer wall from the same hight, but gradually moving upward
                added_something = true;
                setExtruder_addPrime(storage, gcode_layer, extruder_nr);
                gcode_layer.setIsInside(true); // going to print stuff inside print object
                if (part.insets[0].size() > 0)
                {
                    // start this first wall at the same vertex the spiral starts
                    ConstPolygonRef spiral_inset = part.insets[0][0];
                    const unsigned spiral_start_vertex = storage.spiralize_seam_vertex_indices[initial_bottom_layers];
                    if (spiral_start_vertex < spiral_inset.size())
                    {
                        gcode_layer.addTravel(spiral_inset[spiral_start_vertex]);
                    }
                    WallOverlapComputation* wall_overlap_computation(nullptr);
                    int wall_0_wipe_dist(0);
                    gcode_layer.addPolygonsByOptimizer(part.insets[0], mesh_config.inset0_config, wall_overlap_computation, ZSeamConfig(), wall_0_wipe_dist);
                }
            }
        }

        // Only spiralize the first part in the mesh, any other parts will be printed using the normal, non-spiralize codepath.
        // This sounds weird but actually does the right thing when you have a model that has multiple parts at the bottom that merge into
        // one part higher up. Once all the parts have merged, layers above that level will be spiralized
        if (spiralize && &mesh.layers[gcode_layer.getLayerNr()].parts[0] == &part)
        {
            if (part.insets.size() > 0 && extruder_nr == mesh.settings.get<ExtruderTrain&>("wall_0_extruder_nr").extruder_nr)
            {
                added_something = true;
                setExtruder_addPrime(storage, gcode_layer, extruder_nr);
                gcode_layer.setIsInside(true); // going to print stuff inside print object
                processSpiralizedWall(storage, gcode_layer, mesh_config, part, mesh);
            }
        }
        else if (InsetOrderOptimizer::optimizingInsetsIsWorthwhile(mesh, part))
        {
            InsetOrderOptimizer ioo(*this, storage, gcode_layer, mesh, extruder_nr, mesh_config, part, gcode_layer.getLayerNr());
            return ioo.processInsetsWithOptimizedOrdering();
        }
        else
        {
            const bool outer_inset_first = mesh.settings.get<bool>("outer_inset_first")
                || (gcode_layer.getLayerNr() == 0 && mesh.settings.get<EPlatformAdhesion>("adhesion_type") == EPlatformAdhesion::BRIM);
            int processed_inset_number = -1;
            for (int inset_number = part.insets.size() - 1; inset_number > -1; inset_number--)
            {
                processed_inset_number = inset_number;
                if (outer_inset_first)
                {
                    processed_inset_number = part.insets.size() - 1 - inset_number;
                }
                // Outer wall is processed
                if (processed_inset_number == 0)
                {
                    constexpr float flow = 1.0;
                    if (part.insets[0].size() > 0 && extruder_nr == mesh.settings.get<ExtruderTrain&>("wall_0_extruder_nr").extruder_nr)
                    {
                        added_something = true;
                        setExtruder_addPrime(storage, gcode_layer, extruder_nr);
                        gcode_layer.setIsInside(true); // going to print stuff inside print object
                        ZSeamConfig z_seam_config(mesh.settings.get<EZSeamType>("z_seam_type"), mesh.getZSeamHint(), mesh.settings.get<EZSeamCornerPrefType>("z_seam_corner"));
                        Polygons outer_wall = part.insets[0];
                        if (!compensate_overlap_0)
                        {
                            WallOverlapComputation* wall_overlap_computation(nullptr);
                            gcode_layer.addWalls(outer_wall, mesh, mesh_config.inset0_config, mesh_config.bridge_inset0_config, wall_overlap_computation, z_seam_config, mesh.settings.get<coord_t>("wall_0_wipe_dist"), flow, retract_before_outer_wall);
                        }
                        else
                        {
                            WallOverlapComputation wall_overlap_computation(outer_wall, mesh_config.inset0_config.getLineWidth());
                            gcode_layer.addWalls(outer_wall, mesh, mesh_config.inset0_config, mesh_config.bridge_inset0_config, &wall_overlap_computation, z_seam_config, mesh.settings.get<coord_t>("wall_0_wipe_dist"), flow, retract_before_outer_wall);
                        }
                    }
                }
                // Inner walls are processed
                else if (!part.insets[processed_inset_number].empty() && extruder_nr == mesh.settings.get<ExtruderTrain&>("wall_x_extruder_nr").extruder_nr)
                {
                    added_something = true;
                    setExtruder_addPrime(storage, gcode_layer, extruder_nr);
                    gcode_layer.setIsInside(true); // going to print stuff inside print object
                    ZSeamConfig z_seam_config(mesh.settings.get<EZSeamType>("z_seam_type"), mesh.getZSeamHint(), mesh.settings.get<EZSeamCornerPrefType>("z_seam_corner"));
                    Polygons inner_wall = part.insets[processed_inset_number];
                    if (!compensate_overlap_x)
                    {
                        WallOverlapComputation* wall_overlap_computation(nullptr);
                        gcode_layer.addWalls(part.insets[processed_inset_number], mesh, mesh_config.insetX_config, mesh_config.bridge_insetX_config, wall_overlap_computation, z_seam_config);
                    }
                    else
                    {
                        WallOverlapComputation wall_overlap_computation(inner_wall, mesh_config.insetX_config.getLineWidth());
                        gcode_layer.addWalls(inner_wall, mesh, mesh_config.insetX_config, mesh_config.bridge_insetX_config, &wall_overlap_computation, z_seam_config);
                    }
                }
            }
        }
    }
    return added_something;
}

std::optional<Point> FffGcodeWriter::getSeamAvoidingLocation(const Polygons& filling_part, int filling_angle, Point last_position) const
{
    if (filling_part.empty())
    {
        return std::optional<Point>();
    }
    // start with the BB of the outline
    AABB skin_part_bb(filling_part);
    PointMatrix rot((double)((-filling_angle + 90) % 360)); // create a matrix to rotate a vector so that it is normal to the skin angle
    const Point bb_middle = skin_part_bb.getMiddle();
    // create a vector from the middle of the BB whose length is such that it can be rotated
    // around the middle of the BB and the end will always be a long way outside of the part's outline
    // and rotate the vector so that it is normal to the skin angle
    const Point vec = rot.apply(Point(0, vSize(skin_part_bb.max - bb_middle) * 100));
    // find the vertex in the outline that is closest to the end of the rotated vector
    const PolygonsPointIndex pa = PolygonUtils::findNearestVert(bb_middle + vec, filling_part);
    // and find another outline vertex, this time using the vector + 180 deg
    const PolygonsPointIndex pb = PolygonUtils::findNearestVert(bb_middle - vec, filling_part);
    if (!pa.initialized() || !pb.initialized())
    {
        return std::optional<Point>();
    }
    // now go to whichever of those vertices that is closest to where we are now
    if (vSize2(pa.p() - last_position) < vSize2(pb.p() - last_position))
    {
        bool bs_arg = true;
        return std::optional<Point>(bs_arg, pa.p());
    }
    else
    {
        bool bs_arg = true;
        return std::optional<Point>(bs_arg, pb.p());
    }
}

void FffGcodeWriter::processOutlineGaps(const SliceDataStorage& storage, LayerPlan& gcode_layer, const SliceMeshStorage& mesh, const size_t extruder_nr, const PathConfigStorage::MeshPathConfigs& mesh_config, const SliceLayerPart& part, bool& added_something) const
{
    size_t wall_0_extruder_nr = mesh.settings.get<ExtruderTrain&>("wall_0_extruder_nr").extruder_nr;
    if (extruder_nr != wall_0_extruder_nr || !mesh.settings.get<bool>("fill_outline_gaps"))
    {
        return;
    }

    if (true)
    {
        const bool is_outline = true;
        fillNarrowGaps(storage, gcode_layer, mesh, extruder_nr, part.outline_gaps, mesh_config.perimeter_gap_config, is_outline, added_something);
        return;
    }

    const coord_t perimeter_gaps_line_width = mesh_config.perimeter_gap_config.getLineWidth();
    int skin_angle = 45;
    if (mesh.skin_angles.size() > 0)
    {
        skin_angle = mesh.skin_angles.at(gcode_layer.getLayerNr() % mesh.skin_angles.size());
    }
    Polygons gap_polygons; // unused
    Polygons gap_lines; // soon to be generated gap filler lines
    int offset = 0;
    int extra_infill_shift = 0;
    constexpr coord_t outline_gap_overlap = 0;
    constexpr int infill_multiplier = 1;
    constexpr bool zig_zaggify_infill = false;
    constexpr bool connect_polygons = false; // not applicable

    constexpr int wall_line_count = 0;
    const Point& infill_origin = Point();
    Polygons* perimeter_gaps = nullptr;
    constexpr bool connected_zigzags = false;
    constexpr bool use_endpieces = true;
    constexpr bool skip_some_zags = false;
    constexpr int zag_skip_count = 0;
    constexpr coord_t pocket_size = 0;

    Infill infill_comp(
        EFillMethod::LINES, zig_zaggify_infill, connect_polygons, part.outline_gaps, offset, perimeter_gaps_line_width, perimeter_gaps_line_width, outline_gap_overlap, infill_multiplier, skin_angle, gcode_layer.z, extra_infill_shift,
        wall_line_count, infill_origin, perimeter_gaps, connected_zigzags, use_endpieces, skip_some_zags, zag_skip_count, pocket_size
        );
    infill_comp.generate(gap_polygons, gap_lines);

    if (gap_lines.size() > 0)
    {
        assert(extruder_nr == wall_0_extruder_nr); // Should already be the case because of fill_perimeter_gaps check
        added_something = true;
        setExtruder_addPrime(storage, gcode_layer, extruder_nr);
        gcode_layer.setIsInside(false); // going to print stuff outside print object
        gcode_layer.addLinesByOptimizer(gap_lines, mesh_config.perimeter_gap_config, SpaceFillType::Lines);
    }
}

bool FffGcodeWriter::processSkinAndPerimeterGaps(const SliceDataStorage& storage, LayerPlan& gcode_layer, const SliceMeshStorage& mesh, const size_t extruder_nr, const PathConfigStorage::MeshPathConfigs& mesh_config, const SliceLayerPart& part) const
{
    const size_t top_bottom_extruder_nr = mesh.settings.get<ExtruderTrain&>("top_bottom_extruder_nr").extruder_nr;
    const size_t roofing_extruder_nr = mesh.settings.get<ExtruderTrain&>("roofing_extruder_nr").extruder_nr;
    const size_t wall_0_extruder_nr = mesh.settings.get<ExtruderTrain&>("wall_0_extruder_nr").extruder_nr;
    if (extruder_nr != top_bottom_extruder_nr && extruder_nr != wall_0_extruder_nr
        && (extruder_nr != roofing_extruder_nr || mesh.settings.get<size_t>("roofing_layer_count") <= 0))
    {
        return false;
    }
    bool added_something = false;

    const bool fill_perimeter_gaps = mesh.settings.get<FillPerimeterGapMode>("fill_perimeter_gaps") != FillPerimeterGapMode::NOWHERE
                            && !Application::getInstance().current_slice->scene.current_mesh_group->settings.get<bool>("magic_spiralize")
                            && extruder_nr == wall_0_extruder_nr;

    PathOrderOptimizer part_order_optimizer(gcode_layer.getLastPlannedPositionOrStartingPosition());
    for (unsigned int skin_part_idx = 0; skin_part_idx < part.skin_parts.size(); skin_part_idx++)
    {
        const PolygonsPart& outline = part.skin_parts[skin_part_idx].outline;
        part_order_optimizer.addPolygon(outline.outerPolygon());
    }
    part_order_optimizer.optimize();

    for (int ordered_skin_part_idx : part_order_optimizer.polyOrder)
    {
        const SkinPart& skin_part = part.skin_parts[ordered_skin_part_idx];

        processSkinInsets(storage, gcode_layer, mesh, extruder_nr, mesh_config, skin_part, added_something);

        added_something = added_something |
            processSkinPart(storage, gcode_layer, mesh, extruder_nr, mesh_config, skin_part);
    }

    if (fill_perimeter_gaps)
    { // handle perimeter gaps of normal insets
        assert(extruder_nr == wall_0_extruder_nr); // Should already be the case because of fill_perimeter_gaps check
        processPerimeterGaps(storage, gcode_layer, mesh, extruder_nr, part.perimeter_gaps, mesh_config.perimeter_gap_config, added_something);
    }
    return added_something;
}

bool FffGcodeWriter::processSkinPart(const SliceDataStorage& storage, LayerPlan& gcode_layer, const SliceMeshStorage& mesh, const size_t extruder_nr, const PathConfigStorage::MeshPathConfigs& mesh_config, const SkinPart& skin_part) const
{
    bool added_something = false;

    gcode_layer.mode_skip_agressive_merge = true;

    // add roofing
    Polygons roofing_concentric_perimeter_gaps; // the perimeter gaps of the insets of concentric skin pattern of this skin part
    processRoofing(storage, gcode_layer, mesh, extruder_nr, mesh_config, skin_part, roofing_concentric_perimeter_gaps, added_something);

    // add normal skinfill
    Polygons top_bottom_concentric_perimeter_gaps; // the perimeter gaps of the insets of concentric skin pattern of this skin part

    if (gcode_layer.getLayerNr() > 0 && mesh.settings.get<bool>("bridge_settings_enabled"))
    {
        processTopBottomWithBridges(storage, gcode_layer, mesh, extruder_nr, mesh_config, skin_part, top_bottom_concentric_perimeter_gaps, added_something);
    }
    else
    {
        processTopBottom(storage, gcode_layer, mesh, extruder_nr, mesh_config, skin_part, top_bottom_concentric_perimeter_gaps, added_something);
    }

    // handle perimeter_gaps of concentric skin
    {
        Polygons perimeter_gaps = top_bottom_concentric_perimeter_gaps;
        perimeter_gaps.add(roofing_concentric_perimeter_gaps);
        if (extruder_nr == mesh.settings.get<ExtruderTrain&>("wall_0_extruder_nr").extruder_nr)
        {
            perimeter_gaps.add(skin_part.perimeter_gaps);
        }
        perimeter_gaps.unionPolygons();

        processPerimeterGaps(storage, gcode_layer, mesh, extruder_nr, perimeter_gaps, mesh_config.perimeter_gap_config, added_something);
    }

    gcode_layer.mode_skip_agressive_merge = false;
    return added_something;
}

void FffGcodeWriter::processSkinInsets(const SliceDataStorage& storage, LayerPlan& gcode_layer, const SliceMeshStorage& mesh, const size_t extruder_nr, const PathConfigStorage::MeshPathConfigs& mesh_config, const SkinPart& skin_part, bool& added_something) const
{
    const size_t skin_extruder_nr = mesh.settings.get<ExtruderTrain&>("top_bottom_extruder_nr").extruder_nr;
    // add skin walls aka skin perimeters
    if (extruder_nr == skin_extruder_nr)
    {
        for (Polygons skin_perimeter : skin_part.insets)
        {
            if (skin_perimeter.size() > 0)
            {
                // reverse direction of insets that surround holes so that all are printed counter-clockwise
                for (PolygonRef poly : skin_perimeter)
                {
                    if (!poly.orientation())
                    {
                        poly.reverse();
                    }
                }
                added_something = true;
                setExtruder_addPrime(storage, gcode_layer, extruder_nr);
                gcode_layer.setIsInside(true); // going to print stuff inside print object
                gcode_layer.addWalls(skin_perimeter, mesh, mesh_config.skin_config, mesh_config.bridge_skin_config, nullptr); // add polygons to gcode in inward order
            }
        }
    }
}

void FffGcodeWriter::processRoofing(const SliceDataStorage& storage, LayerPlan& gcode_layer, const SliceMeshStorage& mesh, const size_t extruder_nr, const PathConfigStorage::MeshPathConfigs& mesh_config, const SkinPart& skin_part, Polygons& concentric_perimeter_gaps, bool& added_something) const
{
    const size_t roofing_extruder_nr = mesh.settings.get<ExtruderTrain&>("roofing_extruder_nr").extruder_nr;
    if (extruder_nr != roofing_extruder_nr)
    {
        return;
    }

    const bool fill_perimeter_gaps =
        mesh.settings.get<FillPerimeterGapMode>("fill_perimeter_gaps") > FillPerimeterGapMode::ONLY_WALL_GAPS
        && !Application::getInstance().current_slice->scene.current_mesh_group->settings.get<bool>("magic_spiralize");

    const EFillMethod pattern = mesh.settings.get<EFillMethod>("roofing_pattern");

    AngleDegrees roofing_angle = 45;
    if (mesh.roofing_angles.size() > 0)
    {
        roofing_angle = mesh.roofing_angles.at(gcode_layer.getLayerNr() % mesh.roofing_angles.size());
    }

    const Ratio skin_density = 1.0;
    const coord_t skin_overlap = 0; // skinfill already expanded over the roofing areas; don't overlap with perimeters
    Polygons* perimeter_gaps_output = (fill_perimeter_gaps) ? &concentric_perimeter_gaps : nullptr;
    processSkinPrintFeature(storage, gcode_layer, mesh, extruder_nr, skin_part.roofing_fill, mesh_config.roofing_config, pattern, roofing_angle, skin_overlap, skin_density, perimeter_gaps_output, added_something);
}

void FffGcodeWriter::processTopBottomWithBridges(const SliceDataStorage& storage, LayerPlan& gcode_layer, const SliceMeshStorage& mesh, const size_t extruder_nr, const PathConfigStorage::MeshPathConfigs& mesh_config, const SkinPart& skin_part, Polygons& concentric_perimeter_gaps, bool& added_something) const
{
    const size_t layer_nr = gcode_layer.getLayerNr();

    // print each bridge skin region separately so we can optimise the direction of its lines

    double bridge_skin_min_area = mesh.settings.get<double>("bridge_skin_min_area");
    const bool remove_bridge_skin_holes = true;

    std::vector<Polygons> bridge_regions; // one element for each bridge layer

    // the bridge wall mask for this layer tells us where the bridge regions are

    bridge_regions.emplace_back(gcode_layer.getBridgeWallMask());

    // if infill regions in the layer below are "sparse" consider the skin in that region to be unsupported
    for (const SliceMeshStorage& m : storage.meshes)
    {
        if (&mesh == &m || (!m.settings.get<bool>("support_mesh") && !m.settings.get<bool>("anti_overhang_mesh")))
        {
            const Ratio sparse_infill_max_density = m.settings.get<Ratio>("bridge_sparse_infill_max_density");

            if (sparse_infill_max_density > 0)
            {
                const coord_t infill_line_distance = m.settings.get<coord_t>("infill_line_distance");
                const coord_t infill_line_width = m.settings.get<coord_t>("infill_line_width");
                const bool part_has_sparse_infill = (infill_line_distance == 0) || ((float)infill_line_width / infill_line_distance) <= sparse_infill_max_density;

                if (part_has_sparse_infill)
                {
                    for (const SliceLayerPart& prev_layer_part : m.layers[layer_nr - 1].parts)
                    {
                        Polygons skins_below;
                        for (const SkinPart& sp : prev_layer_part.skin_parts)
                        {
                            skins_below.add(sp.outline);
                        }
                        if (!skins_below.size() || skins_below.intersection(skin_part.outline).area() < prev_layer_part.outline.intersection(skin_part.outline).area() * 0.5)
                        {
                            // less than 50% of the part below's area is skin so consider all of that part's area to be sparse infill
                            bridge_regions.back().add(prev_layer_part.outline);
                        }
                    }
                }
            }
        }
    }

    bridge_regions.back() = bridge_regions.back().unionPolygons();
    bridge_regions.back().removeSmallAreas(bridge_skin_min_area, remove_bridge_skin_holes);

    if (mesh.settings.get<bool>("bridge_enable_more_layers"))
    {
        // for the 2nd and 3rd bridge layers we need to compute the bridge regions here

        const size_t bottom_layers = mesh.settings.get<size_t>("bottom_layers");

        if (layer_nr > 1 && bottom_layers > 1)
        {
            bridge_regions.emplace_back();
            getBridgeAndOverhangRegions(storage, layer_nr - 1, mesh, extruder_nr, mesh_config, skin_part.outline, &bridge_regions.back());
            bridge_regions.back() = bridge_regions.back().unionPolygons().difference(bridge_regions[0]);
            bridge_regions.back().removeSmallAreas(bridge_skin_min_area, remove_bridge_skin_holes);
        }

        if (layer_nr > 2 && bottom_layers > 2)
        {
            bridge_regions.emplace_back();
            getBridgeAndOverhangRegions(storage, layer_nr - 2, mesh, extruder_nr, mesh_config, skin_part.outline, &bridge_regions.back());
            bridge_regions.back() = bridge_regions.back().unionPolygons().difference(bridge_regions[0]).difference(bridge_regions[1]);
            bridge_regions.back().removeSmallAreas(bridge_skin_min_area, remove_bridge_skin_holes);
        }
    }

    Polygons all_bridge_regions;

    for (unsigned n = 0; n < bridge_regions.size(); ++n)
    {
        // print the bridge skin regions

        // on the first bridge layer, expand bridge skin to cover at least the whole of the first wall line
        coord_t bridge_skin_expansion = (n == 0) ? mesh_config.inset0_config.getLineWidth() / 2 : 0;

        Polygons bridge_skin = skin_part.outline.intersection(bridge_regions[n].offset(bridge_skin_expansion));

        // useful diagnostic aid, please don't remove
        //gcode_layer.addPolygonsByOptimizer(bridge_skin, mesh_config.infill_config[0], nullptr, ZSeamConfig(), 0, false, 0.25);

        for (const PolygonsPart& bridge_skin_part : bridge_skin.splitIntoParts())
        {
            SkinPart sp;
            sp.outline = bridge_skin_part;
            sp.inner_infill = skin_part.inner_infill.intersection(sp.outline);

            // slightly increase the size of the skin infill so that it connects well to the surrounding walls or infill
            const GCodePathConfig* config = (n > 1) ? &mesh_config.bridge_skin_config3 : (n > 0) ? &mesh_config.bridge_skin_config2 : &mesh_config.bridge_skin_config;
            sp.inner_infill = sp.inner_infill.offset(config->getLineWidth() / 4);

            // determine the best angle for the skin lines - the current heuristic is that the skin lines should be parallel to the
            // direction of the skin area's longest unsupported edge

            Polygons line_polys;
            for (ConstPolygonRef poly : bridge_skin_part)
            {
                if (poly.area() < 0)
                {
                    // ignore holes
                    continue;
                }
                Point p0 = poly.back();
                for (const Point p1 : poly)
                {
                    line_polys.addLine(p0, p1);
                    p0 = p1;
                }
            }

            Polygons unsupported_line_polys = bridge_regions[n].intersectionPolyLines(line_polys);
            double max_dist2 = 1000 * 1000; // ignore lines less than 1mm long
            AngleDegrees line_angle = 0;
            bool found_line_angle = false;
            for (ConstPolygonRef line_poly : unsupported_line_polys)
            {
                double dist2 = vSize2(line_poly[0] - line_poly[1]);
                if (dist2 > max_dist2)
                {
                    max_dist2 = dist2;
                    line_angle = AngleDegrees(angle(line_poly[0] - line_poly[1])) + 360;
                    found_line_angle = true;
                }
            }
            if (found_line_angle && line_polys.size() == unsupported_line_polys.size())
            {
                // all edges are unsupported, orientate skin lines to be at 90 deg to the longest edge
                line_angle += 90;
            }

            if (!found_line_angle)
            {
                // there were no unsupported edges longer than 1mm so find the longest supported edge and use an angle 90 degrees to that
                line_polys.clear();
                for (ConstPolygonRef poly : bridge_regions[n])
                {
                    Point p0 = poly.back();
                    for (const Point p1 : poly)
                    {
                        line_polys.addLine(p0, p1);
                        p0 = p1;
                    }
                }

                Polygons supported_line_polys = bridge_skin_part.intersectionPolyLines(line_polys);
                for (ConstPolygonRef line_poly : supported_line_polys)
                {
                    double dist2 = vSize2(line_poly[0] - line_poly[1]);
                    if (dist2 > max_dist2)
                    {
                        max_dist2 = dist2;
                        line_angle = AngleDegrees(angle(line_poly[0] - line_poly[1])) + (360 + 90);
                        found_line_angle = true;
                    }
                }
            }

            Polygons ignored_perimeter_gaps;
            processTopBottom(storage, gcode_layer, mesh, extruder_nr, mesh_config, sp, ignored_perimeter_gaps, added_something, n + 1, (found_line_angle) ? &line_angle : nullptr);
        }
        all_bridge_regions.add(bridge_skin);
    }

    all_bridge_regions = all_bridge_regions.unionPolygons();

    if (all_bridge_regions.size())
    {
        // increase the size of the bridge regions by twice the amount that all skins are expanded so that the bridge and non-bridge skins don't overlap
        all_bridge_regions = all_bridge_regions.offset(mesh.settings.get<coord_t>("skin_overlap_mm") * 2);

        // print the non-bridge skin regions
        for (const PolygonsPart& non_bridge_skin_part : skin_part.outline.difference(all_bridge_regions).splitIntoParts())
        {
            SkinPart sp;
            sp.outline = non_bridge_skin_part;
            sp.inner_infill = skin_part.inner_infill.intersection(sp.outline);
            processTopBottom(storage, gcode_layer, mesh, extruder_nr, mesh_config, sp, concentric_perimeter_gaps, added_something, 0);
        }
    }
    else
    {
        processTopBottom(storage, gcode_layer, mesh, extruder_nr, mesh_config, skin_part, concentric_perimeter_gaps, added_something, 0);
    }
}

void FffGcodeWriter::processTopBottom(const SliceDataStorage& storage, LayerPlan& gcode_layer, const SliceMeshStorage& mesh, const size_t extruder_nr, const PathConfigStorage::MeshPathConfigs& mesh_config, const SkinPart& skin_part, Polygons& concentric_perimeter_gaps, bool& added_something, int bridge_layer_nr, const AngleDegrees* line_angle) const
{
    const size_t top_bottom_extruder_nr = mesh.settings.get<ExtruderTrain&>("top_bottom_extruder_nr").extruder_nr;
    if (extruder_nr != top_bottom_extruder_nr)
    {
        return;
    }
    const Settings& mesh_group_settings = Application::getInstance().current_slice->scene.current_mesh_group->settings;

    const bool generate_perimeter_gaps =
        mesh.settings.get<FillPerimeterGapMode>("fill_perimeter_gaps") > FillPerimeterGapMode::ONLY_WALL_GAPS
        && !mesh_group_settings.get<bool>("magic_spiralize");

    const size_t layer_nr = gcode_layer.getLayerNr();

    EFillMethod pattern = (layer_nr == 0) ?
        mesh.settings.get<EFillMethod>("top_bottom_pattern_0") :
        mesh.settings.get<EFillMethod>("top_bottom_pattern");

    AngleDegrees skin_angle = 45;
    if (mesh.skin_angles.size() > 0)
    {
        skin_angle = mesh.skin_angles.at(layer_nr % mesh.skin_angles.size());
    }

    // generate skin_polygons and skin_lines (and concentric_perimeter_gaps if needed)
    const GCodePathConfig* skin_config = &mesh_config.skin_config;
    Ratio skin_density = 1.0;
    const coord_t skin_overlap = mesh.settings.get<coord_t>("skin_overlap_mm");

<<<<<<< HEAD
    const size_t bottom_layers = mesh.settings.get<size_t>("bottom_layers");
=======
    if (mesh_group_settings.get<bool>("support_enable"))
    {
        const coord_t layer_height = mesh_config.inset0_config.getLayerThickness();
        const coord_t z_distance_top = mesh.settings.get<coord_t>("support_top_distance");
        const size_t z_distance_top_layers = round_up_divide(z_distance_top, layer_height) + 1;
        support_layer_nr = layer_nr - z_distance_top_layers;
    }
>>>>>>> cda97df7

    // helper function that detects skin regions that have no support and modifies their print settings (config, line angle, density, etc.)

    auto handle_bridge_skin = [&](const GCodePathConfig* config, const float density)
    {
        AngleDegrees angle = 0;

        if (bridge_layer_nr > 0)
        {
            if (line_angle != nullptr)
            {
                // use the angle that has been determined to be best for this skin
                angle = *line_angle;
            }
            else
            {
                // fall back to use the default angle for the skin on the first bridge layer
                if (mesh.skin_angles.size() > 0)
                {
                    angle = mesh.skin_angles[(layer_nr - (bridge_layer_nr - 1)) % mesh.skin_angles.size()];
                }
                else
                {
                    angle = 45;
                }
            }
            // assign bridge skin parameters
            skin_config = config;
            skin_density = density;
        }
        else
        {
            // determine angle using legacy function
            int int_angle = bridgeAngle(mesh.settings, skin_part.outline, storage, layer_nr);
            if (int_angle < 0)
            {
                // skin is not considered a bridge
                return;
            }
            angle = int_angle;
        }

        switch (bridge_layer_nr)
        {
            default:
            case 1:
                skin_angle = angle;
                break;

            case 2:
                if (bottom_layers > 2)
                {
                    // orientate second bridge skin at +45 deg to first
                    skin_angle = angle + 45;
                }
                else
                {
                    // orientate second bridge skin at 90 deg to first
                    skin_angle = angle + 90;
                }
                break;

            case 3:
                // orientate third bridge skin at 135 (same result as -45) deg to first
                skin_angle = angle + 135;
                break;
        }

        pattern = EFillMethod::LINES; // force lines pattern when bridging
    };

    if (layer_nr > 0)
    {
        switch (bridge_layer_nr)
        {
            default:
            case 0:
                // skin is not a bridge
                break;
            case -1:
                // skin could be a bridge to be detected by legacy code, fall through
            case 1:
                handle_bridge_skin(&mesh_config.bridge_skin_config, mesh.settings.get<Ratio>("bridge_skin_density"));
                break;
            case 2:
                handle_bridge_skin(&mesh_config.bridge_skin_config2, mesh.settings.get<Ratio>("bridge_skin_density_2"));
                break;
            case 3:
                handle_bridge_skin(&mesh_config.bridge_skin_config3, mesh.settings.get<Ratio>("bridge_skin_density_3"));
                break;
        }
    }

    double fan_speed = GCodePathConfig::FAN_SPEED_DEFAULT;

    if (layer_nr > 0 && skin_config == &mesh_config.skin_config && mesh.settings.get<bool>("support_fan_enable"))
    {
        // skin isn't a bridge but is it above support and we need to modify the fan speed?

        if (mesh_group_settings.get<bool>("support_enable") || mesh_group_settings.get<bool>("support_tree_enable"))
        {
            const coord_t layer_height = mesh_config.inset0_config.getLayerThickness();
            const coord_t z_distance_top = mesh.settings.get<coord_t>("support_top_distance");
            const size_t z_distance_top_layers = round_up_divide(z_distance_top, layer_height) + 1;
            int support_layer_nr = layer_nr - z_distance_top_layers;

            if (support_layer_nr >= 0)
            {
                const double min_supported_skin_area_to_frig_fan = skin_part.outline.area() * 0.1;

                AABB skin_bb(skin_part.outline);

                const SupportLayer& support_layer = storage.support.supportLayers[support_layer_nr];

                bool supported = false;

                if (!support_layer.support_roof.empty())
                {
                    AABB support_roof_bb(support_layer.support_roof);
                    if (skin_bb.hit(support_roof_bb))
                    {
                        supported = skin_part.outline.intersection(support_layer.support_roof).area() >= min_supported_skin_area_to_frig_fan;
                    }
                }
                else
                {
                    for (const SupportInfillPart& support_part : support_layer.support_infill_parts)
                    {
                        AABB support_part_bb(support_part.getInfillArea());
                        if (skin_bb.hit(support_part_bb))
                        {
                            supported = skin_part.outline.intersection(support_part.getInfillArea()).area() >= min_supported_skin_area_to_frig_fan;

                            if (supported)
                            {
                                break;
                            }
                        }
                    }
                }

                if (supported)
                {
                    fan_speed = mesh.settings.get<Ratio>("support_supported_skin_fan_speed") * 100.0;
                }
            }
        }
    }

    // calculate polygons and lines
    Polygons* perimeter_gaps_output = (generate_perimeter_gaps) ? &concentric_perimeter_gaps : nullptr;

    processSkinPrintFeature(storage, gcode_layer, mesh, extruder_nr, skin_part.inner_infill, *skin_config, pattern, skin_angle, skin_overlap, skin_density, perimeter_gaps_output, added_something, fan_speed);
}

void FffGcodeWriter::processSkinPrintFeature(const SliceDataStorage& storage, LayerPlan& gcode_layer, const SliceMeshStorage& mesh, const size_t extruder_nr, const Polygons& area, const GCodePathConfig& config, EFillMethod pattern, const AngleDegrees skin_angle, const coord_t skin_overlap, const Ratio skin_density, Polygons* perimeter_gaps_output, bool& added_something, double fan_speed) const
{
    Polygons skin_polygons;
    Polygons skin_lines;

    constexpr int infill_multiplier = 1;
    constexpr int extra_infill_shift = 0;
    constexpr int wall_line_count = 0;
    constexpr coord_t offset_from_inner_skin_infill = 0;
    const bool zig_zaggify_infill = pattern == EFillMethod::ZIG_ZAG;
    const bool connect_polygons = mesh.settings.get<bool>("connect_skin_polygons");
    const Point infill_origin;
    constexpr bool connected_zigzags = false;
    constexpr bool use_endpieces = true;
    constexpr bool skip_some_zags = false;
    constexpr int zag_skip_count = 0;
    constexpr coord_t pocket_size = 0;

    Infill infill_comp(
        pattern, zig_zaggify_infill, connect_polygons, area, offset_from_inner_skin_infill, config.getLineWidth(), config.getLineWidth() / skin_density, skin_overlap, infill_multiplier, skin_angle, gcode_layer.z, extra_infill_shift, wall_line_count, infill_origin, perimeter_gaps_output,
        connected_zigzags, use_endpieces, skip_some_zags, zag_skip_count, pocket_size
        );
    infill_comp.generate(skin_polygons, skin_lines);

    // add paths
    if (skin_polygons.size() > 0 || skin_lines.size() > 0)
    {
        added_something = true;
        setExtruder_addPrime(storage, gcode_layer, extruder_nr);
        gcode_layer.setIsInside(true); // going to print stuff inside print object
        if (!skin_polygons.empty())
        {
            //constexpr bool force_comb_retract = false;
            //gcode_layer.addTravel(skin_polygons[0][0], force_comb_retract);
            gcode_layer.addPolygonsByOptimizer(skin_polygons, config);
        }

        std::optional<Point> near_start_location;
        const EFillMethod pattern = (gcode_layer.getLayerNr() == 0) ?
            mesh.settings.get<EFillMethod>("top_bottom_pattern_0") :
            mesh.settings.get<EFillMethod>("top_bottom_pattern");
        if (pattern == EFillMethod::LINES || pattern == EFillMethod::ZIG_ZAG)
        { // update near_start_location to a location which tries to avoid seams in skin
            near_start_location = getSeamAvoidingLocation(area, skin_angle, gcode_layer.getLastPlannedPositionOrStartingPosition());
        }

        constexpr bool enable_travel_optimization = false;
        constexpr float flow = 1.0;
        const float avoid_freq = (pattern == EFillMethod::LINES || pattern == EFillMethod::ZIG_ZAG) ? mesh.settings.get<double>("avoid_frequency") : 0.0;
        if (pattern == EFillMethod::GRID || pattern == EFillMethod::LINES || pattern == EFillMethod::TRIANGLES || pattern == EFillMethod::CUBIC || pattern == EFillMethod::TETRAHEDRAL || pattern == EFillMethod::QUARTER_CUBIC || pattern == EFillMethod::CUBICSUBDIV)
        {
            gcode_layer.addLinesByOptimizer(skin_lines, config, SpaceFillType::Lines, enable_travel_optimization, mesh.settings.get<coord_t>("infill_wipe_dist"), flow, near_start_location, fan_speed, avoid_freq);
        }
        else
        {
            SpaceFillType space_fill_type = (pattern == EFillMethod::ZIG_ZAG) ? SpaceFillType::PolyLines : SpaceFillType::Lines;
            constexpr coord_t wipe_dist = 0;
            gcode_layer.addLinesByOptimizer(skin_lines, config, space_fill_type, enable_travel_optimization, wipe_dist, flow, near_start_location, fan_speed, avoid_freq);
        }
    }
}

void FffGcodeWriter::processPerimeterGaps(const SliceDataStorage& storage, LayerPlan& gcode_layer, const SliceMeshStorage& mesh, const size_t extruder_nr, const Polygons& perimeter_gaps, const GCodePathConfig& perimeter_gap_config, bool& added_something) const
{
    if (true)
    {
        const bool is_outline = false;
        fillNarrowGaps(storage, gcode_layer, mesh, extruder_nr, perimeter_gaps.offset(mesh.settings.get<coord_t>("skin_overlap_mm")).difference(gcode_layer.getBridgeWallMask()), perimeter_gap_config, is_outline, added_something);
        return;
    }

    const coord_t perimeter_gaps_line_width = perimeter_gap_config.getLineWidth();

    assert(mesh.roofing_angles.size() > 0);
    const bool zig_zaggify_infill = false;
    const bool connect_polygons = false; // not applicable
    int perimeter_gaps_angle = mesh.roofing_angles[gcode_layer.getLayerNr() % mesh.roofing_angles.size()]; // use roofing angles for perimeter gaps
    Polygons gap_polygons; // will remain empty
    Polygons gap_lines;
    constexpr int offset = 0;
    constexpr int infill_multiplier = 1;
    constexpr int extra_infill_shift = 0;
    const coord_t skin_overlap = mesh.settings.get<coord_t>("skin_overlap_mm");
    constexpr int wall_line_count = 0;
    const Point& infill_origin = Point();
    constexpr Polygons* perimeter_gaps_polyons = nullptr;
    constexpr bool connected_zigzags = false;
    constexpr bool use_endpieces = true;
    constexpr bool skip_some_zags = false;
    constexpr int zag_skip_count = 0;
    constexpr coord_t pocket_size = 0;

    Infill infill_comp(
        EFillMethod::LINES, zig_zaggify_infill, connect_polygons, perimeter_gaps, offset, perimeter_gaps_line_width, perimeter_gaps_line_width, skin_overlap, infill_multiplier, perimeter_gaps_angle, gcode_layer.z, extra_infill_shift,
        wall_line_count, infill_origin, perimeter_gaps_polyons, connected_zigzags, use_endpieces, skip_some_zags, zag_skip_count, pocket_size);
    infill_comp.generate(gap_polygons, gap_lines);
    if (gap_lines.size() > 0)
    {
        added_something = true;
        setExtruder_addPrime(storage, gcode_layer, extruder_nr);
        gcode_layer.setIsInside(true); // going to print stuff inside print object
        gcode_layer.addLinesByOptimizer(gap_lines, perimeter_gap_config, SpaceFillType::Lines);
    }
}

bool FffGcodeWriter::processIroning(const SliceMeshStorage& mesh, const SliceLayer& layer, const GCodePathConfig& line_config, LayerPlan& gcode_layer) const
{
    bool added_something = false;
    const bool ironing_enabled = mesh.settings.get<bool>("ironing_enabled");
    const bool ironing_only_highest_layer = mesh.settings.get<bool>("ironing_only_highest_layer");
    if (ironing_enabled && (!ironing_only_highest_layer || mesh.layer_nr_max_filled_layer == gcode_layer.getLayerNr()))
    {
        added_something |= layer.top_surface.ironing(mesh, line_config, gcode_layer);
    }
    return added_something;
}


bool FffGcodeWriter::addSupportToGCode(const SliceDataStorage& storage, LayerPlan& gcode_layer, const size_t extruder_nr) const
{
    bool support_added = false;
    if (!storage.support.generated || gcode_layer.getLayerNr() > storage.support.layer_nr_max_filled_layer)
    {
        return support_added;
    }

    const Settings& mesh_group_settings = Application::getInstance().current_slice->scene.current_mesh_group->settings;
    const size_t support_roof_extruder_nr = mesh_group_settings.get<ExtruderTrain&>("support_roof_extruder_nr").extruder_nr;
    const size_t support_bottom_extruder_nr = mesh_group_settings.get<ExtruderTrain&>("support_bottom_extruder_nr").extruder_nr;
    size_t support_infill_extruder_nr = (gcode_layer.getLayerNr() <= 0) ? mesh_group_settings.get<ExtruderTrain&>("support_extruder_nr_layer_0").extruder_nr : mesh_group_settings.get<ExtruderTrain&>("support_infill_extruder_nr").extruder_nr;

    const SupportLayer& support_layer = storage.support.supportLayers[std::max(0, gcode_layer.getLayerNr())];
    if (support_layer.support_bottom.empty() && support_layer.support_roof.empty() && support_layer.support_infill_parts.empty())
    {
        return support_added;
    }

    if (extruder_nr == support_infill_extruder_nr)
    {
        support_added |= processSupportInfill(storage, gcode_layer);
    }
    if (extruder_nr == support_roof_extruder_nr)
    {
        support_added |= addSupportRoofsToGCode(storage, gcode_layer);
    }
    if (extruder_nr == support_bottom_extruder_nr)
    {
        support_added |= addSupportBottomsToGCode(storage, gcode_layer);
    }
    return support_added;
}


bool FffGcodeWriter::processSupportInfill(const SliceDataStorage& storage, LayerPlan& gcode_layer) const
{
    bool added_something = false;
    const SupportLayer& support_layer = storage.support.supportLayers[std::max(0, gcode_layer.getLayerNr())]; // account for negative layer numbers for raft filler layers

    if (gcode_layer.getLayerNr() > storage.support.layer_nr_max_filled_layer || support_layer.support_infill_parts.empty())
    {
        return added_something;
    }

    const Settings& mesh_group_settings = Application::getInstance().current_slice->scene.current_mesh_group->settings;
    const size_t extruder_nr = (gcode_layer.getLayerNr() <= 0) ? mesh_group_settings.get<ExtruderTrain&>("support_extruder_nr_layer_0").extruder_nr : mesh_group_settings.get<ExtruderTrain&>("support_infill_extruder_nr").extruder_nr;
    const ExtruderTrain& infill_extruder = Application::getInstance().current_slice->scene.extruders[extruder_nr];

    coord_t default_support_line_distance = infill_extruder.settings.get<coord_t>("support_line_distance");
    
    // To improve adhesion for the "support initial layer" the first layer might have different properties
    if(gcode_layer.getLayerNr() == 0)
    {
        default_support_line_distance = infill_extruder.settings.get<coord_t>("support_initial_layer_line_distance"); 
    }

    const coord_t default_support_infill_overlap = infill_extruder.settings.get<coord_t>("infill_overlap_mm");
    AngleDegrees support_infill_angle = 0;
    if (gcode_layer.getLayerNr() <= 0)
    {
        // handle negative layer numbers
        int divisor = static_cast<int>(storage.support.support_infill_angles_layer_0.size());
        int index = ((gcode_layer.getLayerNr() % divisor) + divisor) % divisor;
        support_infill_angle = storage.support.support_infill_angles_layer_0.at(index);
    }
    else
    {
        support_infill_angle = storage.support.support_infill_angles.at(gcode_layer.getLayerNr() % storage.support.support_infill_angles.size());
    }
    constexpr size_t infill_multiplier = 1; // there is no frontend setting for this (yet)
    constexpr size_t wall_line_count = 0;
    coord_t default_support_line_width = infill_extruder.settings.get<coord_t>("support_line_width");
    if (gcode_layer.getLayerNr() == 0 && mesh_group_settings.get<EPlatformAdhesion>("adhesion_type") != EPlatformAdhesion::RAFT)
    {
        default_support_line_width *= infill_extruder.settings.get<Ratio>("initial_layer_line_width_factor");
    }

    EFillMethod support_pattern = infill_extruder.settings.get<EFillMethod>("support_pattern");
    if (gcode_layer.getLayerNr() <= 0 && (support_pattern == EFillMethod::LINES || support_pattern == EFillMethod::ZIG_ZAG))
    {
        support_pattern = EFillMethod::GRID;
    }
    EFillResolution pattern_resolution = infill_extruder.settings.get<EFillResolution>("support_pattern_resolution");
    const bool zig_zaggify_infill = infill_extruder.settings.get<bool>("zig_zaggify_support");
    constexpr bool connect_polygons = false; // polygons are too distant to connect for sparse support
    const bool skip_some_zags = infill_extruder.settings.get<bool>("support_skip_some_zags");
    const size_t zag_skip_count = infill_extruder.settings.get<size_t>("support_zag_skip_count");

    // create a list of outlines and use PathOrderOptimizer to optimize the travel move
    PathOrderOptimizer island_order_optimizer(gcode_layer.getLastPlannedPositionOrStartingPosition());
    for (size_t part_idx = 0; part_idx < support_layer.support_infill_parts.size(); ++part_idx)
    {
        island_order_optimizer.addPolygon(support_layer.support_infill_parts[part_idx].outline[0]);
    }
    island_order_optimizer.optimize();

    //Print the thicker infill lines first. (double or more layer thickness, infill combined with previous layers)
    const std::vector<SupportInfillPart>& part_list = support_layer.support_infill_parts;
    for (int part_idx : island_order_optimizer.polyOrder)
    {
        const SupportInfillPart& part = part_list[part_idx];

        // always process the wall overlap if walls are generated
        const int current_support_infill_overlap = (part.inset_count_to_generate > 0) ? default_support_infill_overlap : 0;

        // add outline (boundary) if any wall is generated
        if (!part.insets.empty())
        {
            Polygons all_insets;
            for (const Polygons& inset : part.insets)
            {
                all_insets.add(inset);
            }

            if (all_insets.size() > 0)
            {
                setExtruder_addPrime(storage, gcode_layer, extruder_nr); // only switch extruder if we're sure we're going to switch
                gcode_layer.setIsInside(false); // going to print stuff outside print object, i.e. support
                gcode_layer.addPolygonsByOptimizer(all_insets, gcode_layer.configs_storage.support_infill_config[0]);
            }
        }

        // process sub-areas in this support infill area with different densities
        if (default_support_line_distance <= 0
            || part.infill_area_per_combine_per_density.empty())
        {
            continue;
        }

        for (unsigned int combine_idx = 0; combine_idx < part.infill_area_per_combine_per_density[0].size(); ++combine_idx)
        {
            const coord_t support_line_width = default_support_line_width * (combine_idx + 1);

            Polygons support_polygons;
            Polygons support_lines;
            for (unsigned int density_idx = part.infill_area_per_combine_per_density.size() - 1; (int)density_idx >= 0; density_idx--)
            {
                if (combine_idx >= part.infill_area_per_combine_per_density[density_idx].size())
                {
                    continue;
                }

                const Polygons& support_area = part.infill_area_per_combine_per_density[density_idx][combine_idx];
                const double support_area_offset = (gcode_layer.getLayerNr() == 0 && support_pattern == EFillMethod::CONCENTRIC) ? (support_line_width * infill_extruder.settings.get<coord_t>("support_brim_line_count") / 1000) : 0;
                const Polygons support_area_with_offset = support_area_offset > 0 ? support_area.offset(support_area_offset) : Polygons();

                const unsigned int density_factor = 2 << density_idx; // == pow(2, density_idx + 1)
                int support_line_distance_here = default_support_line_distance * density_factor; // the highest density infill combines with the next to create a grid with density_factor 1
                const int support_shift = support_line_distance_here / 2;
                if (density_idx == part.infill_area_per_combine_per_density.size() - 1 || support_pattern == EFillMethod::CROSS || support_pattern == EFillMethod::CROSS_3D)
                {
                    support_line_distance_here /= 2;
                }

                constexpr coord_t offset_from_outline = 0;
                constexpr bool use_endpieces = true;
                constexpr Polygons* perimeter_gaps = nullptr;
                const Point infill_origin;

                constexpr coord_t pocket_size = 0;

                Infill infill_comp(support_pattern, zig_zaggify_infill, connect_polygons, support_area_offset > 0 ? support_area_with_offset : support_area, offset_from_outline, support_line_width,
                                   support_line_distance_here, current_support_infill_overlap, infill_multiplier, support_infill_angle, gcode_layer.z, support_shift, wall_line_count, infill_origin,
                                   perimeter_gaps, infill_extruder.settings.get<bool>("support_connect_zigzags"), use_endpieces,
                                   skip_some_zags, zag_skip_count, pocket_size, pattern_resolution);
                infill_comp.generate(support_polygons, support_lines, storage.support.cross_fill_provider);
                if (support_area_offset > 0)
                {
                    // Only polygons (not lines), because this only happens in the case of concentric on layer 0 (if support brim is enabled).
                    support_polygons = support_polygons.difference(support_area_with_offset.difference(support_area.offset(support_line_width / 2)));
                }
            }

            if (support_lines.size() > 0 || support_polygons.size() > 0)
            {
                setExtruder_addPrime(storage, gcode_layer, extruder_nr); // only switch extruder if we're sure we're going to switch
                gcode_layer.setIsInside(false); // going to print stuff outside print object, i.e. support
                if (!support_polygons.empty())
                {
                    constexpr bool force_comb_retract = false;
                    gcode_layer.addTravel(support_polygons[0][0], force_comb_retract);
                    gcode_layer.addPolygonsByOptimizer(support_polygons, gcode_layer.configs_storage.support_infill_config[combine_idx]);
                }
                gcode_layer.addLinesByOptimizer(support_lines, gcode_layer.configs_storage.support_infill_config[combine_idx],
                                                (support_pattern == EFillMethod::ZIG_ZAG) ? SpaceFillType::PolyLines : SpaceFillType::Lines);
                added_something = true;
            }
        }
    }

    return added_something;
}


bool FffGcodeWriter::addSupportRoofsToGCode(const SliceDataStorage& storage, LayerPlan& gcode_layer) const
{
    const SupportLayer& support_layer = storage.support.supportLayers[std::max(0, gcode_layer.getLayerNr())];

    if (!storage.support.generated 
        || gcode_layer.getLayerNr() > storage.support.layer_nr_max_filled_layer 
        || support_layer.support_roof.empty())
    {
        return false; //No need to generate support roof if there's no support.
    }

    const size_t roof_extruder_nr = Application::getInstance().current_slice->scene.current_mesh_group->settings.get<ExtruderTrain&>("support_roof_extruder_nr").extruder_nr;
    const ExtruderTrain& roof_extruder = Application::getInstance().current_slice->scene.extruders[roof_extruder_nr];

    const EFillMethod pattern = roof_extruder.settings.get<EFillMethod>("support_roof_pattern");
    AngleDegrees fill_angle = 0;
    if (!storage.support.support_roof_angles.empty())
    {
        // handle negative layer numbers
        int divisor = static_cast<int>(storage.support.support_roof_angles.size());
        int index = ((gcode_layer.getLayerNr() % divisor) + divisor) % divisor;
        fill_angle = storage.support.support_roof_angles.at(index);
    }
    const bool zig_zaggify_infill = pattern == EFillMethod::ZIG_ZAG;
    const bool connect_polygons = false; // connections might happen in mid air in between the infill lines
    constexpr coord_t support_roof_overlap = 0; // the roofs should never be expanded outwards
    constexpr size_t infill_multiplier = 1;
    constexpr coord_t outline_offset =  0;
    constexpr coord_t extra_infill_shift = 0;
    constexpr size_t wall_line_count = 0;
    const Point infill_origin;
    constexpr Polygons* perimeter_gaps = nullptr;
    constexpr bool use_endpieces = true;
    constexpr bool connected_zigzags = false;
    constexpr bool skip_some_zags = false;
    constexpr size_t zag_skip_count = 0;
    constexpr coord_t pocket_size = 0;

    coord_t support_roof_line_distance = roof_extruder.settings.get<coord_t>("support_roof_line_distance");
    const coord_t support_roof_line_width = roof_extruder.settings.get<coord_t>("support_roof_line_width");
    if (gcode_layer.getLayerNr() == 0 && support_roof_line_distance < 2 * support_roof_line_width)
    { // if roof is dense
        support_roof_line_distance *= roof_extruder.settings.get<Ratio>("initial_layer_line_width_factor");
    }

    Polygons infill_outline = support_layer.support_roof;

    coord_t support_roof_top_layer_line_distance = roof_extruder.settings.get<coord_t>("support_roof_top_layer_line_distance");
    if (support_roof_top_layer_line_distance != support_roof_line_distance)
    {
        // the top layer of the roof has a different density to the roof on the layers below
        const int next_layer_nr = std::max(0, gcode_layer.getLayerNr() + 1);
        if ((size_t)next_layer_nr < storage.support.supportLayers.size())
        {
            const SupportLayer& next_support_layer = storage.support.supportLayers[next_layer_nr];
            // the regions of this layer's roof that are not covered by roof on the next layer are the top layer
            // use shrink/expand to remove any extremely thin regions due to numerical errors and make the top layer region a line width wider as
            // that should simplify the regions when the model is getting wider with increasing height.
            Polygons top_roof_outline = infill_outline.difference(next_support_layer.support_roof).offset(-5).offset(5 + support_roof_line_width).intersection(infill_outline);
            if (!top_roof_outline.empty())
            {
                Infill roof_computation(
                    pattern, zig_zaggify_infill, connect_polygons, top_roof_outline, outline_offset, gcode_layer.configs_storage.support_roof_config.getLineWidth(),
                    support_roof_top_layer_line_distance, support_roof_overlap, infill_multiplier, fill_angle, gcode_layer.z, extra_infill_shift,
                    wall_line_count, infill_origin, perimeter_gaps, connected_zigzags, use_endpieces, skip_some_zags, zag_skip_count, pocket_size
                    );
                Polygons roof_polygons;
                Polygons roof_lines;
                roof_computation.generate(roof_polygons, roof_lines);
                if (!roof_polygons.empty() || !roof_lines.empty())
                {
                    setExtruder_addPrime(storage, gcode_layer, roof_extruder_nr);
                    gcode_layer.setIsInside(false); // going to print stuff outside print object, i.e. support
                    if (!roof_polygons.empty())
                    {
                        constexpr bool force_comb_retract = false;
                        gcode_layer.addTravel(roof_polygons[0][0], force_comb_retract);
                        gcode_layer.addPolygonsByOptimizer(roof_polygons, gcode_layer.configs_storage.support_roof_config);
                    }
                    constexpr bool enable_travel_optimization = false;
                    constexpr coord_t wipe_dist = 0;
                    constexpr float flow = 1.0;
                    std::optional<Point> near_start_location;
                    constexpr double fan_speed = GCodePathConfig::FAN_SPEED_DEFAULT;
                    const float avoid_freq = (pattern == EFillMethod::LINES || pattern == EFillMethod::ZIG_ZAG) ? roof_extruder.settings.get<double>("avoid_frequency") : 0.0;
                    gcode_layer.addLinesByOptimizer(roof_lines, gcode_layer.configs_storage.support_roof_config, (pattern == EFillMethod::ZIG_ZAG) ? SpaceFillType::PolyLines : SpaceFillType::Lines, enable_travel_optimization, wipe_dist, flow, near_start_location, fan_speed, avoid_freq);
                }

                // now remove the top layer roof outline from this layer's roof outline
                infill_outline = infill_outline.difference(top_roof_outline).offset(-5).offset(5);
                if (infill_outline.empty())
                {
                    return true;
                }
            }
        }
    }

    Polygons wall;
    // make sure there is a wall if this is on the first layer
    if (gcode_layer.getLayerNr() == 0)
    {
        wall = support_layer.support_roof.offset(-support_roof_line_width / 2);
        infill_outline = wall.offset(-support_roof_line_width / 2);
    }

    Infill roof_computation(
        pattern, zig_zaggify_infill, connect_polygons, infill_outline, outline_offset, gcode_layer.configs_storage.support_roof_config.getLineWidth(),
        support_roof_line_distance, support_roof_overlap, infill_multiplier, fill_angle, gcode_layer.z, extra_infill_shift,
        wall_line_count, infill_origin, perimeter_gaps, connected_zigzags, use_endpieces, skip_some_zags, zag_skip_count, pocket_size
        );
    Polygons roof_polygons;
    Polygons roof_lines;
    roof_computation.generate(roof_polygons, roof_lines);
    if ((gcode_layer.getLayerNr() == 0 && wall.empty()) || (gcode_layer.getLayerNr() > 0 && roof_polygons.empty() && roof_lines.empty()))
    {
        return false; //We didn't create any support roof.
    }
    setExtruder_addPrime(storage, gcode_layer, roof_extruder_nr);
    gcode_layer.setIsInside(false); // going to print stuff outside print object, i.e. support
    if (gcode_layer.getLayerNr() == 0)
    {
        gcode_layer.addPolygonsByOptimizer(wall, gcode_layer.configs_storage.support_roof_config);
    }
    if (!roof_polygons.empty())
    {
        constexpr bool force_comb_retract = false;
        gcode_layer.addTravel(roof_polygons[0][0], force_comb_retract);
        gcode_layer.addPolygonsByOptimizer(roof_polygons, gcode_layer.configs_storage.support_roof_config);
    }
    constexpr bool enable_travel_optimization = false;
    constexpr coord_t wipe_dist = 0;
    constexpr float flow = 1.0;
    std::optional<Point> near_start_location;
    constexpr double fan_speed = GCodePathConfig::FAN_SPEED_DEFAULT;
    const float avoid_freq = (pattern == EFillMethod::LINES || pattern == EFillMethod::ZIG_ZAG) ? roof_extruder.settings.get<double>("avoid_frequency") : 0.0;
    gcode_layer.addLinesByOptimizer(roof_lines, gcode_layer.configs_storage.support_roof_config, (pattern == EFillMethod::ZIG_ZAG) ? SpaceFillType::PolyLines : SpaceFillType::Lines, enable_travel_optimization, wipe_dist, flow, near_start_location, fan_speed, avoid_freq);
    return true;
}

bool FffGcodeWriter::addSupportBottomsToGCode(const SliceDataStorage& storage, LayerPlan& gcode_layer) const
{
    const SupportLayer& support_layer = storage.support.supportLayers[std::max(0, gcode_layer.getLayerNr())];

    if (!storage.support.generated 
        || gcode_layer.getLayerNr() > storage.support.layer_nr_max_filled_layer 
        || support_layer.support_bottom.empty())
    {
        return false; //No need to generate support bottoms if there's no support.
    }

    const size_t bottom_extruder_nr = Application::getInstance().current_slice->scene.current_mesh_group->settings.get<ExtruderTrain&>("support_bottom_extruder_nr").extruder_nr;
    const ExtruderTrain& bottom_extruder = Application::getInstance().current_slice->scene.extruders[bottom_extruder_nr];

    const EFillMethod pattern = bottom_extruder.settings.get<EFillMethod>("support_bottom_pattern");
    AngleDegrees fill_angle = 0;
    if (!storage.support.support_bottom_angles.empty())
    {
        // handle negative layer numbers
        int divisor = static_cast<int>(storage.support.support_bottom_angles.size());
        int index = ((gcode_layer.getLayerNr() % divisor) + divisor) % divisor;
        fill_angle = storage.support.support_bottom_angles.at(index);
    }
    const bool zig_zaggify_infill = pattern == EFillMethod::ZIG_ZAG;
    const bool connect_polygons = true; // less retractions and less moves only make the bottoms easier to print
    constexpr coord_t support_bottom_overlap = 0; // the bottoms should never be expanded outwards
    constexpr size_t infill_multiplier = 1;
    constexpr coord_t outline_offset =  0;
    constexpr coord_t extra_infill_shift = 0;
    constexpr size_t wall_line_count = 0;
    const Point infill_origin;
    constexpr Polygons* perimeter_gaps = nullptr;
    constexpr bool use_endpieces = true;
    constexpr bool connected_zigzags = false;
    constexpr bool skip_some_zags = false;
    constexpr int zag_skip_count = 0;
    constexpr coord_t pocket_size = 0;

    const coord_t support_bottom_line_distance = bottom_extruder.settings.get<coord_t>("support_bottom_line_distance"); // note: no need to apply initial line width factor; support bottoms cannot exist on the first layer
    Infill bottom_computation(
        pattern, zig_zaggify_infill, connect_polygons, support_layer.support_bottom, outline_offset, gcode_layer.configs_storage.support_bottom_config.getLineWidth(),
        support_bottom_line_distance, support_bottom_overlap, infill_multiplier, fill_angle, gcode_layer.z, extra_infill_shift,
        wall_line_count, infill_origin, perimeter_gaps, connected_zigzags, use_endpieces, skip_some_zags, zag_skip_count, pocket_size
        );
    Polygons bottom_polygons;
    Polygons bottom_lines;
    bottom_computation.generate(bottom_polygons, bottom_lines);
    if (bottom_polygons.empty() && bottom_lines.empty())
    {
        return false;
    }
    setExtruder_addPrime(storage, gcode_layer, bottom_extruder_nr);
    gcode_layer.setIsInside(false); // going to print stuff outside print object, i.e. support
    if (!bottom_polygons.empty())
    {
        constexpr bool force_comb_retract = false;
        gcode_layer.addTravel(bottom_polygons[0][0], force_comb_retract);
        gcode_layer.addPolygonsByOptimizer(bottom_polygons, gcode_layer.configs_storage.support_bottom_config);
    }
    constexpr bool enable_travel_optimization = false;
    constexpr coord_t wipe_dist = 0;
    constexpr float flow = 1.0;
    std::optional<Point> near_start_location;
    constexpr double fan_speed = GCodePathConfig::FAN_SPEED_DEFAULT;
    const float avoid_freq = (pattern == EFillMethod::LINES || pattern == EFillMethod::ZIG_ZAG) ? bottom_extruder.settings.get<double>("avoid_frequency") : 0.0;
    gcode_layer.addLinesByOptimizer(bottom_lines, gcode_layer.configs_storage.support_bottom_config, (pattern == EFillMethod::ZIG_ZAG) ? SpaceFillType::PolyLines : SpaceFillType::Lines, enable_travel_optimization, wipe_dist, flow, near_start_location, fan_speed, avoid_freq);
    return true;
}

void FffGcodeWriter::setExtruder_addPrime(const SliceDataStorage& storage, LayerPlan& gcode_layer, const size_t extruder_nr) const
{
    const size_t outermost_prime_tower_extruder = storage.primeTower.extruder_order[0];

    const size_t previous_extruder = gcode_layer.getExtruder();
    if (previous_extruder == extruder_nr && !(extruder_nr == outermost_prime_tower_extruder
            && gcode_layer.getLayerNr() >= -static_cast<LayerIndex>(Raft::getFillerLayerCount()))) //No unnecessary switches, unless switching to extruder for the outer shell of the prime tower.
    {
        return;
    }
    const bool extruder_changed = gcode_layer.setExtruder(extruder_nr);

    const ExtruderTrain& train = Application::getInstance().current_slice->scene.extruders[extruder_nr];

    if (!extruder_changed && gcode_layer.getLayerNr() > 0 && train.settings.get<bool>("prime_tower_compact"))
    {
        // when using the compact tower, if the extruder wasn't changed and it's not the first layer, don't prime this extruder
        return;
    }

    if (extruder_changed)
    {
        if (extruder_prime_layer_nr[extruder_nr] == gcode_layer.getLayerNr())
        {
            // We always prime an extruder, but whether it will be a prime blob/poop depends on if prime blob is enabled.
            // This is decided in GCodeExport::writePrimeTrain().
            if (train.settings.get<bool>("prime_blob_enable")) // Don't travel to the prime-blob position if not enabled though.
            {
                bool prime_pos_is_abs = train.settings.get<bool>("extruder_prime_pos_abs");
                Point prime_pos = Point(train.settings.get<coord_t>("extruder_prime_pos_x"), train.settings.get<coord_t>("extruder_prime_pos_y"));
                gcode_layer.addTravel(prime_pos_is_abs ? prime_pos : gcode_layer.getLastPlannedPositionOrStartingPosition() + prime_pos);
                gcode_layer.planPrime();
            }
            else
            {
                // Otherwise still prime, but don't do any other travels.
                gcode_layer.planPrime(0.0);
            }
        }

        if (gcode_layer.getLayerNr() == 0 && !gcode_layer.getSkirtBrimIsPlanned(extruder_nr))
        {
            processSkirtBrim(storage, gcode_layer, extruder_nr);
        }
    }

    const bool prime_all = train.settings.get<bool>("prime_all_extruders_on_layer_0");

    if ((prime_all || (extruder_changed && gcode_layer.getLayerNr() > 0) || extruder_nr == outermost_prime_tower_extruder) && gcode_layer.getLayerNr() >= -static_cast<LayerIndex>(Raft::getFillerLayerCount())) //Always print a prime tower with outermost extruder.
    {
        addPrimeTower(storage, gcode_layer, previous_extruder);
    }
}

void FffGcodeWriter::addPrimeTower(const SliceDataStorage& storage, LayerPlan& gcode_layer, int prev_extruder) const
{
    if (!Application::getInstance().current_slice->scene.current_mesh_group->settings.get<bool>("prime_tower_enable"))
    {
        return;
    }

    if (!Application::getInstance().current_slice->scene.extruders[0].settings.get<bool>("prime_all_extruders_on_layer_0"))
    {
        const size_t outermost_prime_tower_extruder = storage.primeTower.extruder_order[0];
        if (gcode_layer.getLayerNr() == 0 && outermost_prime_tower_extruder != gcode_layer.getExtruder())
        {
            return;
        }
    }

    storage.primeTower.addToGcode(storage, gcode_layer, prev_extruder, gcode_layer.getExtruder());
}

void FffGcodeWriter::finalize()
{
    gcode.writeComment("MESH:NONMESH");
    const Settings& mesh_group_settings = Application::getInstance().current_slice->scene.current_mesh_group->settings;
    if (mesh_group_settings.get<bool>("machine_heated_bed"))
    {
        gcode.writeBedTemperatureCommand(0); //Cool down the bed (M140).
        //Nozzles are cooled down automatically after the last time they are used (which might be earlier than the end of the print).
    }
    if (mesh_group_settings.get<bool>("machine_heated_build_volume") && mesh_group_settings.get<Temperature>("build_volume_temperature") != 0)
    {
        gcode.writeBuildVolumeTemperatureCommand(0); //Cool down the build volume.
    }

    const Duration print_time = gcode.getSumTotalPrintTimes();
    std::vector<double> filament_used;
    std::vector<std::string> material_ids;
    std::vector<bool> extruder_is_used;
    const Scene& scene = Application::getInstance().current_slice->scene;
    for (size_t extruder_nr = 0; extruder_nr < scene.extruders.size(); extruder_nr++)
    {
        filament_used.emplace_back(gcode.getTotalFilamentUsed(extruder_nr));
        material_ids.emplace_back(scene.extruders[extruder_nr].settings.get<std::string>("material_guid"));
        extruder_is_used.push_back(gcode.getExtruderIsUsed(extruder_nr));
    }
    std::string prefix = gcode.getFileHeader(extruder_is_used, &print_time, filament_used, material_ids);
    if (!Application::getInstance().communication->isSequential())
    {
        Application::getInstance().communication->sendGCodePrefix(prefix);
    }
    else
    {
        log("Gcode header after slicing:\n");
        log("%s", prefix.c_str());
        log("End of gcode header.\n");
    }
    if (mesh_group_settings.get<bool>("acceleration_enabled"))
    {
        gcode.writePrintAcceleration(mesh_group_settings.get<Acceleration>("machine_acceleration"));
        gcode.writeTravelAcceleration(mesh_group_settings.get<Acceleration>("machine_acceleration"));
    }
    if (mesh_group_settings.get<bool>("jerk_enabled"))
    {
        gcode.writeJerk(mesh_group_settings.get<Velocity>("machine_max_jerk_xy"));
    }

    const std::string end_gcode = mesh_group_settings.get<std::string>("machine_end_gcode");

    if (end_gcode.length() > 0 && mesh_group_settings.get<bool>("relative_extrusion"))
    {
        gcode.writeExtrusionMode(false); // ensure absolute extrusion mode is set before the end gcode
    }
    gcode.finalize(end_gcode.c_str());

    // set extrusion mode back to "normal"
    const bool set_relative_extrusion_mode = (gcode.getFlavor() == EGCodeFlavor::REPRAP);
    gcode.writeExtrusionMode(set_relative_extrusion_mode);
    for (size_t e = 0; e < Application::getInstance().current_slice->scene.extruders.size(); e++)
    {
        gcode.writeTemperatureCommand(e, 0, false);
    }

    gcode.writeComment("End of Gcode");
    /*
    the profile string below can be executed since the M25 doesn't end the gcode on an UMO and when printing via USB.
    gcode.writeCode("M25 ;Stop reading from this point on.");
    gcode.writeComment("Cura profile string:");
    gcode.writeComment(FffProcessor::getInstance()->getAllLocalSettingsString() + FffProcessor::getInstance()->getProfileString());
    */
}


}//namespace cura
<|MERGE_RESOLUTION|>--- conflicted
+++ resolved
@@ -1974,19 +1974,14 @@
         const Settings& mesh_group_settings = Application::getInstance().current_slice->scene.current_mesh_group->settings;
         const bool bridge_over_support = mesh.settings.get<bool>("bridge_over_support");
         const bool wall_overhang_over_support = mesh.settings.get<bool>("wall_overhang_over_support");
-        if ((!bridge_over_support || !wall_overhang_over_support) && (mesh_group_settings.get<bool>("support_enable") || mesh_group_settings.get<bool>("support_tree_enable")))
+        if ((!bridge_over_support || !wall_overhang_over_support) && mesh_group_settings.get<bool>("support_enable"))
         {
             // add the support outlines so we don't generate bridges over support
             const coord_t z_distance_top = mesh.settings.get<coord_t>("support_top_distance");
             const size_t z_distance_top_layers = round_up_divide(z_distance_top, layer_height) + 1;
             const int support_layer_nr = layer_nr - z_distance_top_layers;
 
-<<<<<<< HEAD
             if (support_layer_nr > 0)
-=======
-            const Settings& mesh_group_settings = Application::getInstance().current_slice->scene.current_mesh_group->settings;
-            if (mesh_group_settings.get<bool>("support_enable"))
->>>>>>> cda97df7
             {
                 const SupportLayer& support_layer = storage.support.supportLayers[support_layer_nr];
 
@@ -2639,17 +2634,7 @@
     Ratio skin_density = 1.0;
     const coord_t skin_overlap = mesh.settings.get<coord_t>("skin_overlap_mm");
 
-<<<<<<< HEAD
     const size_t bottom_layers = mesh.settings.get<size_t>("bottom_layers");
-=======
-    if (mesh_group_settings.get<bool>("support_enable"))
-    {
-        const coord_t layer_height = mesh_config.inset0_config.getLayerThickness();
-        const coord_t z_distance_top = mesh.settings.get<coord_t>("support_top_distance");
-        const size_t z_distance_top_layers = round_up_divide(z_distance_top, layer_height) + 1;
-        support_layer_nr = layer_nr - z_distance_top_layers;
-    }
->>>>>>> cda97df7
 
     // helper function that detects skin regions that have no support and modifies their print settings (config, line angle, density, etc.)
 
@@ -2749,7 +2734,7 @@
     {
         // skin isn't a bridge but is it above support and we need to modify the fan speed?
 
-        if (mesh_group_settings.get<bool>("support_enable") || mesh_group_settings.get<bool>("support_tree_enable"))
+        if (mesh_group_settings.get<bool>("support_enable"))
         {
             const coord_t layer_height = mesh_config.inset0_config.getLayerThickness();
             const coord_t z_distance_top = mesh.settings.get<coord_t>("support_top_distance");
