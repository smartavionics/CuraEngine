--- conflicted
+++ resolved
@@ -1609,21 +1609,12 @@
         if (skin_edge_support_layers > 0)
         {
             Polygons skin_above_combined;  // skin regions on the layers above combined with small gaps between
-<<<<<<< HEAD
 
             constexpr coord_t tiny_infill_offset = 20;
 
             // working from the highest layer downwards, combine the regions of skin on all the layers but don't let the regions merge together
             // otherwise "terraced" skin regions on separate layers will look like a single region of unbroken skin
 
-=======
-
-            constexpr coord_t tiny_infill_offset = 20;
-
-            // working from the highest layer downwards, combine the regions of skin on all the layers but don't let the regions merge together
-            // otherwise "terraced" skin regions on separate layers will look like a single region of unbroken skin
-
->>>>>>> 603554e1
             for (size_t i = skin_edge_support_layers; i > 0; --i)
             {
                 const size_t skin_layer_nr = gcode_layer.getLayerNr() + i;
@@ -1636,11 +1627,7 @@
                             if (skin_above_combined.size())
                             {
                                 // does this skin part overlap with any of the skin parts on the layers above?
-<<<<<<< HEAD
-                                Polygons overlap = skin_above_combined.intersection(skin_part.outline);
-=======
                                 const Polygons overlap = skin_above_combined.intersection(skin_part.outline);
->>>>>>> 603554e1
                                 if (overlap.size())
                                 {
                                     // yes, it overlaps, need to leave a gap between this skin part and the others
@@ -1661,11 +1648,7 @@
                                         //     ------- -------------------------- ----------
 
                                         // expand the overlap region slightly to make a small gap
-<<<<<<< HEAD
-                                        Polygons overlap_expanded = overlap.offset(tiny_infill_offset);
-=======
                                         const Polygons overlap_expanded = overlap.offset(tiny_infill_offset);
->>>>>>> 603554e1
                                         // subtract the expanded overlap region from the regions accumulated from higher layers
                                         skin_above_combined = skin_above_combined.difference(overlap_expanded);
                                         // subtract the expanded overlap region from this skin part and add the remainder to the overlap region
