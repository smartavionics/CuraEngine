//Copyright (c) 2018 Ultimaker B.V.
//CuraEngine is released under the terms of the AGPLv3 or higher.

#include <math.h>
#include <stdio.h>
#include <string.h>
#include <algorithm>

#include "timeEstimate.h"
#include "utils/math.h"
#include "settings/Settings.h"
#include "settings/types/Ratio.h"

namespace cura
{

#define MINIMUM_PLANNER_SPEED 0.05// (mm/sec)

void TimeEstimateCalculator::setFirmwareDefaults(const Settings& settings)
{
    max_feedrate[X_AXIS] = settings.get<Velocity>("machine_max_feedrate_x");
    max_feedrate[Y_AXIS] = settings.get<Velocity>("machine_max_feedrate_y");
    max_feedrate[Z_AXIS] = settings.get<Velocity>("machine_max_feedrate_z");
    max_feedrate[E_AXIS] = settings.get<Velocity>("machine_max_feedrate_e");
    max_acceleration[X_AXIS] = settings.get<Acceleration>("machine_max_acceleration_x");
    max_acceleration[Y_AXIS] = settings.get<Acceleration>("machine_max_acceleration_y");
    max_acceleration[Z_AXIS] = settings.get<Acceleration>("machine_max_acceleration_z");
    max_acceleration[E_AXIS] = settings.get<Acceleration>("machine_max_acceleration_e");
    max_xy_jerk = settings.get<Velocity>("machine_max_jerk_xy");
    max_z_jerk = settings.get<Velocity>("machine_max_jerk_z");
    max_e_jerk = settings.get<Velocity>("machine_max_jerk_e");
    minimumfeedrate = settings.get<Velocity>("machine_minimum_feedrate");
    acceleration = settings.get<Acceleration>("machine_acceleration");
}


void TimeEstimateCalculator::setPosition(Position newPos)
{
    currentPosition = newPos;
}

void TimeEstimateCalculator::addTime(const Duration& time)
{
    extra_time += time;
}

void TimeEstimateCalculator::setAcceleration(const Velocity& acc)
{
    acceleration = acc;
}

void TimeEstimateCalculator::setMaxXyJerk(const Velocity& jerk)
{
    max_xy_jerk = jerk;
}

void TimeEstimateCalculator::setMaxZFeedrate(const Velocity& max_z_feedrate)
{
    max_feedrate[Z_AXIS] = max_z_feedrate;
}

void TimeEstimateCalculator::reset()
{
    extra_time = 0.0;
    blocks.clear();
}

// Calculates the maximum allowable speed at this point when you must be able to reach target_velocity using the 
// acceleration within the allotted distance.
static inline Velocity max_allowable_speed(const Acceleration& acceleration, const Velocity& target_velocity, double distance)
{
    return sqrt(target_velocity * target_velocity - 2 * acceleration * distance);
}

// Calculates the distance (not time) it takes to accelerate from initial_rate to target_rate using the given acceleration:
static inline float estimate_acceleration_distance(const Velocity& initial_rate, const Velocity& target_rate, const Acceleration& acceleration)
{
    if (acceleration == 0)
    {
        return 0.0;
    }
<<<<<<< HEAD
    return (square(target_rate)-square(initial_rate)) / (2.0*acceleration);
=======
    return (square(target_rate) - square(initial_rate)) / (2.0 * acceleration);
>>>>>>> 3b0e5ffd
}

// This function gives you the point at which you must start braking (at the rate of -acceleration) if 
// you started at speed initial_rate and accelerated until this point and want to end at the final_rate after
// a total travel of distance. This can be used to compute the intersection point between acceleration and
// deceleration in the cases where the trapezoid has no plateau (i.e. never reaches maximum speed)
static inline double intersection_distance(const Velocity& initial_rate, const Velocity& final_rate, const Acceleration& acceleration, double distance)
{
    if (acceleration == 0.0)
    {
        return 0.0;
    }
    return (2.0 * acceleration * distance - square(initial_rate) + square(final_rate)) / (4.0 * acceleration);
}

// This function gives the time it needs to accelerate from an initial speed to reach a final distance.
static inline double acceleration_time_from_distance(const Velocity& initial_feedrate, const Velocity& distance, const Acceleration& acceleration)
{
    double discriminant = square(initial_feedrate) - 2 * acceleration * -distance;
    //If discriminant is negative, we're moving in the wrong direction.
    //Making the discriminant 0 then gives the extremum of the parabola instead of the intersection.
    discriminant = std::max(0.0, discriminant);
    return (-initial_feedrate + sqrt(discriminant)) / acceleration;
}
    
// Calculates trapezoid parameters so that the entry- and exit-speed is compensated by the provided factors.
<<<<<<< HEAD
void TimeEstimateCalculator::calculate_trapezoid_for_block(Block *block, const Ratio& entry_factor, const Ratio& exit_factor)
{
    Velocity initial_feedrate = block->nominal_feedrate * entry_factor;
    Velocity final_feedrate = block->nominal_feedrate * exit_factor;

    Acceleration acceleration = block->acceleration;
    double accelerate_distance = estimate_acceleration_distance(initial_feedrate, block->nominal_feedrate, acceleration);
    double decelerate_distance = estimate_acceleration_distance(block->nominal_feedrate, final_feedrate, -acceleration);
=======
void TimeEstimateCalculator::calculate_trapezoid_for_block(Block *block, const double entry_factor, const double exit_factor)
{
    const double initial_feedrate = block->nominal_feedrate * entry_factor;
    const double final_feedrate = block->nominal_feedrate * exit_factor;

    double accelerate_distance = estimate_acceleration_distance(initial_feedrate, block->nominal_feedrate, block->acceleration);
    const double decelerate_distance = estimate_acceleration_distance(block->nominal_feedrate, final_feedrate, -block->acceleration);
>>>>>>> 3b0e5ffd

    // Calculate the size of Plateau of Nominal Rate.
    double plateau_distance = block->distance-accelerate_distance - decelerate_distance;

    // Is the Plateau of Nominal Rate smaller than nothing? That means no cruising, and we will
    // have to use intersection_distance() to calculate when to abort acceleration and start braking
    // in order to reach the final_rate exactly at the end of this block.
    if (plateau_distance < 0)
    {
        accelerate_distance = intersection_distance(initial_feedrate, final_feedrate, block->acceleration, block->distance);
        accelerate_distance = std::max(accelerate_distance, 0.0); // Check limits due to numerical round-off
        accelerate_distance = std::min(accelerate_distance, block->distance);//(We can cast here to unsigned, because the above line ensures that we are above zero)
        plateau_distance = 0;
    }

    block->accelerate_until = accelerate_distance;
    block->decelerate_after = accelerate_distance + plateau_distance;
    block->initial_feedrate = initial_feedrate;
    block->final_feedrate = final_feedrate;
}

void TimeEstimateCalculator::plan(Position newPos, Velocity feedrate, PrintFeatureType feature)
{
    Block block;
    memset(&block, 0, sizeof(block));

    block.feature = feature;

    block.maxTravel = 0;
    for(unsigned int n=0; n<NUM_AXIS; n++)
    {
        block.delta[n] = newPos[n] - currentPosition[n];
        block.absDelta[n] = fabs(block.delta[n]);
        block.maxTravel = std::max(block.maxTravel, block.absDelta[n]);
    }
    if (block.maxTravel <= 0)
    {
        return;
    }
    if (feedrate < minimumfeedrate)
    {
        feedrate = minimumfeedrate;
    }
    block.distance = sqrtf(square(block.absDelta[0]) + square(block.absDelta[1]) + square(block.absDelta[2]));
    if (block.distance == 0.0)
    {
        block.distance = block.absDelta[3];
    }
    block.nominal_feedrate = feedrate;
    
    Position current_feedrate;
    Position current_abs_feedrate;
    Ratio feedrate_factor = 1.0;
    for(unsigned int n = 0; n < NUM_AXIS; n++)
    {
        current_feedrate[n] = (block.delta[n] * feedrate) / block.distance;
        current_abs_feedrate[n] = fabs(current_feedrate[n]);
        if (current_abs_feedrate[n] > max_feedrate[n])
        {
<<<<<<< HEAD
            feedrate_factor = std::min(feedrate_factor, Ratio(max_feedrate[n] / current_abs_feedrate[n]));
=======
            feedrate_factor = std::min(feedrate_factor, max_feedrate[n] / current_abs_feedrate[n]);
>>>>>>> 3b0e5ffd
        }
    }
    //TODO: XY_FREQUENCY_LIMIT
    
    if (feedrate_factor < 1.0)
    {
        for(unsigned int n=0; n<NUM_AXIS; n++)
        {
            current_feedrate[n] *= feedrate_factor;
            current_abs_feedrate[n] *= feedrate_factor;
        }
        block.nominal_feedrate *= feedrate_factor;
    }
    
    block.acceleration = acceleration;
    for(unsigned int n=0; n<NUM_AXIS; n++)
    {
        if (block.acceleration * (block.absDelta[n] / block.distance) > max_acceleration[n])
            block.acceleration = max_acceleration[n];
    }
    
<<<<<<< HEAD
    Velocity vmax_junction = max_xy_jerk / 2; 
    Ratio vmax_junction_factor = 1.0; 
    if (current_abs_feedrate[Z_AXIS] > max_z_jerk / 2)
    {
        vmax_junction = std::min(vmax_junction, max_z_jerk / 2);
    }
    if (current_abs_feedrate[E_AXIS] > max_e_jerk / 2)
=======
    double vmax_junction = max_xy_jerk / 2;
    double vmax_junction_factor = 1.0; 
    if(current_abs_feedrate[Z_AXIS] > max_z_jerk / 2)
    {
        vmax_junction = std::min(vmax_junction, max_z_jerk / 2);
    }
    if(current_abs_feedrate[E_AXIS] > max_e_jerk / 2)
>>>>>>> 3b0e5ffd
    {
        vmax_junction = std::min(vmax_junction, max_e_jerk / 2);
    }
    vmax_junction = std::min(vmax_junction, block.nominal_feedrate);
    const Velocity safe_speed = vmax_junction;
    
    if ((blocks.size() > 0) && (previous_nominal_feedrate > 0.0001))
    {
<<<<<<< HEAD
        const Velocity xy_jerk = sqrt(square(current_feedrate[X_AXIS] - previous_feedrate[X_AXIS]) + square(current_feedrate[Y_AXIS] - previous_feedrate[Y_AXIS]));
        vmax_junction = block.nominal_feedrate;
        if (xy_jerk > max_xy_jerk)
        {
            vmax_junction_factor = Ratio(max_xy_jerk / xy_jerk);
        } 
        if (fabs(current_feedrate[Z_AXIS] - previous_feedrate[Z_AXIS]) > max_z_jerk)
        {
            vmax_junction_factor = std::min(vmax_junction_factor, Ratio(max_z_jerk / fabs(current_feedrate[Z_AXIS] - previous_feedrate[Z_AXIS])));
        } 
        if (fabs(current_feedrate[E_AXIS] - previous_feedrate[E_AXIS]) > max_e_jerk)
        {
            vmax_junction_factor = std::min(vmax_junction_factor, Ratio(max_e_jerk / fabs(current_feedrate[E_AXIS] - previous_feedrate[E_AXIS])));
=======
        const double xy_jerk = sqrt(square(current_feedrate[X_AXIS] - previous_feedrate[X_AXIS]) + square(current_feedrate[Y_AXIS] - previous_feedrate[Y_AXIS]));
        vmax_junction = block.nominal_feedrate;
        if (xy_jerk > max_xy_jerk)
        {
            vmax_junction_factor = (max_xy_jerk / xy_jerk);
        } 
        if(fabs(current_feedrate[Z_AXIS] - previous_feedrate[Z_AXIS]) > max_z_jerk)
        {
            vmax_junction_factor = std::min(vmax_junction_factor, (max_z_jerk / fabs(current_feedrate[Z_AXIS] - previous_feedrate[Z_AXIS])));
        } 
        if(fabs(current_feedrate[E_AXIS] - previous_feedrate[E_AXIS]) > max_e_jerk)
        {
            vmax_junction_factor = std::min(vmax_junction_factor, (max_e_jerk / fabs(current_feedrate[E_AXIS] - previous_feedrate[E_AXIS])));
>>>>>>> 3b0e5ffd
        } 
        vmax_junction = std::min(previous_nominal_feedrate, vmax_junction * vmax_junction_factor); // Limit speed to max previous speed
    }
    
    block.max_entry_speed = vmax_junction;

    const Velocity v_allowable = max_allowable_speed(-block.acceleration, MINIMUM_PLANNER_SPEED, block.distance);
    block.entry_speed = std::min(vmax_junction, v_allowable);
    block.nominal_length_flag = block.nominal_feedrate <= v_allowable;
    block.recalculate_flag = true; // Always calculate trapezoid for new block

    previous_feedrate = current_feedrate;
    previous_nominal_feedrate = block.nominal_feedrate;

    currentPosition = newPos;

<<<<<<< HEAD
    calculate_trapezoid_for_block(&block, Ratio(block.entry_speed / block.nominal_feedrate), Ratio(safe_speed / block.nominal_feedrate));

=======
    calculate_trapezoid_for_block(&block, block.entry_speed / block.nominal_feedrate, safe_speed / block.nominal_feedrate);
    
>>>>>>> 3b0e5ffd
    blocks.push_back(block);
}

std::vector<Duration> TimeEstimateCalculator::calculate()
{
    reverse_pass();
    forward_pass();
    recalculate_trapezoids();
    
    std::vector<Duration> totals(static_cast<unsigned char>(PrintFeatureType::NumPrintFeatureTypes), 0.0);
    totals[static_cast<unsigned char>(PrintFeatureType::NoneType)] = extra_time; // Extra time (pause for minimum layer time, etc) is marked as NoneType
    for(unsigned int n = 0; n < blocks.size(); n++)
    {
        const Block& block = blocks[n];
        const double plateau_distance = block.decelerate_after - block.accelerate_until;
        
        totals[static_cast<unsigned char>(block.feature)] += acceleration_time_from_distance(block.initial_feedrate, block.accelerate_until, block.acceleration);
        totals[static_cast<unsigned char>(block.feature)] += plateau_distance / block.nominal_feedrate;
        totals[static_cast<unsigned char>(block.feature)] += acceleration_time_from_distance(block.final_feedrate, (block.distance - block.decelerate_after), block.acceleration);
    }
    return totals;
}

// The kernel called by accelerationPlanner::calculate() when scanning the plan from last to first entry.
void TimeEstimateCalculator::planner_reverse_pass_kernel(Block *previous, Block *current, Block *next)
{
    (void)previous;
    if (!current || !next)
    {
        return;
    }

    // If entry speed is already at the maximum entry speed, no need to recheck. Block is cruising.
    // If not, block in state of acceleration or deceleration. Reset entry speed to maximum and
    // check for maximum allowable speed reductions to ensure maximum possible planned speed.
    if (current->entry_speed != current->max_entry_speed)
    {
        // If nominal length true, max junction speed is guaranteed to be reached. Only compute
        // for max allowable speed if block is decelerating and nominal length is false.
        if ((!current->nominal_length_flag) && (current->max_entry_speed > next->entry_speed))
        {
            current->entry_speed = std::min(current->max_entry_speed, max_allowable_speed(-current->acceleration, next->entry_speed, current->distance));
        }
        else
        {
            current->entry_speed = current->max_entry_speed;
        }
        current->recalculate_flag = true;
    }
}

void TimeEstimateCalculator::reverse_pass()
{
    Block* block[3] = {nullptr, nullptr, nullptr};
    for(unsigned int n = blocks.size() - 1; int(n) >= 0; n--)
    {
        block[2]= block[1];
        block[1]= block[0];
        block[0] = &blocks[n];
        planner_reverse_pass_kernel(block[0], block[1], block[2]);
    }
}

// The kernel called by accelerationPlanner::calculate() when scanning the plan from first to last entry.
void TimeEstimateCalculator::planner_forward_pass_kernel(Block *previous, Block *current, Block *next)
{
    (void)next;
    if (!previous)
    {
        return;
    }

    // If the previous block is an acceleration block, but it is not long enough to complete the
    // full speed change within the block, we need to adjust the entry speed accordingly. Entry
    // speeds have already been reset, maximized, and reverse planned by reverse planner.
    // If nominal length is true, max junction speed is guaranteed to be reached. No need to recheck.
    if (!previous->nominal_length_flag)
    {
        if (previous->entry_speed < current->entry_speed)
        {
<<<<<<< HEAD
            const Velocity entry_speed = std::min(current->entry_speed, max_allowable_speed(-previous->acceleration, previous->entry_speed, previous->distance));
=======
            const double entry_speed = std::min(current->entry_speed, max_allowable_speed(-previous->acceleration, previous->entry_speed, previous->distance));
>>>>>>> 3b0e5ffd

            // Check for junction speed change
            if (current->entry_speed != entry_speed)
            {
                current->entry_speed = entry_speed;
                current->recalculate_flag = true;
            }
        }
    }
}

void TimeEstimateCalculator::forward_pass()
{
    Block* block[3] = {nullptr, nullptr, nullptr};
    for(unsigned int n=0; n<blocks.size(); n++)
    {
        block[0]= block[1];
        block[1]= block[2];
        block[2] = &blocks[n];
        planner_forward_pass_kernel(block[0], block[1], block[2]);
    }
    planner_forward_pass_kernel(block[1], block[2], nullptr);
}

// Recalculates the trapezoid speed profiles for all blocks in the plan according to the 
// entry_factor for each junction. Must be called by planner_recalculate() after 
// updating the blocks.
void TimeEstimateCalculator::recalculate_trapezoids()
{
    Block *current;
    Block *next = nullptr;

    for(unsigned int n=0; n<blocks.size(); n++)
    {
        current = next;
        next = &blocks[n];
        if (current)
        {
            // Recalculate if current block entry or exit junction speed has changed.
            if (current->recalculate_flag || next->recalculate_flag)
            {
                // NOTE: Entry and exit factors always > 0 by all previous logic operations.
                calculate_trapezoid_for_block(current, Ratio(current->entry_speed / current->nominal_feedrate), Ratio(next->entry_speed / current->nominal_feedrate));
                current->recalculate_flag = false; // Reset current only to ensure next trapezoid is computed
            }
        }
    }
    // Last/newest block in buffer. Exit speed is set with MINIMUM_PLANNER_SPEED. Always recalculated.
    if (next != nullptr)
    {
        calculate_trapezoid_for_block(next, Ratio(next->entry_speed / next->nominal_feedrate), Ratio(MINIMUM_PLANNER_SPEED / next->nominal_feedrate));
        next->recalculate_flag = false;
    }
}

}//namespace cura<|MERGE_RESOLUTION|>--- conflicted
+++ resolved
@@ -79,11 +79,7 @@
     {
         return 0.0;
     }
-<<<<<<< HEAD
-    return (square(target_rate)-square(initial_rate)) / (2.0*acceleration);
-=======
     return (square(target_rate) - square(initial_rate)) / (2.0 * acceleration);
->>>>>>> 3b0e5ffd
 }
 
 // This function gives you the point at which you must start braking (at the rate of -acceleration) if 
@@ -110,24 +106,13 @@
 }
     
 // Calculates trapezoid parameters so that the entry- and exit-speed is compensated by the provided factors.
-<<<<<<< HEAD
-void TimeEstimateCalculator::calculate_trapezoid_for_block(Block *block, const Ratio& entry_factor, const Ratio& exit_factor)
-{
-    Velocity initial_feedrate = block->nominal_feedrate * entry_factor;
-    Velocity final_feedrate = block->nominal_feedrate * exit_factor;
-
-    Acceleration acceleration = block->acceleration;
-    double accelerate_distance = estimate_acceleration_distance(initial_feedrate, block->nominal_feedrate, acceleration);
-    double decelerate_distance = estimate_acceleration_distance(block->nominal_feedrate, final_feedrate, -acceleration);
-=======
-void TimeEstimateCalculator::calculate_trapezoid_for_block(Block *block, const double entry_factor, const double exit_factor)
-{
-    const double initial_feedrate = block->nominal_feedrate * entry_factor;
-    const double final_feedrate = block->nominal_feedrate * exit_factor;
+void TimeEstimateCalculator::calculate_trapezoid_for_block(Block *block, const Ratio entry_factor, const Ratio exit_factor)
+{
+    const Velocity initial_feedrate = block->nominal_feedrate * entry_factor;
+    const Velocity final_feedrate = block->nominal_feedrate * exit_factor;
 
     double accelerate_distance = estimate_acceleration_distance(initial_feedrate, block->nominal_feedrate, block->acceleration);
     const double decelerate_distance = estimate_acceleration_distance(block->nominal_feedrate, final_feedrate, -block->acceleration);
->>>>>>> 3b0e5ffd
 
     // Calculate the size of Plateau of Nominal Rate.
     double plateau_distance = block->distance-accelerate_distance - decelerate_distance;
@@ -187,11 +172,7 @@
         current_abs_feedrate[n] = fabs(current_feedrate[n]);
         if (current_abs_feedrate[n] > max_feedrate[n])
         {
-<<<<<<< HEAD
             feedrate_factor = std::min(feedrate_factor, Ratio(max_feedrate[n] / current_abs_feedrate[n]));
-=======
-            feedrate_factor = std::min(feedrate_factor, max_feedrate[n] / current_abs_feedrate[n]);
->>>>>>> 3b0e5ffd
         }
     }
     //TODO: XY_FREQUENCY_LIMIT
@@ -213,7 +194,6 @@
             block.acceleration = max_acceleration[n];
     }
     
-<<<<<<< HEAD
     Velocity vmax_junction = max_xy_jerk / 2; 
     Ratio vmax_junction_factor = 1.0; 
     if (current_abs_feedrate[Z_AXIS] > max_z_jerk / 2)
@@ -221,15 +201,6 @@
         vmax_junction = std::min(vmax_junction, max_z_jerk / 2);
     }
     if (current_abs_feedrate[E_AXIS] > max_e_jerk / 2)
-=======
-    double vmax_junction = max_xy_jerk / 2;
-    double vmax_junction_factor = 1.0; 
-    if(current_abs_feedrate[Z_AXIS] > max_z_jerk / 2)
-    {
-        vmax_junction = std::min(vmax_junction, max_z_jerk / 2);
-    }
-    if(current_abs_feedrate[E_AXIS] > max_e_jerk / 2)
->>>>>>> 3b0e5ffd
     {
         vmax_junction = std::min(vmax_junction, max_e_jerk / 2);
     }
@@ -238,7 +209,6 @@
     
     if ((blocks.size() > 0) && (previous_nominal_feedrate > 0.0001))
     {
-<<<<<<< HEAD
         const Velocity xy_jerk = sqrt(square(current_feedrate[X_AXIS] - previous_feedrate[X_AXIS]) + square(current_feedrate[Y_AXIS] - previous_feedrate[Y_AXIS]));
         vmax_junction = block.nominal_feedrate;
         if (xy_jerk > max_xy_jerk)
@@ -252,22 +222,7 @@
         if (fabs(current_feedrate[E_AXIS] - previous_feedrate[E_AXIS]) > max_e_jerk)
         {
             vmax_junction_factor = std::min(vmax_junction_factor, Ratio(max_e_jerk / fabs(current_feedrate[E_AXIS] - previous_feedrate[E_AXIS])));
-=======
-        const double xy_jerk = sqrt(square(current_feedrate[X_AXIS] - previous_feedrate[X_AXIS]) + square(current_feedrate[Y_AXIS] - previous_feedrate[Y_AXIS]));
-        vmax_junction = block.nominal_feedrate;
-        if (xy_jerk > max_xy_jerk)
-        {
-            vmax_junction_factor = (max_xy_jerk / xy_jerk);
-        } 
-        if(fabs(current_feedrate[Z_AXIS] - previous_feedrate[Z_AXIS]) > max_z_jerk)
-        {
-            vmax_junction_factor = std::min(vmax_junction_factor, (max_z_jerk / fabs(current_feedrate[Z_AXIS] - previous_feedrate[Z_AXIS])));
-        } 
-        if(fabs(current_feedrate[E_AXIS] - previous_feedrate[E_AXIS]) > max_e_jerk)
-        {
-            vmax_junction_factor = std::min(vmax_junction_factor, (max_e_jerk / fabs(current_feedrate[E_AXIS] - previous_feedrate[E_AXIS])));
->>>>>>> 3b0e5ffd
-        } 
+        }
         vmax_junction = std::min(previous_nominal_feedrate, vmax_junction * vmax_junction_factor); // Limit speed to max previous speed
     }
     
@@ -283,13 +238,8 @@
 
     currentPosition = newPos;
 
-<<<<<<< HEAD
     calculate_trapezoid_for_block(&block, Ratio(block.entry_speed / block.nominal_feedrate), Ratio(safe_speed / block.nominal_feedrate));
 
-=======
-    calculate_trapezoid_for_block(&block, block.entry_speed / block.nominal_feedrate, safe_speed / block.nominal_feedrate);
-    
->>>>>>> 3b0e5ffd
     blocks.push_back(block);
 }
 
@@ -305,7 +255,7 @@
     {
         const Block& block = blocks[n];
         const double plateau_distance = block.decelerate_after - block.accelerate_until;
-        
+
         totals[static_cast<unsigned char>(block.feature)] += acceleration_time_from_distance(block.initial_feedrate, block.accelerate_until, block.acceleration);
         totals[static_cast<unsigned char>(block.feature)] += plateau_distance / block.nominal_feedrate;
         totals[static_cast<unsigned char>(block.feature)] += acceleration_time_from_distance(block.final_feedrate, (block.distance - block.decelerate_after), block.acceleration);
@@ -370,11 +320,7 @@
     {
         if (previous->entry_speed < current->entry_speed)
         {
-<<<<<<< HEAD
             const Velocity entry_speed = std::min(current->entry_speed, max_allowable_speed(-previous->acceleration, previous->entry_speed, previous->distance));
-=======
-            const double entry_speed = std::min(current->entry_speed, max_allowable_speed(-previous->acceleration, previous->entry_speed, previous->distance));
->>>>>>> 3b0e5ffd
 
             // Check for junction speed change
             if (current->entry_speed != entry_speed)
