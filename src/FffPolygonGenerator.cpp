#include "FffPolygonGenerator.h"

#include <algorithm>
#include <map> // multimap (ordered map allowing duplicate keys)

#include "utils/math.h"
#include "utils/algorithm.h"
#include "slicer.h"
#include "utils/gettime.h"
#include "utils/logoutput.h"
#include "MeshGroup.h"
#include "support.h"
#include "multiVolumes.h"
#include "layerPart.h"
#include "WallsComputation.h"
#include "SkirtBrim.h"
#include "skin.h"
#include "infill.h"
#include "raft.h"
#include "progress/Progress.h"
#include "PrintFeature.h"
#include "ConicalOverhang.h"
#include "progress/ProgressEstimator.h"
#include "progress/ProgressStageEstimator.h"
#include "progress/ProgressEstimatorLinear.h"


namespace cura
{


bool FffPolygonGenerator::generateAreas(SliceDataStorage& storage, MeshGroup* meshgroup, TimeKeeper& timeKeeper)
{
    if (!sliceModel(meshgroup, timeKeeper, storage)) 
    {
        return false;
    }
    
    slices2polygons(storage, timeKeeper);
    
    return true;
}

unsigned int FffPolygonGenerator::getDraftShieldLayerCount(const unsigned int total_layers) const
{
    if (!getSettingBoolean("draft_shield_enabled"))
    {
        return 0;
    }
    switch (getSettingAsDraftShieldHeightLimitation("draft_shield_height_limitation"))
    {
        default:
        case DraftShieldHeightLimitation::FULL:
            return total_layers;
        case DraftShieldHeightLimitation::LIMITED:
            return std::max(0, (getSettingInMicrons("draft_shield_height") - getSettingInMicrons("layer_height_0")) / getSettingInMicrons("layer_height") + 1);
    }
}

bool FffPolygonGenerator::sliceModel(MeshGroup* meshgroup, TimeKeeper& timeKeeper, SliceDataStorage& storage) /// slices the model
{
    Progress::messageProgressStage(Progress::Stage::SLICING, &timeKeeper);
    
    storage.model_min = meshgroup->min();
    storage.model_max = meshgroup->max();
    storage.model_size = storage.model_max - storage.model_min;

    log("Slicing model...\n");
    int initial_layer_thickness = getSettingInMicrons("layer_height_0");
    if(initial_layer_thickness <= 0) //Initial layer height of 0 is not allowed. Negative layer height is nonsense.
    {
        logError("Initial layer height %i is disallowed.\n", initial_layer_thickness);
        return false;
    }
    int layer_thickness = getSettingInMicrons("layer_height");
    if(layer_thickness <= 0) //Layer height of 0 is not allowed. Negative layer height is nonsense.
    {
        logError("Layer height %i is disallowed.\n", layer_thickness);
        return false;
    }
    int initial_slice_z = initial_layer_thickness - layer_thickness / 2;
    int slice_layer_count = (storage.model_max.z - initial_slice_z) / layer_thickness + 1;
    if (slice_layer_count <= 0) //Model is shallower than layer_height_0, so not even the first layer is sliced. Return an empty model then.
    {
        return true; //This is NOT an error state!
    }

    std::vector<Slicer*> slicerList;
    for(unsigned int mesh_idx = 0; mesh_idx < meshgroup->meshes.size(); mesh_idx++)
    {
        Mesh& mesh = meshgroup->meshes[mesh_idx];
        Slicer* slicer = new Slicer(&mesh, initial_slice_z, layer_thickness, slice_layer_count, mesh.getSettingBoolean("meshfix_keep_open_polygons"), mesh.getSettingBoolean("meshfix_extensive_stitching"));
        slicerList.push_back(slicer);
        /*
        for(SlicerLayer& layer : slicer->layers)
        {
            //Reporting the outline here slows down the engine quite a bit, so only do so when debugging.
            sendPolygons("outline", layer_nr, layer.z, layer.polygonList);
            sendPolygons("openoutline", layer_nr, layer.openPolygonList);
        }
        */
        Progress::messageProgress(Progress::Stage::SLICING, mesh_idx + 1, meshgroup->meshes.size());
    }

    meshgroup->clear();///Clear the mesh face and vertex data, it is no longer needed after this point, and it saves a lot of memory.


    for(unsigned int meshIdx=0; meshIdx < slicerList.size(); meshIdx++)
    {
        Mesh& mesh = storage.meshgroup->meshes[meshIdx];
        if (mesh.getSettingBoolean("conical_overhang_enabled") && !mesh.getSettingBoolean("anti_overhang_mesh"))
        {
            ConicalOverhang::apply(slicerList[meshIdx], mesh.getSettingInAngleRadians("conical_overhang_angle"), layer_thickness);
        }
    }

    Progress::messageProgressStage(Progress::Stage::PARTS, &timeKeeper);

    if (storage.getSettingBoolean("carve_multiple_volumes"))
    {
        carveMultipleVolumes(slicerList);
    }
    generateMultipleVolumesOverlap(slicerList);

    storage.print_layer_count = 0;
    for (unsigned int meshIdx = 0; meshIdx < slicerList.size(); meshIdx++)
    {
        Mesh& mesh = storage.meshgroup->meshes[meshIdx];
        Slicer* slicer = slicerList[meshIdx];
        if (!mesh.getSettingBoolean("anti_overhang_mesh") && !mesh.getSettingBoolean("infill_mesh"))
        {
            storage.print_layer_count = std::max(storage.print_layer_count, (unsigned int)slicer->layers.size());
        }
    }
    storage.support.supportLayers.resize(storage.print_layer_count);

    storage.meshes.reserve(slicerList.size()); // causes there to be no resize in meshes so that the pointers in sliceMeshStorage._config to retraction_config don't get invalidated.
    for (unsigned int meshIdx = 0; meshIdx < slicerList.size(); meshIdx++)
    {
        Slicer* slicer = slicerList[meshIdx];
        Mesh& mesh = storage.meshgroup->meshes[meshIdx];

        // always make a new SliceMeshStorage, so that they have the same ordering / indexing as meshgroup.meshes
        storage.meshes.emplace_back(&meshgroup->meshes[meshIdx], slicer->layers.size()); // new mesh in storage had settings from the Mesh
        SliceMeshStorage& meshStorage = storage.meshes.back();

        if (mesh.getSettingBoolean("anti_overhang_mesh"))
        {
            for (unsigned int layer_nr = 0; layer_nr < slicer->layers.size(); layer_nr++)
            {
                SupportLayer& support_layer = storage.support.supportLayers[layer_nr];
                SlicerLayer& slicer_layer = slicer->layers[layer_nr];
                support_layer.anti_overhang = support_layer.anti_overhang.unionPolygons(slicer_layer.polygons);
            }
            continue;
        }
        if (mesh.getSettingBoolean("support_mesh"))
        {
            for (unsigned int layer_nr = 0; layer_nr < slicer->layers.size(); layer_nr++)
            {
                SupportLayer& support_layer = storage.support.supportLayers[layer_nr];
                SlicerLayer& slicer_layer = slicer->layers[layer_nr];
                support_layer.support_mesh.add(slicer_layer.polygons);
            }
            continue;
        }

        createLayerParts(meshStorage, slicer, mesh.getSettingBoolean("meshfix_union_all"), mesh.getSettingBoolean("meshfix_union_all_remove_holes"));
        delete slicerList[meshIdx];

        bool has_raft = getSettingAsPlatformAdhesion("adhesion_type") == EPlatformAdhesion::RAFT;
        //Add the raft offset to each layer.
        for(unsigned int layer_nr=0; layer_nr<meshStorage.layers.size(); layer_nr++)
        {
            SliceLayer& layer = meshStorage.layers[layer_nr];
            meshStorage.layers[layer_nr].printZ += 
                getSettingInMicrons("layer_height_0")
                - initial_slice_z;
            if (has_raft)
            {
                ExtruderTrain* train = storage.meshgroup->getExtruderTrain(getSettingAsIndex("adhesion_extruder_nr"));
                layer.printZ += 
                    Raft::getTotalThickness(storage)
                    + train->getSettingInMicrons("raft_airgap")
                    - train->getSettingInMicrons("layer_0_z_overlap"); // shift all layers (except 0) down
                if (layer_nr == 0)
                {
                    layer.printZ += train->getSettingInMicrons("layer_0_z_overlap"); // undo shifting down of first layer
                }
            }

            if (layer.parts.size() > 0 || (mesh.getSettingAsSurfaceMode("magic_mesh_surface_mode") != ESurfaceMode::NORMAL && layer.openPolyLines.size() > 0) )
            {
                meshStorage.layer_nr_max_filled_layer = layer_nr; // last set by the highest non-empty layer
            } 
        }

        Progress::messageProgress(Progress::Stage::PARTS, meshIdx + 1, slicerList.size());
    }
    return true;
}

void FffPolygonGenerator::slices2polygons(SliceDataStorage& storage, TimeKeeper& time_keeper)
{
    // compute layer count and remove first empty layers
    // there is no separate progress stage for removeEmptyFisrtLayer (TODO)
    unsigned int slice_layer_count = 0;
    for (SliceMeshStorage& mesh : storage.meshes)
    {
        if (!mesh.getSettingBoolean("infill_mesh") && !mesh.getSettingBoolean("anti_overhang_mesh"))
        {
            slice_layer_count = std::max<unsigned int>(slice_layer_count, mesh.layers.size());
        }
    }

    // handle meshes
    std::vector<double> mesh_timings;
    for (unsigned int mesh_idx = 0; mesh_idx < storage.meshes.size(); mesh_idx++)
    {
        mesh_timings.push_back(1.0); // TODO: have a more accurate estimate of the relative time it takes per mesh, based on the height and number of polygons
    }
    ProgressStageEstimator inset_skin_progress_estimate(mesh_timings);

    Progress::messageProgressStage(Progress::Stage::INSET_SKIN, &time_keeper);
    std::vector<unsigned int> mesh_order;
    { // compute mesh order
        std::multimap<int, unsigned int> order_to_mesh_indices;
        for (unsigned int mesh_idx = 0; mesh_idx < storage.meshes.size(); mesh_idx++)
        {
            order_to_mesh_indices.emplace(storage.meshes[mesh_idx].getSettingAsIndex("infill_mesh_order"), mesh_idx);
        }
        for (std::pair<const int, unsigned int>& order_and_mesh_idx : order_to_mesh_indices)
        {
            mesh_order.push_back(order_and_mesh_idx.second);
        }
    }
    for (unsigned int mesh_order_idx(0); mesh_order_idx < mesh_order.size(); ++mesh_order_idx)
    {
        processBasicWallsSkinInfill(storage, mesh_order_idx, mesh_order, inset_skin_progress_estimate);
        Progress::messageProgress(Progress::Stage::INSET_SKIN, mesh_order_idx + 1, storage.meshes.size());
    }

    for (unsigned int layer_nr = 0; layer_nr < slice_layer_count; layer_nr++)
    {
        SliceLayer* layer = nullptr;
        for (unsigned int mesh_idx = 0; mesh_idx < storage.meshes.size(); mesh_idx++)
        { // find first mesh which has this layer
            SliceMeshStorage& mesh = storage.meshes[mesh_idx];
            if (int(layer_nr) <= mesh.layer_nr_max_filled_layer)
            {
                layer = &mesh.layers[layer_nr];
                break;
            }
        }
        if (layer != nullptr)
        {
            if (CommandSocket::isInstantiated())
            { // send layer info
                CommandSocket::getInstance()->sendOptimizedLayerInfo(layer_nr, layer->printZ, layer_nr == 0? getSettingInMicrons("layer_height_0") : getSettingInMicrons("layer_height"));
            }
        }
    }

    log("Layer count: %i\n", storage.print_layer_count);

    //layerparts2HTML(storage, "output/output.html");

    Progress::messageProgressStage(Progress::Stage::SUPPORT, &time_keeper);

    AreaSupport::generateSupportAreas(storage, storage.print_layer_count);

    // we need to remove empty layers after we have procesed the insets
    // processInsets might throw away parts if they have no wall at all (cause it doesn't fit)
    // brim depends on the first layer not being empty
    // only remove empty layers if we haven't generate support, because then support was added underneath the model.
    //   for some materials it's better to print on support than on the buildplate.
    removeEmptyFirstLayers(storage, getSettingInMicrons("layer_height"), storage.print_layer_count); // changes storage.print_layer_count!
    if (storage.print_layer_count == 0)
    {
        log("Stopping process because there are no non-empty layers.\n");
        return;
    }
    
    /*
    if (storage.support.generated)
    {
        for (unsigned int layer_idx = 0; layer_idx < storage.print_layer_count; layer_idx++)
        {
            Polygons& support = storage.support.supportLayers[layer_idx].supportAreas;
            ExtruderTrain* infill_extr = storage.meshgroup->getExtruderTrain(storage.getSettingAsIndex("support_infill_extruder_nr"));
            CommandSocket::sendPolygons(PrintFeatureType::Infill, support, 100); // infill_extr->getSettingInMicrons("support_line_width"));
        }
    }
    */

    computePrintHeightStatistics(storage);

    // handle helpers
<<<<<<< HEAD
    storage.primeTower.computePrimeTowerMax(storage);
    storage.primeTower.generatePaths(storage);
=======
    storage.primeTower.generatePaths(storage, print_layer_count);
>>>>>>> bf618148
    
    logDebug("Processing ooze shield\n");
    processOozeShield(storage);

    logDebug("Processing draft shield\n");
    processDraftShield(storage);

    logDebug("Processing platform adhesion\n");
    processPlatformAdhesion(storage);
    
    // meshes post processing
    for (SliceMeshStorage& mesh : storage.meshes)
    {
        processDerivedWallsSkinInfill(mesh);
    }
}

void FffPolygonGenerator::processBasicWallsSkinInfill(SliceDataStorage& storage, unsigned int mesh_order_idx, std::vector<unsigned int>& mesh_order, ProgressStageEstimator& inset_skin_progress_estimate)
{
    unsigned int mesh_idx = mesh_order[mesh_order_idx];
    SliceMeshStorage& mesh = storage.meshes[mesh_idx];
    size_t mesh_layer_count = mesh.layers.size();
    if (mesh.getSettingBoolean("infill_mesh"))
    {
        processInfillMesh(storage, mesh_order_idx, mesh_order);
    }
    
    // TODO: make progress more accurate!!
    // note: estimated time for     insets : skins = 22.953 : 48.858
    std::vector<double> walls_vs_skin_timing({22.953, 48.858});
    ProgressStageEstimator* mesh_inset_skin_progress_estimator = new ProgressStageEstimator(walls_vs_skin_timing);
    
    inset_skin_progress_estimate.nextStage(mesh_inset_skin_progress_estimator); // the stage of this function call
    
    ProgressEstimatorLinear* inset_estimator = new ProgressEstimatorLinear(mesh_layer_count);
    mesh_inset_skin_progress_estimator->nextStage(inset_estimator);
    
    
    // walls
    for (unsigned int layer_number = 0; layer_number < mesh.layers.size(); layer_number++)
    {
        logDebug("Processing insets for layer %i of %i\n", layer_number, mesh_layer_count);
        processInsets(mesh, layer_number);
        double progress = inset_skin_progress_estimate.progress(layer_number);
        Progress::messageProgress(Progress::Stage::INSET_SKIN, progress * 100, 100);
    }

    ProgressEstimatorLinear* skin_estimator = new ProgressEstimatorLinear(mesh_layer_count);
    mesh_inset_skin_progress_estimator->nextStage(skin_estimator);

    bool process_infill = mesh.getSettingInMicrons("infill_line_distance") > 0;
    if (!process_infill)
    { // do process infill anyway if it's modified by modifier meshes
        for (unsigned int other_mesh_order_idx(mesh_order_idx + 1); other_mesh_order_idx < mesh_order.size(); ++other_mesh_order_idx)
        {
            unsigned int other_mesh_idx = mesh_order[other_mesh_order_idx];
            SliceMeshStorage& other_mesh = storage.meshes[other_mesh_idx];
            if (other_mesh.getSettingBoolean("infill_mesh"))
            {
                AABB3D aabb = storage.meshgroup->meshes[mesh_idx].getAABB();
                AABB3D other_aabb = storage.meshgroup->meshes[other_mesh_idx].getAABB();
                if (aabb.hit(other_aabb))
                {
                    process_infill = true;
                }
            }
        }
    }
    // skin & infill
//     Progress::messageProgressStage(Progress::Stage::SKIN, &time_keeper);
    int mesh_max_bottom_layer_count = 0;
    if (mesh.getSettingBoolean("magic_spiralize"))
    {
        mesh_max_bottom_layer_count = std::max(mesh_max_bottom_layer_count, mesh.getSettingAsCount("bottom_layers"));
    }
    for (unsigned int layer_number = 0; layer_number < mesh.layers.size(); layer_number++)
    {
        logDebug("Processing skins and infill layer %i of %i\n", layer_number, mesh_layer_count);
        if (!mesh.getSettingBoolean("magic_spiralize") || static_cast<int>(layer_number) < mesh_max_bottom_layer_count)    //Only generate up/downskin and infill for the first X layers when spiralize is choosen.
        {
            processSkinsAndInfill(mesh, layer_number, process_infill);
        }
        double progress = inset_skin_progress_estimate.progress(layer_number);
        Progress::messageProgress(Progress::Stage::INSET_SKIN, progress * 100, 100);
    }
}

void FffPolygonGenerator::processInfillMesh(SliceDataStorage& storage, unsigned int mesh_order_idx, std::vector<unsigned int>& mesh_order)
{
    unsigned int mesh_idx = mesh_order[mesh_order_idx];
    SliceMeshStorage& mesh = storage.meshes[mesh_idx];
    mesh.layer_nr_max_filled_layer = -1;
    for (unsigned int layer_idx = 0; layer_idx < mesh.layers.size(); layer_idx++)
    {
        SliceLayer& layer = mesh.layers[layer_idx];
        std::vector<PolygonsPart> new_parts;

        for (unsigned int other_mesh_idx : mesh_order)
        { // limit the infill mesh's outline to within the infill of all meshes with lower order
            if (other_mesh_idx == mesh_idx)
            {
                break; // all previous meshes have been processed
            }
            SliceMeshStorage& other_mesh = storage.meshes[other_mesh_idx];
            if (layer_idx >= other_mesh.layers.size())
            { // there can be no interaction between the infill mesh and this other non-infill mesh
                continue;
            }

            SliceLayer& other_layer = other_mesh.layers[layer_idx];

            for (SliceLayerPart& part : layer.parts)
            {
                for (SliceLayerPart& other_part : other_layer.parts)
                { // limit the outline of each part of this infill mesh to the infill of parts of the other mesh with lower infill mesh order
                    if (!part.boundaryBox.hit(other_part.boundaryBox))
                    { // early out
                        continue;
                    }
                    Polygons new_outline = part.outline.intersection(other_part.getOwnInfillArea());
                    if (new_outline.size() == 1)
                    { // we don't have to call splitIntoParts, because a single polygon can only be a single part
                        PolygonsPart outline_part_here;
                        outline_part_here.add(new_outline[0]);
                        new_parts.push_back(outline_part_here);
                    }
                    else if (new_outline.size() > 1)
                    { // we don't know whether it's a multitude of parts because of newly introduced holes, or because the polygon has been split up
                        std::vector<PolygonsPart> new_parts_here = new_outline.splitIntoParts();
                        for (PolygonsPart& new_part_here : new_parts_here)
                        {
                            new_parts.push_back(new_part_here);
                        }
                    }
                    // change the infill area of the non-infill mesh which is to be filled with e.g. lines
                    other_part.infill_area_own = other_part.getOwnInfillArea().difference(part.outline);
                    // note: don't change the part.infill_area, because we change the structure of that area, while the basic area in which infill is printed remains the same
                    //       the infill area remains the same for combing
                }
            }
        }
        
        layer.parts.clear();
        for (PolygonsPart& part : new_parts)
        {
            layer.parts.emplace_back();
            layer.parts.back().outline = part;
            layer.parts.back().boundaryBox.calculate(part);
        }

        if (layer.parts.size() > 0 || (mesh.getSettingAsSurfaceMode("magic_mesh_surface_mode") != ESurfaceMode::NORMAL && layer.openPolyLines.size() > 0) )
        {
            mesh.layer_nr_max_filled_layer = layer_idx; // last set by the highest non-empty layer
        } 
    }
    
}

void FffPolygonGenerator::processDerivedWallsSkinInfill(SliceMeshStorage& mesh)
{
    // create gradual infill areas
    SkinInfillAreaComputation::generateGradualInfill(mesh, mesh.getSettingInMicrons("gradual_infill_step_height"), mesh.getSettingAsCount("gradual_infill_steps"));

    // combine infill
    unsigned int combined_infill_layers = std::max(1U, round_divide(mesh.getSettingInMicrons("infill_sparse_thickness"), std::max(getSettingInMicrons("layer_height"), 1))); //How many infill layers to combine to obtain the requested sparse thickness.
    combineInfillLayers(mesh,combined_infill_layers);

    // fuzzy skin
    if (mesh.getSettingBoolean("magic_fuzzy_skin_enabled"))
    {
        processFuzzyWalls(mesh);
    }
}

void FffPolygonGenerator::processInsets(SliceMeshStorage& mesh, unsigned int layer_nr) 
{
    SliceLayer* layer = &mesh.layers[layer_nr];
    if (mesh.getSettingAsSurfaceMode("magic_mesh_surface_mode") != ESurfaceMode::SURFACE)
    {
        int inset_count = mesh.getSettingAsCount("wall_line_count");
        if (mesh.getSettingBoolean("magic_spiralize") && static_cast<int>(layer_nr) < mesh.getSettingAsCount("bottom_layers") && layer_nr % 2 == 1)//Add extra insets every 2 layers when spiralizing, this makes bottoms of cups watertight.
            inset_count += 5;
        int line_width_x = mesh.getSettingInMicrons("wall_line_width_x");
        int line_width_0 = mesh.getSettingInMicrons("wall_line_width_0");
        if (mesh.getSettingBoolean("alternate_extra_perimeter"))
            inset_count += layer_nr % 2; 
        bool recompute_outline_based_on_outer_wall = mesh.getSettingBoolean("support_enable");
        WallsComputation walls_computation(mesh.getSettingInMicrons("wall_0_inset"), line_width_0, line_width_x, inset_count, recompute_outline_based_on_outer_wall);
        walls_computation.generateInsets(layer);
    }
}

void FffPolygonGenerator::removeEmptyFirstLayers(SliceDataStorage& storage, const int layer_height, unsigned int& total_layers)
{
    // only remove empty layers if we haven't generate support, because then support was added underneath the model.
    //   for some materials it's better to print on support than on the buildplate.
    if (storage.support.generated)
    {
        return; // the first layer will have support and therefore not be empty
    }
    int n_empty_first_layers = 0;
    for (unsigned int layer_idx = 0; layer_idx < total_layers; layer_idx++)
    { 
        bool layer_is_empty = true;
        for (SliceMeshStorage& mesh : storage.meshes)
        {
            SliceLayer& layer = mesh.layers[layer_idx];
            if (layer.parts.size() > 0 || (mesh.getSettingAsSurfaceMode("magic_mesh_surface_mode") != ESurfaceMode::NORMAL && layer.openPolyLines.size() > 0) )
            {
                layer_is_empty = false;
                break;
            }
        }
        
        if (layer_is_empty) 
        {
            n_empty_first_layers++;
        } else
        {
            break;
        }
    }
    
    if (n_empty_first_layers > 0)
    {
        log("Removing %d layers because they are empty\n", n_empty_first_layers);
        for (SliceMeshStorage& mesh : storage.meshes)
        {
            std::vector<SliceLayer>& layers = mesh.layers;
            layers.erase(layers.begin(), layers.begin() + n_empty_first_layers);
            for (SliceLayer& layer : layers)
            {
                layer.printZ -= n_empty_first_layers * layer_height;
            }
            mesh.layer_nr_max_filled_layer -= n_empty_first_layers;
        }
        total_layers -= n_empty_first_layers;
    }
}
  
void FffPolygonGenerator::processSkinsAndInfill(SliceMeshStorage& mesh, unsigned int layer_nr, bool process_infill) 
{
    if (mesh.getSettingAsSurfaceMode("magic_mesh_surface_mode") == ESurfaceMode::SURFACE) 
    { 
        return;
    }

    const int wall_line_count = mesh.getSettingAsCount("wall_line_count");
    const int innermost_wall_line_width = (wall_line_count == 1) ? mesh.getSettingInMicrons("wall_line_width_0") : mesh.getSettingInMicrons("wall_line_width_x");
    generateSkins(layer_nr, mesh, mesh.getSettingAsCount("bottom_layers"), mesh.getSettingAsCount("top_layers"), wall_line_count, innermost_wall_line_width, mesh.getSettingAsCount("skin_outline_count"), mesh.getSettingBoolean("skin_no_small_gaps_heuristic"));

    if (process_infill)
    { // process infill when infill density > 0
        // or when other infill meshes want to modify this infill
        int infill_skin_overlap = 0;
        bool infill_is_dense = mesh.getSettingInMicrons("infill_line_distance") < mesh.getSettingInMicrons("infill_line_width") + 10;
        if (!infill_is_dense && mesh.getSettingAsFillMethod("infill_pattern") != EFillMethod::CONCENTRIC)
        {
            infill_skin_overlap = innermost_wall_line_width / 2;
        }
        generateInfill(layer_nr, mesh, innermost_wall_line_width, infill_skin_overlap, wall_line_count);
    }
}

void FffPolygonGenerator::computePrintHeightStatistics(SliceDataStorage& storage)
{
    int extruder_count = storage.meshgroup->getExtruderCount();

    std::vector<int>& max_print_height_per_extruder = storage.max_print_height_per_extruder;
    assert(max_print_height_per_extruder.size() == 0 && "storage.max_print_height_per_extruder shouldn't have been initialized yet!");
    max_print_height_per_extruder.resize(extruder_count, -1); // unitialize all as -1
    { // compute max_object_height_per_extruder
        for (SliceMeshStorage& mesh : storage.meshes)
        {
            unsigned int extr_nr = mesh.getSettingAsIndex("extruder_nr");
            max_print_height_per_extruder[extr_nr] =
                std::max(   max_print_height_per_extruder[extr_nr]
                        ,   mesh.layer_nr_max_filled_layer  );
        }
        int support_infill_extruder_nr = storage.getSettingAsIndex("support_infill_extruder_nr"); // TODO: support extruder should be configurable per object
        max_print_height_per_extruder[support_infill_extruder_nr] =
            std::max(   max_print_height_per_extruder[support_infill_extruder_nr]
                    ,   storage.support.layer_nr_max_filled_layer  );
        int support_skin_extruder_nr = storage.getSettingAsIndex("support_interface_extruder_nr"); // TODO: support skin extruder should be configurable per object
        max_print_height_per_extruder[support_skin_extruder_nr] =
            std::max(   max_print_height_per_extruder[support_skin_extruder_nr]
                    ,   storage.support.layer_nr_max_filled_layer  );
        if (storage.getSettingAsPlatformAdhesion("adhesion_type") != EPlatformAdhesion::NONE)
        {
            int adhesion_extruder_nr = storage.getSettingAsIndex("adhesion_extruder_nr");
            max_print_height_per_extruder[adhesion_extruder_nr] =
                std::max(0, max_print_height_per_extruder[support_skin_extruder_nr]);
        }
    }

    storage.max_print_height_order = order(max_print_height_per_extruder);
    if (extruder_count >= 2)
    {
        int second_highest_extruder = storage.max_print_height_order[extruder_count - 2];
        storage.max_print_height_second_to_last_extruder = max_print_height_per_extruder[second_highest_extruder];
    }
    else
    {
        storage.max_print_height_second_to_last_extruder = -1;
    }
}


void FffPolygonGenerator::processOozeShield(SliceDataStorage& storage)
{
    if (!getSettingBoolean("ooze_shield_enabled"))
    {
        return;
    }

    const int ooze_shield_dist = getSettingInMicrons("ooze_shield_dist");

    for (int layer_nr = 0; layer_nr <= storage.max_print_height_second_to_last_extruder; layer_nr++)
    {
        storage.oozeShield.push_back(storage.getLayerOutlines(layer_nr, true).offset(ooze_shield_dist, ClipperLib::jtRound));
    }

    double angle = getSettingInAngleDegrees("ooze_shield_angle");
    if (angle <= 89)
    {
        int allowed_angle_offset = tan(getSettingInAngleRadians("ooze_shield_angle")) * getSettingInMicrons("layer_height"); // Allow for a 60deg angle in the oozeShield.
        for (int layer_nr = 1; layer_nr <= storage.max_print_height_second_to_last_extruder; layer_nr++)
        {
            storage.oozeShield[layer_nr] = storage.oozeShield[layer_nr].unionPolygons(storage.oozeShield[layer_nr - 1].offset(-allowed_angle_offset));
        }
        for (int layer_nr = storage.max_print_height_second_to_last_extruder; layer_nr > 0; layer_nr--)
        {
            storage.oozeShield[layer_nr - 1] = storage.oozeShield[layer_nr - 1].unionPolygons(storage.oozeShield[layer_nr].offset(-allowed_angle_offset));
        }
    }

    const float largest_printed_area = 1.0; // TODO: make var a parameter, and perhaps even a setting?
    for (int layer_nr = 0; layer_nr <= storage.max_print_height_second_to_last_extruder; layer_nr++)
    {
        storage.oozeShield[layer_nr].removeSmallAreas(largest_printed_area);
    }
}

void FffPolygonGenerator::processDraftShield(SliceDataStorage& storage)
{
    const unsigned int draft_shield_layers = getDraftShieldLayerCount(storage.print_layer_count);
    if (draft_shield_layers <= 0)
    {
        return;
    }
    const int layer_height = getSettingInMicrons("layer_height");

    const unsigned int layer_skip = 500 / layer_height + 1;

    Polygons& draft_shield = storage.draft_protection_shield;
    for (unsigned int layer_nr = 0; layer_nr < storage.print_layer_count && layer_nr < draft_shield_layers; layer_nr += layer_skip)
    {
        draft_shield = draft_shield.unionPolygons(storage.getLayerOutlines(layer_nr, true));
    }

    const int draft_shield_dist = getSettingInMicrons("draft_shield_dist");
    storage.draft_protection_shield = draft_shield.approxConvexHull(draft_shield_dist);
}

void FffPolygonGenerator::processPlatformAdhesion(SliceDataStorage& storage)
{
    SettingsBaseVirtual* train = storage.meshgroup->getExtruderTrain(getSettingBoolean("adhesion_extruder_nr"));
    switch(getSettingAsPlatformAdhesion("adhesion_type"))
    {
    case EPlatformAdhesion::SKIRT:
        {
            constexpr bool outside_polygons_only = true;
            SkirtBrim::generate(storage, train->getSettingInMicrons("skirt_gap"), train->getSettingAsCount("skirt_line_count"), outside_polygons_only);
        }
        break;
    case EPlatformAdhesion::BRIM:
        SkirtBrim::generate(storage, 0, train->getSettingAsCount("brim_line_count"), train->getSettingBoolean("brim_outside_only"));
        break;
    case EPlatformAdhesion::RAFT:
        Raft::generate(storage, train->getSettingInMicrons("raft_margin"));
        break;
    case EPlatformAdhesion::NONE:
        break;
    }
}


void FffPolygonGenerator::processFuzzyWalls(SliceMeshStorage& mesh)
{
    if (mesh.getSettingAsCount("wall_line_count") == 0)
    {
        return;
    }
    int64_t fuzziness = mesh.getSettingInMicrons("magic_fuzzy_skin_thickness");
    int64_t avg_dist_between_points = mesh.getSettingInMicrons("magic_fuzzy_skin_point_dist");
    int64_t min_dist_between_points = avg_dist_between_points * 3 / 4; // hardcoded: the point distance may vary between 3/4 and 5/4 the supplied value
    int64_t range_random_point_dist = avg_dist_between_points / 2;
    for (unsigned int layer_nr = 0; layer_nr < mesh.layers.size(); layer_nr++)
    {
        SliceLayer& layer = mesh.layers[layer_nr];
        for (SliceLayerPart& part : layer.parts)
        {
            Polygons results;
            Polygons& skin = (mesh.getSettingAsSurfaceMode("magic_mesh_surface_mode") == ESurfaceMode::SURFACE)? part.outline : part.insets[0];
            for (PolygonRef poly : skin)
            {
                // generate points in between p0 and p1
                PolygonRef result = results.newPoly();
                
                int64_t dist_left_over = rand() % (min_dist_between_points / 2); // the distance to be traversed on the line before making the first new point
                Point* p0 = &poly.back();
                for (Point& p1 : poly)
                { // 'a' is the (next) new point between p0 and p1
                    Point p0p1 = p1 - *p0;
                    int64_t p0p1_size = vSize(p0p1);    
                    int64_t dist_last_point = dist_left_over + p0p1_size * 2; // so that p0p1_size - dist_last_point evaulates to dist_left_over - p0p1_size
                    for (int64_t p0pa_dist = dist_left_over; p0pa_dist < p0p1_size; p0pa_dist += min_dist_between_points + rand() % range_random_point_dist)
                    {
                        int r = rand() % (fuzziness * 2) - fuzziness;
                        Point perp_to_p0p1 = turn90CCW(p0p1);
                        Point fuzz = normal(perp_to_p0p1, r);
                        Point pa = *p0 + normal(p0p1, p0pa_dist) + fuzz;
                        result.add(pa);
                        dist_last_point = p0pa_dist;
                    }
                    dist_left_over = p0p1_size - dist_last_point;
                    
                    p0 = &p1;
                }
                while (result.size() < 3 )
                {
                    unsigned int point_idx = poly.size() - 2;
                    result.add(poly[point_idx]);
                    if (point_idx == 0) { break; }
                    point_idx--;
                }
                if (result.size() < 3)
                {
                    result.clear();
                    for (Point& p : poly)
                        result.add(p);
                }
            }
            skin = results;
        }
    }
}


}//namespace cura<|MERGE_RESOLUTION|>--- conflicted
+++ resolved
@@ -296,12 +296,7 @@
     computePrintHeightStatistics(storage);
 
     // handle helpers
-<<<<<<< HEAD
-    storage.primeTower.computePrimeTowerMax(storage);
     storage.primeTower.generatePaths(storage);
-=======
-    storage.primeTower.generatePaths(storage, print_layer_count);
->>>>>>> bf618148
     
     logDebug("Processing ooze shield\n");
     processOozeShield(storage);
@@ -576,10 +571,15 @@
     { // compute max_object_height_per_extruder
         for (SliceMeshStorage& mesh : storage.meshes)
         {
-            unsigned int extr_nr = mesh.getSettingAsIndex("extruder_nr");
-            max_print_height_per_extruder[extr_nr] =
-                std::max(   max_print_height_per_extruder[extr_nr]
-                        ,   mesh.layer_nr_max_filled_layer  );
+            if (!mesh.getSettingBoolean("anti_overhang_mesh")
+                && !mesh.getSettingBoolean("support_mesh")
+            )
+            {
+                unsigned int extr_nr = mesh.getSettingAsIndex("extruder_nr");
+                max_print_height_per_extruder[extr_nr] =
+                    std::max(   max_print_height_per_extruder[extr_nr]
+                            ,   mesh.layer_nr_max_filled_layer  );
+            }
         }
         int support_infill_extruder_nr = storage.getSettingAsIndex("support_infill_extruder_nr"); // TODO: support extruder should be configurable per object
         max_print_height_per_extruder[support_infill_extruder_nr] =
