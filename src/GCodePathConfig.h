--- conflicted
+++ resolved
@@ -24,11 +24,7 @@
         double jerk; //!< jerk of the head movement (around stand still) as instantaneous speed change (mm/s)
     };
     const PrintFeatureType type; //!< name of the feature type
-<<<<<<< HEAD
-    static constexpr float FAN_SPEED_DEFAULT = -1;
-=======
     static constexpr double FAN_SPEED_DEFAULT = -1;
->>>>>>> e8c3366b
 private:
     SpeedDerivatives speed_derivatives; //!< The speed settings (and acceleration and jerk) of the extruded line. May be changed when smoothSpeed is called.
     const int line_width; //!< width of the line extruded
@@ -36,13 +32,9 @@
     const double flow; //!< extrusion flow modifier in %
     const double extrusion_mm3_per_mm;//!< current mm^3 filament moved per mm line traversed
     const bool is_bridge_path; //!< whether current config is used when bridging
-    const float fan_speed; //!< fan speed override for this path, value should be within range 0-100 (inclusive) and ignored otherwise
+    const double fan_speed; //!< fan speed override for this path, value should be within range 0-100 (inclusive) and ignored otherwise
 public:
-<<<<<<< HEAD
-    GCodePathConfig(PrintFeatureType type, int line_width, int layer_height, double flow, SpeedDerivatives speed_derivatives, bool is_bridge_path = false, float fan_speed = FAN_SPEED_DEFAULT);
-=======
     GCodePathConfig(PrintFeatureType type, int line_width, int layer_height, double flow, SpeedDerivatives speed_derivatives, bool is_bridge_path = false, double fan_speed = FAN_SPEED_DEFAULT);
->>>>>>> e8c3366b
 
     /*!
      * copy constructor
@@ -88,7 +80,7 @@
 
     bool isBridgePath() const;
 
-    float getFanSpeed() const;
+    double getFanSpeed() const;
 
     double getFlowPercentage() const;
 
