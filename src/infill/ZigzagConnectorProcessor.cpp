#include <cassert>
#include "ZigzagConnectorProcessor.h"

using namespace cura;


void ZigzagConnectorProcessor::registerVertex(const Point& vertex)
{
    if (this->is_first_connector)
    {
        this->first_connector.push_back(vertex);
    }
    else
    { // it's yet unclear whether the polygon segment should be included, so we store it until we know
        this->current_connector.push_back(vertex);
    }
}


bool ZigzagConnectorProcessor::shouldAddCurrentConnector(int start_scanline_idx, int end_scanline_idx) const
{
    int direction = end_scanline_idx - start_scanline_idx;
    //
    // Decide whether we should add the current connection or not.
    // Add the current zag connection in the following cases:
    //  - if the current zag starts on an even scanline and ends on an odd scanline
    //  - if the current zag is an end piece (check if the previous and the current scanlines are the same)
    //    and "use end piece" is enabled
    // Don't add a zag if:
    //  - the current zag is NOT an end piece, "skip some zags" is enabled, and the current zag lays in a
    //    segment which needs to be skipped.
    // Moreover:
    //  - if a "connected end pieces" is not enabled and the current connection is an end piece, the last line
    //    of this end piece will not be added.
    //
    // The rules above also apply to how the last part is processed (in polygon finishes)
    //
    const bool is_this_endpiece = start_scanline_idx == end_scanline_idx;
    const bool is_this_connection_even = start_scanline_idx % 2 == 0;
    bool should_skip_this_connection = false;
    if (this->skip_some_zags && this->zag_skip_count > 0)
    {
        //
        // Here is an illustration of how the zags will be removed.
        // ***We use skip_count = 3 as an example:***
        //
        // segment numbers:    0     1     2     3     4     5     6     7     8     9     10
        //    top zags ->   |     |-----|     |--x--|     |-----|     |-----|     |--x--|     |
        //                  |     |     |     |     |     |     |     |     |     |     |     |
        // bottom zags ->   |--x--|     |-----|     |-----|     |--x--|     |-----|     |-----|
        //
        // LEGEND:  |  :    zigs
        //          -  :    zags
        //
        // Following the line from left to right, we want to remove a zag in every 3. So here we
        // are removing zags 0, 3, 6, 9, ..., which is (n * 3), where n = 0, 1, 2, ...
        //
        // We treat top and bottom zags differently:
        //   - a bottom zag goes from left -> right. Example: for zag 6, it goes from scanline 6 to 7.
        //   - a top zag goes from right -> left. Example: for zag 3, it goes from scanline 4 to 3.
        // We call the start and end scanline indices <start> and <end> separately.
        // So, to get the results described above, we skip zags in the following way:
        //   - if direction > 0 (bottom zags: left -> right), skip zags whose <start> mod 3 == 0
        //   - if direction < 0 (top zags: right -> left), skip zags whose <end> mod 3 == 0
        //
        if (direction > 0)
        {
            should_skip_this_connection = start_scanline_idx % this->zag_skip_count == 0;
        }
        else
        {
            should_skip_this_connection = (start_scanline_idx - 1) % this->zag_skip_count == 0;
        }
    }

    const bool should_add =
        (is_this_connection_even && !is_this_endpiece && !should_skip_this_connection) // normal connections that should be added
        || (this->use_endpieces && is_this_endpiece);  // end piece if it is enabled;

    return should_add;
}


void ZigzagConnectorProcessor::registerScanlineSegmentIntersection(const Point& intersection, int scanline_index)
{
    if (this->is_first_connector)
    {
        // process as the first connector if we haven't found one yet
        // this will be processed with the last remaining piece at the end (when the polygon finishes)
        this->first_connector.push_back(intersection);
        this->first_connector_end_scanline_index = scanline_index;
        this->is_first_connector = false;
    }
    else
    {
        // add the current connector if needed
        if (this->shouldAddCurrentConnector(this->last_connector_index, scanline_index))
        {
            const bool is_this_endpiece = scanline_index == this->last_connector_index;
            this->current_connector.push_back(intersection);
            this->addZagConnector(this->current_connector, is_this_endpiece);
        }
    }

    // update state
    this->current_connector.clear(); // we're starting a new (odd) zigzag connector, so clear the old one
    this->current_connector.push_back(intersection);
    this->last_connector_index = scanline_index;
}


void ZigzagConnectorProcessor::registerPolyFinished()
{
    int scanline_start_index = this->last_connector_index;
    int scanline_end_index = this->first_connector_end_scanline_index;
    const bool is_endpiece = this->is_first_connector || (!this->is_first_connector && scanline_start_index == scanline_end_index);

    // decides whether to add this zag according to the following rules
    if ((is_endpiece && this->use_endpieces)
        || (!is_endpiece && this->shouldAddCurrentConnector(scanline_start_index, scanline_end_index)))
    {
        // for convenience, put every point in one vector
        for (const Point& point : this->first_connector)
        {
            this->current_connector.push_back(point);
        }
        this->first_connector.clear();

        this->addZagConnector(this->current_connector, is_endpiece);
    }

    // reset member variables
    this->reset();
}


void ZigzagConnectorProcessor::addZagConnector(std::vector<Point>& points, bool is_endpiece)
{
    // don't include the last line yet
    if (points.size() >= 3)
    {
        for (size_t point_idx = 1; point_idx <= points.size() - 2; ++point_idx)
        {
<<<<<<< HEAD
            Point* from = &points[point_idx - 1];
            Point* to = &points[point_idx];
            if (!mergePointsByThreshold(from, to))
                addLine(*from, *to);
=======
            checkAndAddZagConnectorLine(&points[point_idx - 1],
                                        &points[point_idx]);
>>>>>>> 2418f4f1
        }
    }
    // only add the last line if:
    //  - it is not an end piece, or
    //  - it is an end piece and "connected end pieces" is enabled
    if ((!is_endpiece || (is_endpiece && this->connected_endpieces)) && points.size() >= 2)
    {
<<<<<<< HEAD
        Point* from = &points[points.size() - 2];
        Point* to = &points[points.size() - 1];
        if (!mergePointsByThreshold(from, to))
            addLine(*from, *to);
    }
}


bool ZigzagConnectorProcessor::mergePointsByThreshold(Point* first_point, Point* second_point, int threshold)
{
    if (vSize2(*first_point - *second_point) < threshold*threshold)
    {
        *second_point = *first_point;
        return true;
    }
    return false;
=======
        checkAndAddZagConnectorLine(&points[points.size() - 2],
                                    &points[points.size() - 1]);
    }
}


void ZigzagConnectorProcessor::checkAndAddZagConnectorLine(Point* first_point, Point* second_point)
{
    if (vSize2(*first_point - *second_point) < minimum_zag_line_length*minimum_zag_line_length)
    {
        *second_point = *first_point;
        return;
    }

    addLine(*first_point, *second_point);
>>>>>>> 2418f4f1
}<|MERGE_RESOLUTION|>--- conflicted
+++ resolved
@@ -141,15 +141,8 @@
     {
         for (size_t point_idx = 1; point_idx <= points.size() - 2; ++point_idx)
         {
-<<<<<<< HEAD
-            Point* from = &points[point_idx - 1];
-            Point* to = &points[point_idx];
-            if (!mergePointsByThreshold(from, to))
-                addLine(*from, *to);
-=======
             checkAndAddZagConnectorLine(&points[point_idx - 1],
                                         &points[point_idx]);
->>>>>>> 2418f4f1
         }
     }
     // only add the last line if:
@@ -157,24 +150,6 @@
     //  - it is an end piece and "connected end pieces" is enabled
     if ((!is_endpiece || (is_endpiece && this->connected_endpieces)) && points.size() >= 2)
     {
-<<<<<<< HEAD
-        Point* from = &points[points.size() - 2];
-        Point* to = &points[points.size() - 1];
-        if (!mergePointsByThreshold(from, to))
-            addLine(*from, *to);
-    }
-}
-
-
-bool ZigzagConnectorProcessor::mergePointsByThreshold(Point* first_point, Point* second_point, int threshold)
-{
-    if (vSize2(*first_point - *second_point) < threshold*threshold)
-    {
-        *second_point = *first_point;
-        return true;
-    }
-    return false;
-=======
         checkAndAddZagConnectorLine(&points[points.size() - 2],
                                     &points[points.size() - 1]);
     }
@@ -190,5 +165,4 @@
     }
 
     addLine(*first_point, *second_point);
->>>>>>> 2418f4f1
 }