/** Copyright (C) 2017 Ultimaker - Released under terms of the AGPLv3 License */
#include "SpaghettiInfillPathGenerator.h"
#include "../infill.h"
#include "../FffGcodeWriter.h"

namespace cura {


bool SpaghettiInfillPathGenerator::processSpaghettiInfill(const SliceDataStorage& storage, const FffGcodeWriter& fff_gcode_writer, LayerPlan& gcode_layer, const SliceMeshStorage& mesh, const int extruder_nr, const PathConfigStorage::MeshPathConfigs& mesh_config, const SliceLayerPart& part, int infill_line_distance, int infill_overlap, int infill_angle)
{
    if (extruder_nr != mesh.getSettingAsExtruderNr("infill_extruder_nr"))
    {
        return false;
    }
    bool added_something = false;
    const GCodePathConfig& config = mesh_config.infill_config[0];
    const EFillMethod pattern = mesh.getSettingAsFillMethod("infill_pattern");
    const unsigned int infill_line_width = config.getLineWidth();
    const int64_t infill_shift = 0;
    const int64_t outline_offset = 0;
    const double layer_height_mm = (gcode_layer.getLayerNr() == 0) ? mesh.getSettingInMillimeters("layer_height_0") : mesh.getSettingInMillimeters("layer_height");

    // For each part on this layer which is used to fill that part and parts below:
    for (const std::pair<Polygons, double>& filling_area : part.spaghetti_infill_volumes)
    {
        Polygons infill_lines;
        Polygons infill_polygons;

        const Polygons& area = filling_area.first; // Area of the top within which to move while extruding (might be empty if the spaghetti_inset was too large)
        const double total_volume = filling_area.second * mesh.getSettingAsRatio("spaghetti_flow") + mesh.getSettingInCubicMillimeters("spaghetti_infill_extra_volume"); // volume to be extruded
        if (total_volume <= 0.0)
        {
            continue;
        }

        // generate zigzag print head paths
        Polygons* perimeter_gaps_output = nullptr;
        const bool connected_zigzags = true;
        const bool use_endpieces = false;
        Infill infill_comp(pattern, area, outline_offset, infill_line_width, infill_line_distance, infill_overlap, infill_angle, gcode_layer.z, infill_shift, perimeter_gaps_output, connected_zigzags, use_endpieces);
        infill_comp.generate(infill_polygons, infill_lines, &mesh);

        // add paths to plan with a higher flow ratio in order to extrude the required amount.
        const coord_t total_length = infill_polygons.polygonLength() + infill_lines.polyLineLength();
        if (total_length > 0)
        { // zigzag path generation actually generated paths
            // calculate the normal volume extruded when using the layer height and line width to calculate extrusion
            const double normal_volume = INT2MM(INT2MM(total_length * infill_line_width)) * layer_height_mm;
            assert(normal_volume > 0.0);
            const float flow_ratio = total_volume / normal_volume;
            assert(flow_ratio / mesh.getSettingAsRatio("spaghetti_flow") >= 0.9);
            assert(!std::isnan(flow_ratio) && !std::isinf(flow_ratio));

            if (!infill_polygons.empty() || !infill_lines.empty())
            {
                added_something = true;
                fff_gcode_writer.setExtruder_addPrime(storage, gcode_layer, extruder_nr);
<<<<<<< HEAD
                gcode_layer.addPolygonsByOptimizer(infill_polygons, config, nullptr, nullptr, 0, false, flow_ratio);
=======
                gcode_layer.addPolygonsByOptimizer(infill_polygons, config, nullptr, ZSeamConfig(), 0, false, flow_ratio);
>>>>>>> 0cc9ffd3
                if (pattern == EFillMethod::GRID || pattern == EFillMethod::LINES || pattern == EFillMethod::TRIANGLES || pattern == EFillMethod::CUBIC || pattern == EFillMethod::TETRAHEDRAL || pattern == EFillMethod::QUARTER_CUBIC || pattern == EFillMethod::CUBICSUBDIV)
                {
                    gcode_layer.addLinesByOptimizer(infill_lines, config, SpaceFillType::Lines, mesh.getSettingInMicrons("infill_wipe_dist"), flow_ratio);
                }
                else
                {
                    gcode_layer.addLinesByOptimizer(infill_lines, config, (pattern == EFillMethod::ZIG_ZAG)? SpaceFillType::PolyLines : SpaceFillType::Lines, 0, flow_ratio);
                }
            }
        }
        else
        { // zigzag path generation couldn't generate paths, probably because the area was too small
            // generate small path near the middle of the filling area
            // note that we need a path with positive length because that is currently the only way to insert an extrusion in a layer plan
            constexpr int path_length = 10;
            Point middle = AABB(area).getMiddle();
            if (!area.inside(middle))
            {
                PolygonUtils::ensureInsideOrOutside(area, middle, infill_line_width / 2);
            }
            const double normal_volume = INT2MM(INT2MM(path_length * infill_line_width)) * layer_height_mm;
            const float flow_ratio = total_volume / normal_volume;
            gcode_layer.addTravel(middle);
            gcode_layer.addExtrusionMove(middle + Point(0, path_length), config, SpaceFillType::Lines, flow_ratio);
        }
    }
    return added_something;
}

}//namespace cura<|MERGE_RESOLUTION|>--- conflicted
+++ resolved
@@ -55,11 +55,7 @@
             {
                 added_something = true;
                 fff_gcode_writer.setExtruder_addPrime(storage, gcode_layer, extruder_nr);
-<<<<<<< HEAD
-                gcode_layer.addPolygonsByOptimizer(infill_polygons, config, nullptr, nullptr, 0, false, flow_ratio);
-=======
                 gcode_layer.addPolygonsByOptimizer(infill_polygons, config, nullptr, ZSeamConfig(), 0, false, flow_ratio);
->>>>>>> 0cc9ffd3
                 if (pattern == EFillMethod::GRID || pattern == EFillMethod::LINES || pattern == EFillMethod::TRIANGLES || pattern == EFillMethod::CUBIC || pattern == EFillMethod::TETRAHEDRAL || pattern == EFillMethod::QUARTER_CUBIC || pattern == EFillMethod::CUBICSUBDIV)
                 {
                     gcode_layer.addLinesByOptimizer(infill_lines, config, SpaceFillType::Lines, mesh.getSettingInMicrons("infill_wipe_dist"), flow_ratio);
