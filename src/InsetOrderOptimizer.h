//Copyright (c) 2018 Ultimaker B.V.
//CuraEngine is released under the terms of the AGPLv3 or higher.

#ifndef INSET_ORDER_OPTIMIZER_H
#define INSET_ORDER_OPTIMIZER_H

#include "pathOrderOptimizer.h"
#include "sliceDataStorage.h" //For SliceMeshStorage, which is used here at implementation in the header.

namespace cura
{

class FffGcodeWriter;
class LayerPlan;
class WallOverlapComputation;

class InsetOrderOptimizer
{
public:
    /*!
     * Constructor for inset ordering optimizer
     * \param gcode_writer The gcode_writer on whose behalf the inset order is being optimized
     * \param storage where the slice data is stored
     * \param gcode_layer The initial planning of the gcode of the layer
     * \param mesh The mesh to be added to the layer plan
     * \param extruder_nr The extruder for which to print all features of the mesh which should be printed with this extruder
     * \param mesh_config the line config with which to print a print feature
     * \param part The part for which to create gcode
     * \param layer_nr The current layer number
     */
    InsetOrderOptimizer(const FffGcodeWriter& gcode_writer, const SliceDataStorage& storage, LayerPlan& gcode_layer, const SliceMeshStorage& mesh, const int extruder_nr, const PathConfigStorage::MeshPathConfigs& mesh_config, const SliceLayerPart& part, unsigned int layer_nr) :
    gcode_writer(gcode_writer),
    storage(storage),
    gcode_layer(gcode_layer),
    mesh(mesh),
    extruder_nr(extruder_nr),
    mesh_config(mesh_config),
    part(part),
    layer_nr(layer_nr),
    z_seam_config(mesh.settings.get<EZSeamType>("z_seam_type"), mesh.getZSeamHint(), mesh.settings.get<EZSeamCornerPrefType>("z_seam_corner")),
    added_something(false),
    retraction_region_calculated(false),
    wall_overlapper_0(nullptr),
    wall_overlapper_x(nullptr),
    retraction_region_calculated(false)
    {
    }
private:

    const FffGcodeWriter& gcode_writer;
    const SliceDataStorage& storage;
    LayerPlan& gcode_layer;
    const SliceMeshStorage& mesh;
    const size_t extruder_nr;
    const PathConfigStorage::MeshPathConfigs& mesh_config;
    const SliceLayerPart& part;
    const unsigned int layer_nr;
    const ZSeamConfig z_seam_config;
    bool added_something;
    bool retraction_region_calculated; //Whether the retraction_region field has been calculated or not.
    WallOverlapComputation* wall_overlapper_0;
    WallOverlapComputation* wall_overlapper_x;
    std::vector<std::vector<ConstPolygonPointer>> inset_polys; // vector of vectors holding the inset polygons
<<<<<<< HEAD
    Polygons retraction_region; // after printing an outer wall, move into this region so that retractions do not leave visible blobs
    bool retraction_region_calculated;
=======
    Polygons retraction_region; //After printing an outer wall, move into this region so that retractions do not leave visible blobs. Calculated lazily if needed (see retraction_region_calculated).
>>>>>>> 978e9761

    /*!
     * Generate the insets for the holes of a given layer part after optimizing the ordering.
     */
    void processHoleInsets();

    /*!
     * Generate the insets for the outer walls of a given layer part after optimizing the ordering.
     * \param include_outer true if the outermost inset is to be output
     * \param include_inners true if the innermost insets are to be output
     */
    void processOuterWallInsets(const bool include_outer, const bool include_inners);

    /*!
     * Generate a travel move from the current position to inside the part.
     * This is used after generating an outer wall so that if a retraction occurs immediately afterwards,
     * the extruder won't be on the outer wall.
     */
    void moveInside();

public:
    /*!
     * Generate the insets for all of the walls of a given layer part after optimizing the ordering.
     * \return Whether this function added anything to the layer plan
     */
    bool processInsetsWithOptimizedOrdering();

    /*!
     * Test whether it looks to be worthwhile to optimize the inset order of a given layer part.
     * \param mesh The mesh to be added to the layer plan.
     * \param part The part for which to create gcode
     * \return true if it is worth optimizing the inset order, false if not
     */
    static bool optimizingInsetsIsWorthwhile(const SliceMeshStorage& mesh, const SliceLayerPart& part);
};

} //namespace cura

#endif // INSET_ORDER_OPTIMIZER_H<|MERGE_RESOLUTION|>--- conflicted
+++ resolved
@@ -41,8 +41,7 @@
     added_something(false),
     retraction_region_calculated(false),
     wall_overlapper_0(nullptr),
-    wall_overlapper_x(nullptr),
-    retraction_region_calculated(false)
+    wall_overlapper_x(nullptr)
     {
     }
 private:
@@ -61,12 +60,7 @@
     WallOverlapComputation* wall_overlapper_0;
     WallOverlapComputation* wall_overlapper_x;
     std::vector<std::vector<ConstPolygonPointer>> inset_polys; // vector of vectors holding the inset polygons
-<<<<<<< HEAD
-    Polygons retraction_region; // after printing an outer wall, move into this region so that retractions do not leave visible blobs
-    bool retraction_region_calculated;
-=======
     Polygons retraction_region; //After printing an outer wall, move into this region so that retractions do not leave visible blobs. Calculated lazily if needed (see retraction_region_calculated).
->>>>>>> 978e9761
 
     /*!
      * Generate the insets for the holes of a given layer part after optimizing the ordering.
