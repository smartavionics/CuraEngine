--- conflicted
+++ resolved
@@ -15,11 +15,8 @@
 #include "TopSurface.h"
 #include "gcodeExport.h" // CoastingConfig
 #include "SupportInfillPart.h"
-<<<<<<< HEAD
 #include "textureProcessing/TextureProximityProcessor.h"
-=======
 #include "utils/SpaceFillingTree.h"
->>>>>>> ed7ef057
 
 namespace cura 
 {
@@ -253,7 +250,6 @@
     SubDivCube* base_subdiv_cube;
     std::vector<SpaceFillingTreeFill*> cross_fill_patterns; //!< the fractal patterns for the cross (3d) filling pattern, one for each gradual infill step.
 
-<<<<<<< HEAD
     TextureProximityProcessor* texture_proximity_processor; //!< TextureProximityProcessor per layer per mesh (if that mesh needs a proximity processor)
 
     SliceMeshStorage(Mesh* mesh, unsigned int slice_layer_count);
@@ -262,9 +258,6 @@
      * Move constructor
      */
     SliceMeshStorage(SliceMeshStorage&& old);
-=======
-    SliceMeshStorage(Mesh* mesh, unsigned int slice_layer_count);
->>>>>>> ed7ef057
 
     virtual ~SliceMeshStorage();
 
