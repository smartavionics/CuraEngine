/** Copyright (C) 2013 David Braam - Released under terms of the AGPLv3 License */
#ifndef SLICE_DATA_STORAGE_H
#define SLICE_DATA_STORAGE_H

#include "utils/intpoint.h"
#include "utils/optional.h"
#include "utils/polygon.h"
#include "utils/NoCopy.h"
#include "utils/AABB.h"
#include "mesh.h"
#include "MeshGroup.h"
#include "PrimeTower.h"
#include "gcodeExport.h" // CoastingConfig

namespace cura 
{
/*!
 * A SkinPart is a connected area designated as top and/or bottom skin. 
 * Surrounding each non-bridged skin area with an outline may result in better top skins.
 * It's filled during FffProcessor.processSliceData(.) and used in FffProcessor.writeGCode(.) to generate the final gcode.
 */
class SkinPart
{
public:
    PolygonsPart outline;           //!< The skinOutline is the area which needs to be 100% filled to generate a proper top&bottom filling. It's filled by the "skin" module.
    std::vector<Polygons> insets;   //!< The skin can have perimeters so that the skin lines always start at a perimeter instead of in the middle of an infill cell.
};
/*!
    The SliceLayerPart is a single enclosed printable area for a single layer. (Also known as islands)
    It's filled during the FffProcessor.processSliceData(.), where each step uses data from the previous steps.
    Finally it's used in the FffProcessor.writeGCode(.) to generate the final gcode.
 */
class SliceLayerPart
{
public:
    AABB boundaryBox;       //!< The boundaryBox is an axis-aligned bounardy box which is used to quickly check for possible collision between different parts on different layers. It's an optimalization used during skin calculations.
    PolygonsPart outline;       //!< The outline is the first member that is filled, and it's filled with polygons that match a cross section of the 3D model. The first polygon is the outer boundary polygon and the rest are holes.
    Polygons print_outline; //!< An approximation to the outline of what's actually printed, based on the outer wall. Too small parts will be omitted compared to the outline.
    std::vector<Polygons> insets;         //!< The insets are generated with: an offset of (index * line_width + line_width/2) compared to the outline. The insets are also known as perimeters, and printed inside out.
    std::vector<SkinPart> skin_parts;     //!< The skin parts which are filled for 100% with lines and/or insets.
    /*!
     * The areas inside of the mesh.
     * Like SliceLayerPart::outline, this class member is not used to actually determine the feature area,
     * but is used to compute the inside comb boundary.
     */
    Polygons infill_area;

    /*!
     * The areas which need to be filled with sparse (0-99%) infill.
     * Like SliceLayerPart::outline, this class member is not used to actually determine the feature area,
     * but is used to compute the infill_area_per_combine_per_density.
     * 
     * These polygons may be cleared once they have been used to generate gradual infill and/or infill combine.
     * 
     * If these polygons are not initialized, simply use the normal infill area.
     */
    std::optional<Polygons> infill_area_own;

    /*!
     * The areas which need to be filled with sparse (0-99%) infill for different thicknesses.
     * The infill_area is an array to support thicker layers of sparse infill and areas of different infill density.
     * infill_area[x][n] is infill_area of (n+1) layers thick. 
     * 
     * infill_area[0] corresponds to the most dense infill area.
     * infill_area[x] will lie fully inside infill_area[x+1].
     * infill_area_per_combine_per_density.back()[0] == part.infill area initially
     */
    std::vector<std::vector<Polygons>> infill_area_per_combine_per_density;

    /*!
     * Get the infill_area_own (or when it's not instantiated: the normal infill_area)
     * \see SliceLayerPart::infill_area_own
     * \return the own infill area
     */
    Polygons& getOwnInfillArea();
};

/*!
    The SlicerLayer contains all the data for a single cross section of the 3D model.
 */
class SliceLayer
{
public:
    int sliceZ;     //!< The height at which the 3D model was cut. 
    // TODO: remove this /\ unused member!
    int printZ;     //!< The height at which this layer needs to be printed. Can differ from sliceZ due to the raft.
    std::vector<SliceLayerPart> parts;  //!< An array of LayerParts which contain the actual data. The parts are printed one at a time to minimize travel outside of the 3D model.
    Polygons openPolyLines; //!< A list of lines which were never hooked up into a 2D polygon. (Currently unused in normal operation)
    int seam_vertex_index; //!< the index of the layer's seam vertex (only used for spiralization)

    /*!
     * Get the all outlines of all layer parts in this layer.
     * 
     * \param external_polys_only Whether to only include the outermost outline of each layer part
     * \return A collection of all the outline polygons
     */
    Polygons getOutlines(bool external_polys_only = false) const;

    /*!
     * Get the all outlines of all layer parts in this layer.
     * Add those polygons to @p result.
     * 
     * \param external_polys_only Whether to only include the outermost outline of each layer part
     * \param result The result: a collection of all the outline polygons
     */
    void getOutlines(Polygons& result, bool external_polys_only = false) const;

    /*!
     * Collects the second wall of every part, or the outer wall if it has no second, or the outline, if it has no outer wall.
     * \return The collection of all polygons thus obtained
     */
    Polygons getSecondOrInnermostWalls() const;

    /*!
     * Collects the second wall of every part, or the outer wall if it has no second, or the outline, if it has no outer wall.
     * Add those polygons to @p result.
     * \param result The result: the collection of all polygons thus obtained
     */
    void getSecondOrInnermostWalls(Polygons& result) const;
};

/******************/
class SupportLayer
{
public:
    Polygons supportAreas; //!< normal support areas
    Polygons skin; //!< the support areas which are to be printed as denser roofs and/or bottoms. Note that the roof/bottom areas and support areas should be mutually exclusive.
    Polygons support_mesh; //!< Areas from support meshes
    Polygons anti_overhang; //!< Areas where no overhang should be detected.
};

class SupportStorage
{
public:
    bool generated; //!< whether generateSupportGrid(.) has completed (successfully)

    int layer_nr_max_filled_layer; //!< the layer number of the uppermost layer with content

    std::vector<SupportLayer> supportLayers;

    SupportStorage()
    : generated(false)
    , layer_nr_max_filled_layer(-1)
    {
    }
    ~SupportStorage(){ supportLayers.clear(); }
};
/******************/

class SubDivCube; // forward declaration to prevent dependency loop

class SliceMeshStorage : public SettingsMessenger // passes on settings from a Mesh object
{
public:
    std::vector<SliceLayer> layers;

    int layer_nr_max_filled_layer; //!< the layer number of the uppermost layer with content (modified while infill meshes are processed)

<<<<<<< HEAD
=======
    GCodePathConfig inset0_config;
    GCodePathConfig insetX_config;
    GCodePathConfig skin_config;
    GCodePathConfig perimeter_gap_config;
    std::vector<GCodePathConfig> infill_config;
    std::vector<int> infill_angles; //!< a list of angle values (in degrees) which is cycled through to determine the infill angle of each layer
    std::vector<int> skin_angles; //!< a list of angle values (in degrees) which is cycled through to determine the skin angle of each layer

>>>>>>> 37603417
    SubDivCube* base_subdiv_cube;

    SliceMeshStorage(SettingsBaseVirtual* settings, unsigned int slice_layer_count)
    : SettingsMessenger(settings)
    , layer_nr_max_filled_layer(0)
    , base_subdiv_cube(nullptr)
    {
        layers.resize(slice_layer_count);
    }

    virtual ~SliceMeshStorage();
};

class SliceDataStorage : public SettingsMessenger, NoCopy
{
public:
    MeshGroup* meshgroup; // needed to pass on the per extruder settings.. (TODO: put this somewhere else? Put the per object settings here directly, or a pointer only to the per object settings.)

    unsigned int print_layer_count; //!< The total number of layers (except the raft and filler layers)

    Point3 model_size, model_min, model_max;
    std::vector<SliceMeshStorage> meshes;

    std::vector<RetractionConfig> retraction_config_per_extruder; //!< Retraction config per extruder.
    std::vector<RetractionConfig> extruder_switch_retraction_config_per_extruder; //!< Retraction config per extruder for when performing an extruder switch

    std::vector<CoastingConfig> coasting_config; //!< coasting config per extruder

    SupportStorage support;

    Polygons skirt_brim[MAX_EXTRUDERS]; //!< Skirt and brim polygons per extruder, ordered from inner to outer polygons.
    Polygons raftOutline;               //Storage for the outline of the raft. Will be filled with lines when the GCode is generated.

    int max_print_height_second_to_last_extruder; //!< Used in multi-extrusion: the layer number beyond which all models are printed with the same extruder
    std::vector<int> max_print_height_per_extruder; //!< For each extruder the highest layer number at which it is used.
    std::vector<size_t> max_print_height_order; //!< Ordered indices into max_print_height_per_extruder: back() will return the extruder number with the highest print height.

    PrimeTower primeTower;

    std::vector<Polygons> oozeShield;        //oozeShield per layer
    Polygons draft_protection_shield; //!< The polygons for a heightened skirt which protects from warping by gusts of wind and acts as a heated chamber.

    /*!
     * \brief Creates a new slice data storage that stores the slice data of the
     * specified mesh group.
     * 
     * It will obtain the settings from the mesh group too. The mesh group is
     * not yet sliced in this constructor. If no mesh group is provided, an
     * empty one will be created.
     * 
     * \param meshgroup The mesh group to load into this data storage, if any.
     */
    SliceDataStorage(MeshGroup* meshgroup);

    ~SliceDataStorage()
    {
    }

    /*!
     * Get all outlines within a given layer.
     * 
     * \param layer_nr the index of the layer for which to get the outlines (negative layer numbers indicate the raft)
     * \param include_helper_parts whether to include support and prime tower
     * \param external_polys_only whether to disregard all hole polygons
     */
    Polygons getLayerOutlines(int layer_nr, bool include_helper_parts, bool external_polys_only = false) const;

    /*!
     * Collects the second wall of every part, or the outer wall if it has no second, or the outline, if it has no outer wall.
     * 
     * For helper parts the outlines are used.
     * 
     * \param layer_nr the index of the layer for which to get the outlines (negative layer numbers indicate the raft)
     * \param include_helper_parts whether to include support and prime tower
     */
    Polygons getLayerSecondOrInnermostWalls(int layer_nr, bool include_helper_parts) const;

    /*!
     * Get the extruders used.
     * 
     * \return a vector of bools indicating whether the extruder with corresponding index is used in this layer.
     */
    std::vector<bool> getExtrudersUsed() const;

    /*!
     * Get the extruders used on a particular layer.
     * 
     * \param layer_nr the layer for which to check
     * \return a vector of bools indicating whether the extruder with corresponding index is used in this layer.
     */
    std::vector<bool> getExtrudersUsed(int layer_nr) const;

private:
    /*!
     * Construct the retraction_config_per_extruder
     */
    std::vector<RetractionConfig> initializeRetractionConfigs();
};

}//namespace cura

#endif//SLICE_DATA_STORAGE_H<|MERGE_RESOLUTION|>--- conflicted
+++ resolved
@@ -156,17 +156,8 @@
 
     int layer_nr_max_filled_layer; //!< the layer number of the uppermost layer with content (modified while infill meshes are processed)
 
-<<<<<<< HEAD
-=======
-    GCodePathConfig inset0_config;
-    GCodePathConfig insetX_config;
-    GCodePathConfig skin_config;
-    GCodePathConfig perimeter_gap_config;
-    std::vector<GCodePathConfig> infill_config;
     std::vector<int> infill_angles; //!< a list of angle values (in degrees) which is cycled through to determine the infill angle of each layer
     std::vector<int> skin_angles; //!< a list of angle values (in degrees) which is cycled through to determine the skin angle of each layer
-
->>>>>>> 37603417
     SubDivCube* base_subdiv_cube;
 
     SliceMeshStorage(SettingsBaseVirtual* settings, unsigned int slice_layer_count)
