--- conflicted
+++ resolved
@@ -61,16 +61,13 @@
      * much, it would degrade the filament. So don't slow down below this value.
      */
     Velocity cool_min_speed;
-<<<<<<< HEAD
     LayerIndex cool_fan_min_layer;
-=======
 
     /*!
      * For the initial layer fan speed we'll gradually increase the fan speed to
      * the regular fan speed across a number of layers. This is that number of
      * layers.
      */
->>>>>>> f5c81e2e
     LayerIndex cool_fan_full_layer;
 };
 
