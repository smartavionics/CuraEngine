--- conflicted
+++ resolved
@@ -41,15 +41,7 @@
     {
         static constexpr Node* NO_PARENT = nullptr;
 
-<<<<<<< HEAD
-        Node() :
-            distance_to_top(0),
-            position(Point(0, 0)),
-            skin_direction(false),
-            support_roof_layers_below(0),
-            to_buildplate(true),
-            parent(nullptr)
-=======
+
         Node()
          : distance_to_top(0)
          , position(Point(0, 0))
@@ -57,7 +49,6 @@
          , support_roof_layers_below(0)
          , to_buildplate(true)
          , parent(nullptr)
->>>>>>> 80897447
         {}
 
         Node(const Point position, const size_t distance_to_top, const bool skin_direction, const int support_roof_layers_below, const bool to_buildplate, Node* const parent)
