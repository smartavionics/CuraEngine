//Copyright (c) 2018 Ultimaker B.V.
//CuraEngine is released under the terms of the AGPLv3 or higher.

#ifndef UTILS_LINEAR_ALG_2D_H
#define UTILS_LINEAR_ALG_2D_H

#include "IntPoint.h"

namespace cura
{
class LinearAlg2D
{
public:
    static short pointLiesOnTheRightOfLine(const Point& p, const Point& p0, const Point& p1)
    {
        // no tests unless the segment p0-p1 is at least partly at, or to right of, p.X
        if ( std::max(p0.X, p1.X) >= p.X )
        {
            const coord_t pd_y = p1.Y - p0.Y;
            if (pd_y < 0) // p0->p1 is 'falling'
            {
                if (p1.Y <= p.Y && p0.Y > p.Y) // candidate
                {
                    // dx > 0 if intersection is to right of p.X
                    const coord_t dx = (p1.X - p0.X) * (p1.Y - p.Y) - (p1.X - p.X) * pd_y;
                    if (dx == 0) // includes p == p1
                    {
                        return 0;
                    }
                    if (dx > 0)
                    {
                        return 1;
                    }
                }
            }
            else if (p.Y >= p0.Y)
            {
                if (p.Y < p1.Y) // candidate for p0->p1 'rising' and includes p.Y
                {
                    // dx > 0 if intersection is to right of p.X
                    const coord_t dx = (p1.X - p0.X) * (p.Y - p0.Y) - (p.X - p0.X) * pd_y;
                    if (dx == 0) // includes p == p0
                    {
                        return 0;
                    }
                    if (dx > 0)
                    {
                        return 1;
                    }
                }
                else if (p.Y == p1.Y)
                {
                    // some special cases here, points on border:
                    // - p1 exactly matches p (might otherwise be missed)
                    // - p0->p1 exactly horizontal, and includes p.
                    // (we already tested std::max(p0.X,p1.X) >= p.X )
                    if (p.X == p1.X ||
                        (pd_y == 0 && std::min(p0.X, p1.X) <= p.X) )
                    {
                        return 0;
                    }
                }
            }
        }
        return -1;
                
    }

    /*!
     * Find whether a point projected on a line segment would be projected to
     * - properly on the line : zero returned
     * - closer to \p a : -1 returned
     * - closer to \p b : 1 returned
     * 
     * \param from The point to check in relation to the line segment
     * \param a The start point of the line segment
     * \param b The end point of the line segment
     * \return the sign of the projection wrt the line segment
     */
    inline static short pointIsProjectedBeyondLine(const Point& from, const Point& a, const Point& b)
    {
        const Point vec = b - a;
        const Point point_vec = from - a;
        const coord_t dot_prod = dot(point_vec, vec);
        if (dot_prod < 0)
        { // point is projected to before ab
            return -1;
        }
        if (dot_prod > vSize2(vec))
        { // point is projected to after ab
            return 1;
        }
        return 0;
    }

    /*!
    * Find the point closest to \p from on the line from \p p0 to \p p1
    */
    static Point getClosestOnLineSegment(const Point& from, const Point& p0, const Point& p1)
    {
        const Point direction = p1 - p0;
        const Point to_from = from - p0;
        const coord_t projected_x = dot(to_from, direction) ;

        const coord_t x_p0 = 0;
        const coord_t x_p1 = vSize2(direction);

        if (x_p1 == 0)
        {
            return p0;
        }
        if (projected_x <= x_p0)
        {
            return p0;
        }
        if (projected_x >= x_p1)
        {
            return p1;
        }
        else
        {
            Point ret = p0 + projected_x / vSize(direction) * direction  / vSize(direction);
            return ret;
        }
    }

    /*!
     * Find the two points on two line segments closest to each other.
     * 
     * Find the smallest line segment connecting the two line segments a and b.
     * 
     * \param a1 first point on line a
     * \param a2 second point on line a
     * \param b1 first point on line b
     * \param b2 second point on line b
     * \return A pair: the first point on line a and the second pouint on line b
     */
    static std::pair<Point, Point> getClosestConnection(Point a1, Point a2, Point b1, Point b2);

    /*!
    * Get the squared distance from point \p b to a line *segment* from \p a to \p c.
    * 
    * In case \p b is on \p a or \p c, \p b_is_beyond_ac should become 0.
    * 
    * \param a the first point of the line segment
    * \param b the point to measure the distance from
    * \param c the second point on the line segment
    * \param b_is_beyond_ac optional output parameter: whether \p b is closest to the line segment (0), to \p a (-1) or \p b (1)
    */
<<<<<<< HEAD
    static coord_t getDist2FromLineSegment(const Point& a, const Point& b, const Point& c, short* b_is_beyond_ac = nullptr)
=======
    static coord_t getDist2FromLineSegment(const Point& a, const Point& b, const Point& c, int16_t* b_is_beyond_ac = nullptr)
>>>>>>> be35e4c2
    {
    /* 
    *     a,
    *     /|
    *    / |
    * b,/__|, x
    *   \  |
    *    \ |
    *     \|
    *      'c
    * 
    * x = b projected on ac
    * ax = ab dot ac / vSize(ac)
    * xb = ab - ax
    * error = vSize(xb)
    */
        const Point ac = c - a;
        const coord_t ac_size = vSize(ac);

        const Point ab = b - a;
        if (ac_size == 0) 
        {
            const coord_t ab_dist2 = vSize2(ab); 
            if (ab_dist2 == 0 && b_is_beyond_ac)
            {
                *b_is_beyond_ac = 0; // a is on b is on c
            }
            // otherwise variable b_is_beyond_ac remains its value; it doesn't make sense to choose between -1 and 1
            return ab_dist2;
        }
        const coord_t projected_x = dot(ab, ac);
        const coord_t ax_size = projected_x / ac_size;

        if (ax_size < 0) 
        {// b is 'before' segment ac 
            if (b_is_beyond_ac)
            {
                *b_is_beyond_ac = -1;
            }
            return vSize2(ab);
        }
        if (ax_size > ac_size)
        {// b is 'after' segment ac
            if (b_is_beyond_ac)
            {
                *b_is_beyond_ac = 1;
            }
            return vSize2(b - c);
        }

        if (b_is_beyond_ac)
        {
            *b_is_beyond_ac = 0;
        }
        const Point ax = ac * ax_size / ac_size;
        const Point bx = ab - ax;
        return vSize2(bx);
//         return vSize2(ab) - ax_size*ax_size; // less accurate
    }

    /*!
     * Checks whether the minimal distance between two line segments is at most \p max_dist
     * The first line semgent is given by end points \p a and \p b, the second by \p c and \p d.
     * 
     * \param a One end point of the first line segment
     * \param b Another end point of the first line segment
     * \param c One end point of the second line segment
     * \param d Another end point of the second line segment
     * \param max_dist The maximal distance between the two line segments for which this function will return true.
     */
    static bool lineSegmentsAreCloserThan(const Point& a, const Point& b, const Point& c, const Point& d, const coord_t max_dist)
    {
        const coord_t max_dist2 = max_dist * max_dist;

        return getDist2FromLineSegment(a, c, b) <= max_dist2
                || getDist2FromLineSegment(a, d, b) <= max_dist2
                || getDist2FromLineSegment(c, a, d) <= max_dist2
                || getDist2FromLineSegment(c, b, d) <= max_dist2;
    }

    /*!
     * Get the minimal distance between two line segments
     * The first line semgent is given by end points \p a and \p b, the second by \p c and \p d.
     * 
     * \param a One end point of the first line segment
     * \param b Another end point of the first line segment
     * \param c One end point of the second line segment
     * \param d Another end point of the second line segment
     */
    static coord_t getDist2BetweenLineSegments(const Point& a, const Point& b, const Point& c, const Point& d)
    {
        return
            std::min(getDist2FromLineSegment(a, c, b), 
            std::min(getDist2FromLineSegment(a, d, b),
            std::min(getDist2FromLineSegment(c, a, d),
                     getDist2FromLineSegment(c, b, d))));
    }

    /*!
     * Check whether two line segments collide.
     * 
     * \warning Edge cases (end points of line segments fall on other line segment) register as a collision.
     * 
     * \note All points are assumed to be transformed by the transformation matrix of the vector from \p a_from to \p a_to.
     * I.e. a is a vertical line; the Y of \p a_from_transformed is the same as the Y of \p a_to_transformed.
     * 
     * \param a_from_transformed The transformed from location of line a
     * \param a_from_transformed The transformed to location of line a
     * \param b_from_transformed The transformed from location of line b
     * \param b_from_transformed The transformed to location of line b
     * \return Whether the two line segments collide
     */
    static bool lineSegmentsCollide(const Point& a_from_transformed, const Point& a_to_transformed, Point b_from_transformed, Point b_to_transformed);

    /*!
     * Compute the angle between two consecutive line segments.
     * 
     * The angle is computed from the left side of b when looking from a.
     * 
     *   c
     *    \                     .
     *     \ b
     * angle|
     *      |
     *      a
     * 
     * \param a start of first line segment
     * \param b end of first segment and start of second line segment
     * \param c end of second line segment
     * \return the angle in radians between 0 and 2 * pi of the corner in \p b
     */
    static float getAngleLeft(const Point& a, const Point& b, const Point& c);

    /*!
     * Returns the determinant of the 2D matrix defined by the the vectors ab and ap as rows.
     * 
     * The returned value is zero for \p p lying (approximately) on the line going through \p a and \p b
     * The value is positive for values lying to the left and negative for values lying to the right when looking from \p a to \p b.
     * 
     * \param p the point to check
     * \param a the from point of the line
     * \param b the to point of the line
     * \return a positive value when \p p lies to the left of the line from \p a to \p b
     */
    static inline coord_t pointIsLeftOfLine(const Point& p, const Point& a, const Point& b)
    {
        return (b.X - a.X) * (p.Y - a.Y) - (b.Y - a.Y) * (p.X - a.X);
    }

    /*!
     * Get a point on the line segment (\p a - \p b)with a given distance to point \p p
     * 
     * In case there are two possible point that meet the criteria, choose the one closest to a.
     * 
     * \param p The reference point
     * \param a Start of the line segment
     * \param b End of the line segment
     * \param dist The required distance of \p result to \p p
     * \param[out] result The result (if any was found)
     * \return Whether any such point has been found
     */
    static bool getPointOnLineWithDist(const Point& p, const Point& a, const Point& b, const coord_t dist, Point& result);

    /*!
     * Get the squared distance from a point \p p to the line on which \p a and
     * \p b lie
     * \param p The point to measure the distance from.
     * \param a One of the points through which the line goes.
     * \param b One of the points through which the line goes.
     * \return The distance between the point and the line, squared.
     */
    static coord_t getDist2FromLine(const Point& p, const Point& a, const Point& b);

    /*!
     * Check whether a corner is acute or obtuse.
     * 
     * This function is irrespective of the order between \p a and \p c;
     * the lowest angle among bot hsides of the corner is always chosen.
     * 
     * isAcuteCorner(a, b, c) === isAcuteCorner(c, b, a)
     * 
     * \param a start of first line segment
     * \param b end of first segment and start of second line segment
     * \param c end of second line segment
     * \return positive if acute, negative if obtuse, zero if 90 degree corner
     */
    static inline int isAcuteCorner(const Point& a, const Point& b, const Point& c)
    {
        const Point ba = a - b;
        const Point bc = c - b;
        return dot(ba, bc);
    }

    /*!
     * Get the rotation matrix for rotating around a specific point in place.
     */
    static Point3Matrix rotateAround(const Point& middle, double rotation)
    {
        PointMatrix rotation_matrix(rotation);
        Point3Matrix rotation_matrix_homogeneous(rotation_matrix);
        return Point3Matrix::translate(middle).compose(rotation_matrix_homogeneous).compose(Point3Matrix::translate(-middle));
    }
};



}//namespace cura
#endif//UTILS_LINEAR_ALG_2D_H<|MERGE_RESOLUTION|>--- conflicted
+++ resolved
@@ -147,11 +147,7 @@
     * \param c the second point on the line segment
     * \param b_is_beyond_ac optional output parameter: whether \p b is closest to the line segment (0), to \p a (-1) or \p b (1)
     */
-<<<<<<< HEAD
-    static coord_t getDist2FromLineSegment(const Point& a, const Point& b, const Point& c, short* b_is_beyond_ac = nullptr)
-=======
     static coord_t getDist2FromLineSegment(const Point& a, const Point& b, const Point& c, int16_t* b_is_beyond_ac = nullptr)
->>>>>>> be35e4c2
     {
     /* 
     *     a,
