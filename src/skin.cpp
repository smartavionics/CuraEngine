//Copyright (c) 2018 Ultimaker B.V.
//CuraEngine is released under the terms of the AGPLv3 or higher.

#include <cmath> // std::ceil

#include "Application.h" //To get settings.
#include "ExtruderTrain.h"
#include "skin.h"
#include "sliceDataStorage.h"
#include "settings/EnumSettings.h" //For EFillMethod.
#include "settings/types/AngleRadians.h" //For the infill support angle.
#include "settings/types/Ratio.h"
#include "utils/math.h"
#include "utils/polygonUtils.h"

#define MIN_AREA_SIZE (0.4 * 0.4) 

namespace cura 
{

coord_t SkinInfillAreaComputation::getSkinLineWidth(const SliceMeshStorage& mesh, const LayerIndex& layer_nr)
{
    coord_t skin_line_width = mesh.settings.get<coord_t>("skin_line_width");
    if (layer_nr == 0)
    {
        const ExtruderTrain& train_skin = mesh.settings.get<ExtruderTrain&>("top_bottom_extruder_nr");
        skin_line_width *= train_skin.settings.get<Ratio>("initial_layer_line_width_factor");
    }
    return skin_line_width;
}

coord_t SkinInfillAreaComputation::getWallLineWidth0(const SliceMeshStorage& mesh, const LayerIndex& layer_nr)
{
    coord_t wall_line_width_0 = mesh.settings.get<coord_t>("wall_line_width_0");
    if (layer_nr == 0)
    {
        const ExtruderTrain& train_wall_0 = mesh.settings.get<ExtruderTrain&>("wall_0_extruder_nr");
        wall_line_width_0 *= train_wall_0.settings.get<Ratio>("initial_layer_line_width_factor");
    }
    return wall_line_width_0;
}
coord_t SkinInfillAreaComputation::getWallLineWidthX(const SliceMeshStorage& mesh, const LayerIndex& layer_nr)
{
    coord_t wall_line_width_x = mesh.settings.get<coord_t>("wall_line_width_x");
    if (layer_nr == 0)
    {
        const ExtruderTrain& train_wall_x = mesh.settings.get<ExtruderTrain&>("wall_x_extruder_nr");
        wall_line_width_x *= train_wall_x.settings.get<Ratio>("initial_layer_line_width_factor");
    }
    return wall_line_width_x;
}
coord_t SkinInfillAreaComputation::getInfillSkinOverlap(const SliceMeshStorage& mesh, const LayerIndex& layer_nr, const coord_t& innermost_wall_line_width)
{
    coord_t infill_skin_overlap = 0;
    { // compute infill_skin_overlap
        const ExtruderTrain& train_infill = mesh.settings.get<ExtruderTrain&>("infill_extruder_nr");
        const Ratio infill_line_width_factor = (layer_nr == 0) ? train_infill.settings.get<Ratio>("initial_layer_line_width_factor") : Ratio(1.0);
        const bool infill_is_dense = mesh.settings.get<coord_t>("infill_line_distance") < mesh.settings.get<coord_t>("infill_line_width") * 2 * infill_line_width_factor + 10;
        if (!infill_is_dense && mesh.settings.get<EFillMethod>("infill_pattern") != EFillMethod::CONCENTRIC)
        {
            infill_skin_overlap = innermost_wall_line_width / 2;
        }
    }
    return infill_skin_overlap;
}

SkinInfillAreaComputation::SkinInfillAreaComputation(const LayerIndex& layer_nr, SliceMeshStorage& mesh, bool process_infill)
: layer_nr(layer_nr)
, mesh(mesh)
, bottom_layer_count(mesh.settings.get<size_t>("bottom_layers"))
, initial_bottom_layer_count(mesh.settings.get<size_t>("initial_bottom_layers"))
, top_layer_count(mesh.settings.get<size_t>("top_layers"))
, wall_line_count(mesh.settings.get<size_t>("wall_line_count"))
, skin_line_width(getSkinLineWidth(mesh, layer_nr))
, wall_line_width_0(getWallLineWidth0(mesh, layer_nr))
, wall_line_width_x(getWallLineWidthX(mesh, layer_nr))
, innermost_wall_line_width((wall_line_count == 1) ? wall_line_width_0 : wall_line_width_x)
, infill_skin_overlap(getInfillSkinOverlap(mesh, layer_nr, innermost_wall_line_width))
, skin_inset_count(mesh.settings.get<size_t>("skin_outline_count"))
, no_small_gaps_heuristic(mesh.settings.get<bool>("skin_no_small_gaps_heuristic"))
, process_infill(process_infill)
, top_reference_wall_expansion(mesh.settings.get<coord_t>("top_skin_preshrink"))
, bottom_reference_wall_expansion(mesh.settings.get<coord_t>("bottom_skin_preshrink"))
, top_skin_expand_distance(mesh.settings.get<coord_t>("top_skin_expand_distance"))
, bottom_skin_expand_distance(mesh.settings.get<coord_t>("bottom_skin_expand_distance"))
, top_reference_wall_idx(getReferenceWallIdx(top_reference_wall_expansion))
, bottom_reference_wall_idx(getReferenceWallIdx(bottom_reference_wall_expansion))
{
}

/*
 * This function is executed in a parallel region based on layer_nr.
 * When modifying make sure any changes does not introduce data races.
 *
 * this function may only read/write the skin and infill from the *current* layer.
 */
Polygons SkinInfillAreaComputation::getWalls(const SliceLayerPart& part_here, int layer2_nr, unsigned int wall_idx)
{
    Polygons result;
    if (layer2_nr >= static_cast<int>(mesh.layers.size()))
    {
        return result;
    }
    const SliceLayer& layer2 = mesh.layers[layer2_nr];
    for (const SliceLayerPart& part2 : layer2.parts)
    {
        if (part_here.boundaryBox.hit(part2.boundaryBox))
        {
            if (wall_idx <= 0)
            {
                result.add(part2.outline);
            }
            else if (wall_idx <= part2.insets.size())
            {
                result.add(part2.insets[wall_idx - 1]); // -1 because it's a 1-based index
            }
        }
    }
    return result;
};

int SkinInfillAreaComputation::getReferenceWallIdx(coord_t& preshrink) const
{
    for (int wall_idx = wall_line_count; wall_idx > 0; wall_idx--)
    {
        coord_t wall_line_width = (wall_idx > 1)? wall_line_width_x : wall_line_width_0;
        int next_wall_idx = wall_idx - 1;
        coord_t next_wall_line_width = (next_wall_idx > 1)? wall_line_width_x : (next_wall_idx == 0)? 0 : wall_line_width_0;
        coord_t diff_to_next_wall = (wall_line_width + next_wall_line_width) / 2;
        if (std::abs(preshrink - diff_to_next_wall) <= 10)
        { // snap preshrink to closest wall
            preshrink = 0;
            return next_wall_idx;
        }
        if (preshrink < diff_to_next_wall)
        {
            return wall_idx;
        }
        preshrink -= diff_to_next_wall;
    }
    return 0;
}

/*
 * This function is executed in a parallel region based on layer_nr.
 * When modifying make sure any changes does not introduce data races.
 *
 * generateSkinAreas reads data from mesh.layers.parts[*].insets and writes to mesh.layers[n].parts[*].skin_parts
 * generateSkinInsets only read/writes the skin_parts from the current layer.
 *
 * generateSkins therefore reads (depends on) data from mesh.layers[*].parts[*].insets and writes mesh.layers[n].parts[*].skin_parts
 */
void SkinInfillAreaComputation::generateSkinsAndInfill()
{
    generateSkinAndInfillAreas();

    SliceLayer* layer = &mesh.layers[layer_nr];
    for (unsigned int part_nr = 0; part_nr < layer->parts.size(); part_nr++)
    {
        SliceLayerPart& part = layer->parts[part_nr];
        generateSkinInsetsAndInnerSkinInfill(&part);

        generateRoofing(part);
    }
}

/*
 * This function is executed in a parallel region based on layer_nr.
 * When modifying make sure any changes does not introduce data races.
 *
 * generateSkinAreas reads data from mesh.layers[*].parts[*].insets and writes to mesh.layers[n].parts[*].skin_parts
 */
void SkinInfillAreaComputation::generateSkinAndInfillAreas()
{
    SliceLayer& layer = mesh.layers[layer_nr];

    if (!process_infill && bottom_layer_count == 0 && top_layer_count == 0)
    {
        return;
    }

    for (unsigned int part_nr = 0; part_nr < layer.parts.size(); part_nr++)
    {
        SliceLayerPart& part = layer.parts[part_nr];

        if (part.insets.size() < wall_line_count)
        {
            continue; // the last wall is not present, the part should only get inter perimeter gaps, but no skin or infill.
        }
        generateSkinAndInfillAreas(part);
    }
}

/*
 * This function is executed in a parallel region based on layer_nr.
 * When modifying make sure any changes does not introduce data races.
 *
 * generateSkinAreas reads data from mesh.layers[*].parts[*].insets and writes to mesh.layers[n].parts[*].skin_parts
 */
void SkinInfillAreaComputation::generateSkinAndInfillAreas(SliceLayerPart& part)
{

    Polygons original_outline = part.insets.back().offset(-innermost_wall_line_width / 2);

    // make a copy of the outline which we later intersect and union with the resized skins to ensure the resized skin isn't too large or removed completely.
    Polygons upskin;
    if (top_layer_count > 0)
    {
        upskin = Polygons(original_outline);
    }
    Polygons downskin;
    if (bottom_layer_count > 0 || layer_nr < LayerIndex(initial_bottom_layer_count))
    {
        downskin = Polygons(original_outline);
    }

    calculateBottomSkin(part, downskin);

    calculateTopSkin(part, upskin);

    applySkinExpansion(original_outline, upskin, downskin);

    // now combine the resized upskin and downskin
    Polygons skin = upskin.unionPolygons(downskin);

    skin.removeSmallAreas(MIN_AREA_SIZE);

    if (process_infill)
    { // process infill when infill density > 0
        // or when other infill meshes want to modify this infill
        generateInfill(part, skin);
    }

    for (PolygonsPart& skin_area_part : skin.splitIntoParts())
    {
        part.skin_parts.emplace_back();
        part.skin_parts.back().outline = skin_area_part;
    }
}

/*
 * This function is executed in a parallel region based on layer_nr.
 * When modifying make sure any changes does not introduce data races.
 *
 * this function may only read/write the skin and infill from the *current* layer.
 */
void SkinInfillAreaComputation::calculateBottomSkin(const SliceLayerPart& part, Polygons& downskin)
{
    if (bottom_layer_count == 0 && initial_bottom_layer_count == 0)
    {
        return; // downskin remains empty
    }
    if (layer_nr < LayerIndex(initial_bottom_layer_count))
    {
        return; // don't subtract anything form the downskin
    }
    LayerIndex bottom_check_start_layer_idx = std::max(LayerIndex(0), layer_nr - bottom_layer_count);
    Polygons not_air = getWalls(part, bottom_check_start_layer_idx, bottom_reference_wall_idx).offset(bottom_reference_wall_expansion);
    if (!no_small_gaps_heuristic)
    {
        for (int downskin_layer_nr = bottom_check_start_layer_idx + 1; downskin_layer_nr < layer_nr; downskin_layer_nr++)
        {
            not_air = not_air.intersection(getWalls(part, downskin_layer_nr, bottom_reference_wall_idx).offset(bottom_reference_wall_expansion));
        }
    }
    const double min_infill_area = mesh.settings.get<double>("min_infill_area");
    if (min_infill_area > 0.0)
    {
        not_air.removeSmallAreas(min_infill_area);
    }
    downskin = downskin.difference(not_air); // skin overlaps with the walls
}

void SkinInfillAreaComputation::calculateTopSkin(const SliceLayerPart& part, Polygons& upskin)
{
    if (static_cast<int>(layer_nr + top_layer_count) < static_cast<int>(mesh.layers.size()) && top_layer_count > 0)
    {
        Polygons not_air = getWalls(part, layer_nr + top_layer_count, top_reference_wall_idx).offset(top_reference_wall_expansion);
        if (!no_small_gaps_heuristic)
        {
            for (int upskin_layer_nr = layer_nr + 1; upskin_layer_nr < layer_nr + top_layer_count; upskin_layer_nr++)
            {
                not_air = not_air.intersection(getWalls(part, upskin_layer_nr, top_reference_wall_idx).offset(top_reference_wall_expansion));
            }
        }
        // Prevent removing top skin layers
        Polygons upskin_before(upskin.difference(not_air));

        const double min_infill_area = mesh.settings.get<double>("min_infill_area");
        if (min_infill_area > 0.0)
        {
            not_air.removeSmallAreas(min_infill_area);
        }

        upskin = upskin.difference(not_air); // skin overlaps with the walls
        upskin = upskin.unionPolygons(upskin_before); // in some cases the top skin layer might be removed. To prevent it add them back
    }
}

/*
 * This function is executed in a parallel region based on layer_nr.
 * When modifying make sure any changes does not introduce data races.
 *
 * this function may only read/write the skin and infill from the *current* layer.
 */
void SkinInfillAreaComputation::applySkinExpansion(const Polygons& original_outline, Polygons& upskin, Polygons& downskin)
{
    // First we set the amount of distance we want to expand, as indicated in settings
    coord_t top_outset = top_skin_expand_distance;
    coord_t bottom_outset = bottom_skin_expand_distance;

    coord_t top_min_width = mesh.settings.get<coord_t>("min_skin_width_for_expansion") / 2;
    coord_t bottom_min_width = top_min_width;

    // Compensate for the pre-shrink applied because of the Skin Removal Width.
    // The skin removal width is satisfied by applying a close operation and
    // it's done in the calculateTopSkin and calculateBottomSkin, by expanding the infill.
    // The inset of that close operation is applied in calculateTopSkin and calculateBottomSkin
    // The outset of the close operation is applied at the same time as the skin expansion.
    top_outset += top_reference_wall_expansion;
    bottom_outset += bottom_reference_wall_expansion;

    // Calculate the shrinkage needed to fulfill the minimum skin with for expansion
    top_min_width = std::max(coord_t(0), top_min_width - top_reference_wall_expansion / 2); // if the min width is smaller than the pre-shrink then areas smaller than min_width will exist
    bottom_min_width = std::max(coord_t(0), bottom_min_width - bottom_reference_wall_expansion / 2); // if the min width is smaller than the pre-shrink then areas smaller than min_width will exist

    // skin areas are to be enlarged by skin_expand_distance but before they are expanded
    // the skin areas are shrunk by min_width so that very narrow regions of skin
    // (often caused by the model's surface having a steep incline) are not expanded

    top_outset += top_min_width; // increase the expansion distance to compensate for the min_width shrinkage
    bottom_outset += bottom_min_width; // increase the expansion distance to compensate for the min_width shrinkage

    // Execute shrinkage and expansion in the same operation
    if (top_outset)
    {
        upskin = upskin.offset(-top_min_width).offset(top_outset).unionPolygons(upskin).intersection(original_outline);
    }

    if (bottom_outset)
    {
        downskin = downskin.offset(-bottom_min_width).offset(bottom_outset).unionPolygons(downskin).intersection(original_outline);
    }
}


/*
 * This function is executed in a parallel region based on layer_nr.
 * When modifying make sure any changes does not introduce data races.
 *
 * this function may only read/write the skin and infill from the *current* layer.
 */
void SkinInfillAreaComputation::generateSkinInsetsAndInnerSkinInfill(SliceLayerPart* part)
{
    for (SkinPart& skin_part : part->skin_parts)
    {
        generateSkinInsets(skin_part);
        generateInnerSkinInfill(skin_part);
    }
}

/*
 * This function is executed in a parallel region based on layer_nr.
 * When modifying make sure any changes does not introduce data races.
 *
 * this function may only read/write the skin and infill from the *current* layer.
 */
void SkinInfillAreaComputation::generateSkinInsets(SkinPart& skin_part)
{
    for (size_t inset_idx = 0; inset_idx < skin_inset_count; inset_idx++)
    {
        skin_part.insets.push_back(Polygons());
        if (inset_idx == 0)
        {
            //The 10 micron reduced inset is to prevent rounding errors from creating gaps that get filled by the fill small gaps routine.
            skin_part.insets[0] = skin_part.outline.offset(-skin_line_width / 2 + 10);
        }
        else
        {
            skin_part.insets[inset_idx] = skin_part.insets[inset_idx - 1].offset(-skin_line_width);
        }

        // optimize polygons: remove unnecessary verts
        skin_part.insets[inset_idx].simplify();
        if (skin_part.insets[inset_idx].size() < 1)
        {
            skin_part.insets.pop_back();
            return; // don't generate inner_infill areas if the innermost inset was too small
        }
    }
}

/*
 * This function is executed in a parallel region based on layer_nr.
 * When modifying make sure any changes does not introduce data races.
 *
 * this function may only read/write the skin and infill from the *current* layer.
 */
void SkinInfillAreaComputation::generateInnerSkinInfill(SkinPart& skin_part)
{
    if (skin_part.insets.empty())
    {
        skin_part.inner_infill = skin_part.outline;
        return;
    }
    const Polygons& innermost_inset = skin_part.insets.back();
    skin_part.inner_infill = innermost_inset.offset(-skin_line_width / 2);
}

/*
 * This function is executed in a parallel region based on layer_nr.
 * When modifying make sure any changes does not introduce data races.
 *
 * generateInfill read mesh.layers[n].parts[*].{insets,skin_parts,boundingBox} and write mesh.layers[n].parts[*].infill_area
 */
void SkinInfillAreaComputation::generateInfill(SliceLayerPart& part, const Polygons& skin)
{
    if (part.insets.size() < wall_line_count)
    {
        return; // the last wall is not present, the part should only get inter perimeter gaps, but no infill.
    }
    const size_t wall_line_count = mesh.settings.get<size_t>("wall_line_count");
    const coord_t infill_line_distance = mesh.settings.get<coord_t>("infill_line_distance");

    coord_t offset_from_inner_wall = -infill_skin_overlap;
    if (wall_line_count > 0)
    { // calculate offset_from_inner_wall
        coord_t extra_perimeter_offset = 0; // to align concentric polygons across layers
        const EFillMethod fill_pattern = mesh.settings.get<EFillMethod>("infill_pattern");
        if (fill_pattern == EFillMethod::CONCENTRIC
            && infill_line_distance > mesh.settings.get<coord_t>("infill_line_width") * 2)
        {
            if (mesh.settings.get<bool>("alternate_extra_perimeter")
                && layer_nr % 2 == 0)
            { // compensate shifts otherwise caused by alternating an extra perimeter
                extra_perimeter_offset = -innermost_wall_line_width;
            }
            if (layer_nr == 0)
            { // compensate for shift caused by walls being expanded by the initial line width multiplier
                const coord_t normal_wall_line_width_0 = mesh.settings.get<coord_t>("wall_line_width_0");
                const coord_t normal_wall_line_width_x = mesh.settings.get<coord_t>("wall_line_width_x");
                const coord_t normal_walls_width = normal_wall_line_width_0 + (wall_line_count - 1) * normal_wall_line_width_x;
                const coord_t walls_width = normal_walls_width * mesh.settings.get<Ratio>("initial_layer_line_width_factor");
                extra_perimeter_offset += walls_width - normal_walls_width;
                while (extra_perimeter_offset > 0)
                {
                    extra_perimeter_offset -= infill_line_distance;
                }
            }
        }
        offset_from_inner_wall += extra_perimeter_offset - innermost_wall_line_width / 2;
    }
    Polygons infill = part.insets.back().offset(offset_from_inner_wall);

<<<<<<< HEAD
    infill = infill.difference(skin);
    const double infill_line_width_mm = INT2MM(mesh.settings.get<coord_t>("infill_line_width"));
    infill.removeSmallAreas(infill_line_width_mm * infill_line_width_mm * 9);
=======
    infill = infill.difference(skin.offset(infill_skin_overlap));
    infill.removeSmallAreas(MIN_AREA_SIZE);
>>>>>>> f4c8f179

    part.infill_area = infill.offset(infill_skin_overlap);
}

/*
 * This function is executed in a parallel region based on layer_nr.
 * When modifying make sure any changes does not introduce data races.
 *
 * this function may only read/write the skin and infill from the *current* layer.
 */
void SkinInfillAreaComputation::generateRoofing(SliceLayerPart& part)
{
    const size_t roofing_layer_count = mesh.settings.get<size_t>("roofing_layer_count");
    const size_t wall_idx = std::min(size_t(2), mesh.settings.get<size_t>("wall_line_count"));

    for (SkinPart& skin_part : part.skin_parts)
    {
        Polygons roofing;
        if (roofing_layer_count > 0)
        {
            Polygons no_air_above = getWalls(part, layer_nr + roofing_layer_count, wall_idx);
            if (!no_small_gaps_heuristic)
            {
                for (int layer_nr_above = layer_nr + 1; layer_nr_above < layer_nr + roofing_layer_count; layer_nr_above++)
                {
                    Polygons outlines_above = getWalls(part, layer_nr_above, wall_idx);
                    no_air_above = no_air_above.intersection(outlines_above);
                }
            }
            if (layer_nr > 0)
            {
                // if the skin has air below it then cutting it into regions could cause a region
                // to be wholely or partly above air and it may not be printable so restrict
                // the regions that have air above (the visible regions) to not include any area that
                // has air below (fixes https://github.com/Ultimaker/Cura/issues/2656)

                // set air_below to the skin area for the current layer that has air below it
                Polygons air_below = getWalls(part, layer_nr, wall_idx).difference(getWalls(part, layer_nr - 1, wall_idx));

                if (!air_below.empty())
                {
                    // add the polygons that have air below to the no air above polygons
                    no_air_above = no_air_above.unionPolygons(air_below);
                }
            }
            skin_part.roofing_fill = skin_part.inner_infill.difference(no_air_above);
            skin_part.inner_infill = skin_part.inner_infill.intersection(no_air_above);
        }
    }
}

void SkinInfillAreaComputation::generateInfillSupport(SliceMeshStorage& mesh)
{
    const coord_t layer_height = mesh.settings.get<coord_t>("layer_height");
    const AngleRadians support_angle = mesh.settings.get<AngleRadians>("infill_support_angle");
    const double tan_angle = tan(support_angle) - 0.01;  //The X/Y component of the support angle. 0.01 to make 90 degrees work too.
    const coord_t max_dist_from_lower_layer = tan_angle * layer_height; //Maximum horizontal distance that can be bridged.

    for (int layer_idx = mesh.layers.size() - 2; layer_idx >= 0; layer_idx--)
    {
        SliceLayer& layer = mesh.layers[layer_idx];
        SliceLayer& layer_above = mesh.layers[layer_idx + 1];
        
        Polygons inside_above;
        Polygons infill_above;
        for (SliceLayerPart& part_above : layer_above.parts)
        {
            inside_above.add(part_above.infill_area);
            infill_above.add(part_above.getOwnInfillArea());
        }

        for (SliceLayerPart& part : layer.parts)
        {
            const Polygons& infill_area = part.infill_area;
            if (infill_area.empty())
            {
                continue;
            }

            const Polygons unsupported = infill_area.offset(-max_dist_from_lower_layer);
            const Polygons basic_overhang = unsupported.difference(inside_above);
            const Polygons overhang_extented = basic_overhang.offset(max_dist_from_lower_layer + 50); // +50 for easier joining with support from layer above
            const Polygons full_overhang = overhang_extented.difference(inside_above);
            const Polygons infill_support = infill_above.unionPolygons(full_overhang);

            part.infill_area_own = infill_support.intersection(part.getOwnInfillArea());
        }
    }
}

void SkinInfillAreaComputation::generateGradualInfill(SliceMeshStorage& mesh)
{
    // no early-out for this function; it needs to initialize the [infill_area_per_combine_per_density]
    float layer_skip_count = 8; // skip every so many layers as to ignore small gaps in the model making computation more easy
    if (!mesh.settings.get<bool>("skin_no_small_gaps_heuristic"))
    {
        layer_skip_count = 1;
    }
    const coord_t gradual_infill_step_height = mesh.settings.get<coord_t>("gradual_infill_step_height");
    const size_t gradual_infill_step_layer_count = round_divide(gradual_infill_step_height, mesh.settings.get<coord_t>("layer_height")); // The difference in layer count between consecutive density infill areas

    // make gradual_infill_step_height divisible by layer_skip_count
    float n_skip_steps_per_gradual_step = std::max(1.0f, std::ceil(gradual_infill_step_layer_count / layer_skip_count)); // only decrease layer_skip_count to make it a divisor of gradual_infill_step_layer_count
    layer_skip_count = gradual_infill_step_layer_count / n_skip_steps_per_gradual_step;
    const size_t max_infill_steps = mesh.settings.get<size_t>("gradual_infill_steps");

    const LayerIndex min_layer = mesh.settings.get<size_t>("initial_bottom_layers");
    const LayerIndex max_layer = mesh.layers.size() - 1 - mesh.settings.get<size_t>("top_layers");

    for (LayerIndex layer_idx = 0; layer_idx < static_cast<LayerIndex>(mesh.layers.size()); layer_idx++)
    { // loop also over layers which don't contain infill cause of bottom_ and top_layer to initialize their infill_area_per_combine_per_density
        SliceLayer& layer = mesh.layers[layer_idx];

        for (SliceLayerPart& part : layer.parts)
        {
            assert(part.infill_area_per_combine_per_density.size() == 0 && "infill_area_per_combine_per_density is supposed to be uninitialized");

            const Polygons& infill_area = part.getOwnInfillArea();

            if (infill_area.size() == 0 || layer_idx < min_layer || layer_idx > max_layer)
            { // initialize infill_area_per_combine_per_density empty
                part.infill_area_per_combine_per_density.emplace_back(); // create a new infill_area_per_combine
                part.infill_area_per_combine_per_density.back().emplace_back(); // put empty infill area in the newly constructed infill_area_per_combine
                // note: no need to copy part.infill_area, cause it's the empty vector anyway
                continue;
            }
            Polygons less_dense_infill = infill_area; // one step less dense with each infill_step
            for (size_t infill_step = 0; infill_step < max_infill_steps; infill_step++)
            {
                LayerIndex min_layer = layer_idx + infill_step * gradual_infill_step_layer_count + static_cast<size_t>(layer_skip_count);
                LayerIndex max_layer = layer_idx + (infill_step + 1) * gradual_infill_step_layer_count;

                for (float upper_layer_idx = min_layer; upper_layer_idx <= max_layer; upper_layer_idx += layer_skip_count)
                {
                    if (upper_layer_idx >= mesh.layers.size())
                    {
                        less_dense_infill.clear();
                        break;
                    }
                    const SliceLayer& upper_layer = mesh.layers[static_cast<size_t>(upper_layer_idx)];
                    Polygons relevent_upper_polygons;
                    for (const SliceLayerPart& upper_layer_part : upper_layer.parts)
                    {
                        if (!upper_layer_part.boundaryBox.hit(part.boundaryBox))
                        {
                            continue;
                        }
                        relevent_upper_polygons.add(upper_layer_part.getOwnInfillArea());
                    }
                    less_dense_infill = less_dense_infill.intersection(relevent_upper_polygons);
                }
                if (less_dense_infill.size() == 0)
                {
                    break;
                }
                // add new infill_area_per_combine for the current density
                part.infill_area_per_combine_per_density.emplace_back();
                std::vector<Polygons>& infill_area_per_combine_current_density = part.infill_area_per_combine_per_density.back();
                const Polygons more_dense_infill = infill_area.difference(less_dense_infill);
                infill_area_per_combine_current_density.push_back(more_dense_infill);
            }
            part.infill_area_per_combine_per_density.emplace_back();
            std::vector<Polygons>& infill_area_per_combine_current_density = part.infill_area_per_combine_per_density.back();
            infill_area_per_combine_current_density.push_back(infill_area);
            part.infill_area_own = nullptr; // clear infill_area_own, it's not needed any more.
            assert(part.infill_area_per_combine_per_density.size() != 0 && "infill_area_per_combine_per_density is now initialized");
        }
    }
}

void SkinInfillAreaComputation::combineInfillLayers(SliceMeshStorage& mesh)
{
    if (mesh.layers.empty() || mesh.layers.size() - 1 < static_cast<size_t>(mesh.settings.get<size_t>("top_layers")) || mesh.settings.get<coord_t>("infill_line_distance") == 0) //No infill is even generated.
    {
        return;
    }

    const coord_t layer_height = mesh.settings.get<coord_t>("layer_height");
    const size_t amount = std::max(1U, round_divide(mesh.settings.get<coord_t>("infill_sparse_thickness"), std::max(layer_height, coord_t(1)))); //How many infill layers to combine to obtain the requested sparse thickness.
    if(amount <= 1) //If we must combine 1 layer, nothing needs to be combined. Combining 0 layers is invalid.
    {
        return;
    }

    /* We need to round down the layer index we start at to the nearest
    divisible index. Otherwise we get some parts that have infill at divisible
    layers and some at non-divisible layers. Those layers would then miss each
    other. */
    size_t bottom_most_layers = mesh.settings.get<size_t>("initial_bottom_layers");
    LayerIndex min_layer = static_cast<LayerIndex>(bottom_most_layers + amount) - 1;
    min_layer -= min_layer % amount; //Round upwards to the nearest layer divisible by infill_sparse_combine.
    LayerIndex max_layer = static_cast<LayerIndex>(mesh.layers.size()) - 1 - mesh.settings.get<size_t>("top_layers");
    max_layer -= max_layer % amount; //Round downwards to the nearest layer divisible by infill_sparse_combine.
    for(LayerIndex layer_idx = min_layer; layer_idx <= max_layer; layer_idx += amount) //Skip every few layers, but extrude more.
    {
        SliceLayer* layer = &mesh.layers[layer_idx];
        for(size_t combine_count_here = 1; combine_count_here < amount; combine_count_here++)
        {
            if(layer_idx < static_cast<LayerIndex>(combine_count_here))
            {
                break;
            }

            LayerIndex lower_layer_idx = layer_idx - combine_count_here;
            if (lower_layer_idx < min_layer)
            {
                break;
            }
            SliceLayer* lower_layer = &mesh.layers[lower_layer_idx];
            for (SliceLayerPart& part : layer->parts)
            {
                for (unsigned int density_idx = 0; density_idx < part.infill_area_per_combine_per_density.size(); density_idx++)
                { // go over each density of gradual infill (these density areas overlap!)
                    std::vector<Polygons>& infill_area_per_combine = part.infill_area_per_combine_per_density[density_idx];
                    Polygons result;
                    for (SliceLayerPart& lower_layer_part : lower_layer->parts)
                    {
                        if (part.boundaryBox.hit(lower_layer_part.boundaryBox))
                        {

                            Polygons intersection = infill_area_per_combine[combine_count_here - 1].intersection(lower_layer_part.infill_area).offset(-200).offset(200);
                            result.add(intersection); // add area to be thickened
                            infill_area_per_combine[combine_count_here - 1] = infill_area_per_combine[combine_count_here - 1].difference(intersection); // remove thickened area from less thick layer here
                            unsigned int max_lower_density_idx = density_idx;
                            // Generally: remove only from *same density* areas on layer below
                            // If there are no same density areas, then it's ok to print them anyway
                            // Don't remove other density areas
                            if (density_idx == part.infill_area_per_combine_per_density.size() - 1)
                            {
                                // For the most dense areas on a given layer the density of that area is doubled.
                                // This means that - if the lower layer has more densities -
                                // all those lower density lines are included in the most dense of this layer.
                                // We therefore compare the most dense are on this layer with all densities
                                // of the lower layer with the same or higher density index
                                max_lower_density_idx = lower_layer_part.infill_area_per_combine_per_density.size() - 1;
                            }
                            for (size_t lower_density_idx = density_idx; lower_density_idx <= max_lower_density_idx && lower_density_idx < lower_layer_part.infill_area_per_combine_per_density.size(); lower_density_idx++)
                            {
                                std::vector<Polygons>& lower_infill_area_per_combine = lower_layer_part.infill_area_per_combine_per_density[lower_density_idx];
                                lower_infill_area_per_combine[0] = lower_infill_area_per_combine[0].difference(intersection); // remove thickened area from lower (single thickness) layer
                            }
                        }
                    }

                    infill_area_per_combine.push_back(result);
                }
            }
        }
    }
}


}//namespace cura<|MERGE_RESOLUTION|>--- conflicted
+++ resolved
@@ -452,14 +452,9 @@
     }
     Polygons infill = part.insets.back().offset(offset_from_inner_wall);
 
-<<<<<<< HEAD
-    infill = infill.difference(skin);
+    infill = infill.difference(skin.offset(infill_skin_overlap));
     const double infill_line_width_mm = INT2MM(mesh.settings.get<coord_t>("infill_line_width"));
     infill.removeSmallAreas(infill_line_width_mm * infill_line_width_mm * 9);
-=======
-    infill = infill.difference(skin.offset(infill_skin_overlap));
-    infill.removeSmallAreas(MIN_AREA_SIZE);
->>>>>>> f4c8f179
 
     part.infill_area = infill.offset(infill_skin_overlap);
 }
