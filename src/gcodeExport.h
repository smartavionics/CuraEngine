//Copyright (c) 2018 Ultimaker B.V.
//CuraEngine is released under the terms of the AGPLv3 or higher.

#ifndef GCODEEXPORT_H
#define GCODEEXPORT_H

#include <stdio.h>
#include <deque> // for extrusionAmountAtPreviousRetractions
#include <sstream> // for stream.str()

#include "timeEstimate.h"
#include "MeshGroup.h"
#include "RetractionConfig.h"
#include "settings/Settings.h"
#include "settings/types/Ratio.h"
#include "settings/types/Temperature.h" //Bed temperature.
#include "settings/types/Velocity.h"
#include "utils/IntPoint.h"
#include "utils/NoCopy.h"

namespace cura {

/*!
 * Coasting configuration used during printing.
 * Can differ per extruder.
 * 
 * Might be used in the future to have different coasting per feature, e.g. outer wall only.
 */
struct CoastingConfig
{
    bool coasting_enable; //!< Whether coasting is enabled on the extruder to which this config is attached 
    double coasting_volume; //!< The volume leeked when printing without feeding
    Ratio coasting_speed; //!< A modifier (0-1) on the last used travel speed to move slower during coasting
    double coasting_min_volume;  //!< The minimal volume printed to build up enough pressure to leek the coasting_volume
};


//The GCodeExport class writes the actual GCode. This is the only class that knows how GCode looks and feels.
//  Any customizations on GCodes flavors are done in this class.
class GCodeExport : public NoCopy
{
private:
    struct ExtruderTrainAttributes
    {
        Point3 prime_pos; //!< The location this nozzle is primed before printing
        bool prime_pos_is_abs; //!< Whether the prime position is absolute, rather than relative to the last given position
        bool is_primed; //!< Whether this extruder has currently already been primed in this print
        bool use_temp; //!< Whether to insert temperature commands for this extruder
        bool is_prime_blob_enabled; //! < Whether the priming blob is enabled

        bool is_used; //!< Whether this extruder train is actually used during the printing of all meshgroups
        coord_t nozzle_size; //!< The nozzle size label of the nozzle (e.g. 0.4mm; irrespective of tolerances)
        Point nozzle_offset;
        char extruderCharacter;
        std::string material_guid; //!< The GUID for the material used by this extruder

        std::string start_code;
        std::string end_code;
        double filament_area; //!< in mm^2 for non-volumetric, cylindrical filament

        double totalFilament; //!< total filament used per extruder in mm^3
<<<<<<< HEAD
        Temperature currentTemperature;
        Temperature initial_temp; //!< Temperature this nozzle needs to be at the start of the print.
=======
        int currentTemperature;
        bool waited_for_temperature; //!< Whether the most recent temperature command has been a heat-and-wait command (M109) or not (M104).
        int initial_temp; //!< Temperature this nozzle needs to be at the start of the print.
>>>>>>> af1f1bf6

        double retraction_e_amount_current; //!< The current retracted amount (in mm or mm^3), or zero(i.e. false) if it is not currently retracted (positive values mean retracted amount, so negative impact on E values)
        double retraction_e_amount_at_e_start; //!< The ExtruderTrainAttributes::retraction_amount_current value at E0, i.e. the offset (in mm or mm^3) from E0 to the situation where the filament is at the tip of the nozzle.

        double prime_volume; //!< Amount of material (in mm^3) to be primed after an unretration (due to oozing and/or coasting)
        Velocity last_retraction_prime_speed; //!< The last prime speed (in mm/s) of the to-be-primed amount

        std::string nozzle_id; //!< Type of the printcore, such as "AA 0.4", "BB 0.8", etc.

        std::deque<double> extruded_volume_at_previous_n_retractions; // in mm^3

        ExtruderTrainAttributes()
        : prime_pos(0, 0, 0)
        , prime_pos_is_abs(false)
        , is_primed(false)
        , is_prime_blob_enabled(false)
        , is_used(false)
        , nozzle_offset(0,0)
        , extruderCharacter(0)
        , start_code("")
        , end_code("")
        , filament_area(0)
        , totalFilament(0)
        , currentTemperature(0)
        , waited_for_temperature(false)
        , initial_temp(0)
        , retraction_e_amount_current(0.0)
        , retraction_e_amount_at_e_start(0.0)
        , prime_volume(0.0)
        , last_retraction_prime_speed(0.0)
        , nozzle_id("")
        { }
    };
    ExtruderTrainAttributes extruder_attr[MAX_EXTRUDERS];
    size_t extruder_count;
    bool use_extruder_offset_to_offset_coords;
    std::string machine_name;
    std::string machine_buildplate_type;

    std::ostream* output_stream;
    std::string new_line;

    double current_e_value; //!< The last E value written to gcode (in mm or mm^3)

    // flow-rate compensation
    double current_e_offset; //!< Offset to compensate for flow rate (mm or mm^3)
    double max_extrusion_offset; //!< 0 to turn it off, normally 4
    double extrusion_offset_factor; //!< default 1

    Point3 currentPosition; //!< The last build plate coordinates written to gcode (which might be different from actually written gcode coordinates when the extruder offset is encoded in the gcode)
    double currentSpeed; //!< The current speed (F values / 60) in mm/s
    double current_print_acceleration; //!< The current acceleration (in mm/s^2) used for print moves (and also for travel moves if the gcode flavor doesn't have separate travel acceleration)
    double current_travel_acceleration; //!< The current acceleration (in mm/s^2) used for travel moves for those gcode flavors that have separate print and travel accelerations
    double current_jerk; //!< The current jerk in the XY direction (in mm/s^3)
    Velocity current_max_z_feedrate; //!< The current max z speed (in mm/s)

    AABB3D total_bounding_box; //!< The bounding box of all g-code.

    /*!
     * The z position to be used on the next xy move, if the head wasn't in the correct z position yet.
     * 
     * \see GCodeExport::writeExtrusion(Point, double, double)
     * 
     * \note After GCodeExport::writeExtrusion(Point, double, double) has been called currentPosition.z coincides with this value
     */
    coord_t current_layer_z;
    coord_t is_z_hopped; //!< The amount by which the print head is currently z hopped, or zero if it is not z hopped. (A z hop is used during travel moves to avoid collision with other layer parts)

    size_t current_extruder;
    double currentFanSpeed;
    EGCodeFlavor flavor;

    std::vector<double> total_print_times; //!< The total estimated print time in seconds for each feature
    TimeEstimateCalculator estimateCalculator;
    
    bool is_volumatric;
    bool firmware_retract; //!< whether retractions are done in the firmware, or hardcoded in E values.
    bool relative_extrusion; //!< whether to use relative extrusion distances rather than absolute

    unsigned int layer_nr; //!< for sending travel data

    Temperature initial_bed_temp; //!< bed temperature at the beginning of the print.
protected:
    /*!
     * Convert an E value to a value in mm (if it wasn't already in mm) for the current extruder.
     * 
     * E values are either in mm or in mm^3
     * The current extruder is used to determine the filament area to make the conversion.
     * 
     * \param e the value to convert
     * \return the value converted to mm
     */
    double eToMm(double e);

    /*!
     * Convert a volume value to an E value (which might be volumetric as well) for the current extruder.
     * 
     * E values are either in mm or in mm^3
     * The current extruder is used to determine the filament area to make the conversion.
     * 
     * \param mm3 the value to convert
     * \return the value converted to mm or mm3 depending on whether the E axis is volumetric
     */
    double mm3ToE(double mm3);

    /*!
     * Convert a distance value to an E value (which might be linear/distance based as well) for the current extruder.
     * 
     * E values are either in mm or in mm^3
     * The current extruder is used to determine the filament area to make the conversion.
     * 
     * \param mm the value to convert
     * \return the value converted to mm or mm3 depending on whether the E axis is volumetric
     */
    double mmToE(double mm);

public:
    
    GCodeExport();
    ~GCodeExport();

    /*
     * \brief Converts the g-code flavor to a string as it must be printed in
     * the g-code.
     * \param flavor The g-code flavor to print.
     * \return A serialized form of this flavor.
     */
    const std::string flavorToString(const EGCodeFlavor& flavor) const;

    /*!
     * Get the gcode file header (e.g. ";FLAVOR:UltiGCode\n")
     * 
     * \param extruder_is_used For each extruder whether it is used in the print
     * \param print_time The total print time in seconds of the whole gcode (if known)
     * \param filament_used The total mm^3 filament used for each extruder or a vector of the wrong size of unknown
     * \param mat_ids The material GUIDs for each material.
     * \return The string representing the file header
     */
    std::string getFileHeader(const std::vector<bool>& extruder_is_used, const Duration* print_time = nullptr, const std::vector<double>& filament_used = std::vector<double>(), const std::vector<std::string>& mat_ids = std::vector<std::string>());

    void setLayerNr(unsigned int layer_nr);
    
    void setOutputStream(std::ostream* stream);

    bool getExtruderIsUsed(const int extruder_nr) const; //!< return whether the extruder has been used throughout printing all meshgroup up till now

    bool getExtruderUsesTemp(const int extruder_nr) const; //!< Returns whether the extruder with the given index uses temperature control, i.e. whether temperature commands will be included for this extruder

    int getNozzleSize(const int extruder_nr) const;

    Point getExtruderOffset(const int id) const;

    std::string getMaterialGUID(const int extruder_nr) const; //!< returns the GUID of the material used for the nozzle with id \p extruder_nr

    Point getGcodePos(const int64_t x, const int64_t y, const int extruder_train) const;
    
    void setFlavor(EGCodeFlavor flavor);
    EGCodeFlavor getFlavor() const;
    
    void setZ(int z);

    void setFlowRateExtrusionSettings(double max_extrusion_offset, double extrusion_offset_factor);

    void addLastCoastedVolume(double last_coasted_volume) 
    {
        extruder_attr[current_extruder].prime_volume += last_coasted_volume; 
    }
    
    Point3 getPosition() const;
    
    Point getPositionXY() const;

    int getPositionZ() const;

    int getExtruderNr() const;
    
    void setFilamentDiameter(size_t extruder, const coord_t diameter);
    
    double getCurrentExtrudedVolume() const;

    /*!
     * Get the total extruded volume for a specific extruder in mm^3
     * 
     * Retractions and unretractions don't contribute to this.
     * 
     * \param extruder_nr The extruder number for which to get the total netto extruded volume
     * \return total filament printed in mm^3
     */
    double getTotalFilamentUsed(size_t extruder_nr);

    /*!
     * Get the total estimated print time in seconds for each feature
     * 
     * \return total print time in seconds for each feature
     */
    std::vector<double> getTotalPrintTimePerFeature();
    /*!
     * Get the total print time in seconds for the complete print
     * 
     * \return total print time in seconds for the complete print
     */
    double getSumTotalPrintTimes();
    void updateTotalPrintTime();
    void resetTotalPrintTimeAndFilament();
    
    void writeComment(const std::string& comment);
    void writeTypeComment(const PrintFeatureType& type);

    /*!
     * Write an M82 (absolute) or M83 (relative)
     *
     * \param set_relative_extrusion_mode If true, write an M83, otherwise write an M82
     */
    void writeExtrusionMode(bool set_relative_extrusion_mode);

    /*!
     * Write a comment saying what (estimated) time has passed up to this point
     * 
     * \param time The time passed up till this point
     */
    void writeTimeComment(const double time);
    void writeLayerComment(int layer_nr);
    void writeLayerCountComment(int layer_count);
    
    void writeLine(const char* line);
    
    /*!
     * Reset the current_e_value to prevent too high E values.
     * 
     * The current extruded volume is added to the current extruder_attr.
     */
    void resetExtrusionValue();
    
    void writeDelay(const Duration& time_amount);

    /*!
     * Coordinates are build plate coordinates, which might be offsetted when extruder offsets are encoded in the gcode.
     * 
     * \param p location to go to
     * \param speed movement speed
     */
    void writeTravel(const Point& p, const Velocity& speed);

    /*!
     * Coordinates are build plate coordinates, which might be offsetted when extruder offsets are encoded in the gcode.
     * 
     * \param p location to go to
     * \param speed movement speed
     * \param feature the feature that's currently printing
     * \param update_extrusion_offset whether to update the extrusion offset to match the current flow rate
     */
    void writeExtrusion(const Point& p, const Velocity& speed, double extrusion_mm3_per_mm, PrintFeatureType feature, bool update_extrusion_offset = false);

    /*!
     * Go to a X/Y location with the z-hopped Z value
     * Coordinates are build plate coordinates, which might be offsetted when extruder offsets are encoded in the gcode.
     * 
     * \param p location to go to
     * \param speed movement speed
     */
    void writeTravel(const Point3& p, const Velocity& speed);

    /*!
     * Go to a X/Y location with the extrusion Z
     * Perform un-z-hop
     * Perform unretraction
     * 
     * Coordinates are build plate coordinates, which might be offsetted when extruder offsets are encoded in the gcode.
     * 
     * \param p location to go to
     * \param speed movement speed
     * \param feature the feature that's currently printing
     * \param update_extrusion_offset whether to update the extrusion offset to match the current flow rate
     */
    void writeExtrusion(const Point3& p, const Velocity& speed, double extrusion_mm3_per_mm, PrintFeatureType feature, bool update_extrusion_offset = false);
private:
    /*!
     * Coordinates are build plate coordinates, which might be offsetted when extruder offsets are encoded in the gcode.
     * 
     * \param x build plate x
     * \param y build plate y
     * \param z build plate z
     * \param speed movement speed
     */
    void writeTravel(const coord_t& x, const coord_t& y, const coord_t& z, const Velocity& speed);

    /*!
     * Perform un-z-hop
     * Perform unretract
     * Write extrusion move
     * Coordinates are build plate coordinates, which might be offsetted when extruder offsets are encoded in the gcode.
     * 
     * \param x build plate x
     * \param y build plate y
     * \param z build plate z
     * \param speed movement speed
     * \param extrusion_mm3_per_mm flow
     * \param feature the print feature that's currently printing
     * \param update_extrusion_offset whether to update the extrusion offset to match the current flow rate
     */
    void writeExtrusion(const int x, const int y, const int z, const Velocity& speed, const double extrusion_mm3_per_mm, const PrintFeatureType& feature, const bool update_extrusion_offset = false);

    /*!
     * Write the F, X, Y, Z and E value (if they are not different from the last)
     * 
     * convenience function called from writeExtrusion and writeTravel
     * 
     * This function also applies the gcode offset by calling \ref GCodeExport::getGcodePos
     * This function updates the \ref GCodeExport::total_bounding_box
     * It estimates the time in \ref GCodeExport::estimateCalculator for the correct feature
     * It updates \ref GCodeExport::currentPosition, \ref GCodeExport::current_e_value and \ref GCodeExport::currentSpeed
     */
    void writeFXYZE(const Velocity& speed, const int x, const int y, const int z, const double e, const PrintFeatureType& feature);

    /*!
     * The writeTravel and/or writeExtrusion when flavor == BFB
     * \param x build plate x
     * \param y build plate y
     * \param z build plate z
     * \param speed movement speed
     * \param extrusion_mm3_per_mm flow
     * \param feature print feature to track print time for
     */
    void writeMoveBFB(const int x, const int y, const int z, const Velocity& speed, double extrusion_mm3_per_mm, PrintFeatureType feature);
public:
    /*!
     * Get ready for extrusion moves:
     * - unretract (G11 or G1 E.)
     * - prime blob (G1 E)
     * 
     * It estimates the time in \ref GCodeExport::estimateCalculator
     * It updates \ref GCodeExport::current_e_value and \ref GCodeExport::currentSpeed
     */
    void writeUnretractionAndPrime();
    void writeRetraction(const RetractionConfig& config, bool force = false, bool extruder_switch = false);

    /*!
     * Start a z hop with the given \p hop_height
     * 
     * \param hop_height The height to move above the current layer
     */
    void writeZhopStart(const coord_t hop_height);

    /*!
     * End a z hop: go back to the layer height
     * 
     */
    void writeZhopEnd();

    /*!
     * Start the new_extruder: 
     * - set new extruder
     * - zero E value
     * - write extruder start gcode
     * 
     * \param new_extruder The extruder to start with
     */
    void startExtruder(const size_t new_extruder);

    /*!
     * Switch to the new_extruder: 
     * - perform neccesary retractions
     * - fiddle with E-values
     * - write extruder end gcode
     * - set new extruder
     * - write extruder start gcode
     * 
     * \param new_extruder The extruder to switch to
     * \param retraction_config_old_extruder The extruder switch retraction config of the old extruder, to perform the extruder switch retraction with.
     */
    void switchExtruder(size_t new_extruder, const RetractionConfig& retraction_config_old_extruder);

    void writeCode(const char* str);
    
    /*!
     * Write the gcode for priming the current extruder train so that it can be used.
     * 
     * \param travel_speed The travel speed when priming involves a movement
     */
    void writePrimeTrain(const Velocity& travel_speed);
    
    void writeFanCommand(double speed);
    
    void writeTemperatureCommand(const size_t extruder, const Temperature& temperature, const bool wait = false);
    void writeBedTemperatureCommand(const Temperature& temperature, const bool wait = false);

    /*!
     * Write the command for setting the acceleration for print moves to a specific value
     */
    void writePrintAcceleration(const Velocity& acceleration);

    /*!
     * Write the command for setting the acceleration for travel moves to a specific value
     */
    void writeTravelAcceleration(const Velocity& acceleration);

    /*!
     * Write the command for setting the jerk to a specific value
     */
    void writeJerk(const Velocity& jerk);

    /*!
     * Write the command for setting the maximum z feedrate to a specific value
     */
    void writeMaxZFeedrate(const Velocity& max_z_feedrate);

    /*!
     * Get the last set max z feedrate value sent in the gcode.
     * 
     * Returns a value <= 0 when no value is set.
     */
    double getCurrentMaxZFeedrate();

    /*!
     * Set member variables using the settings in \p settings.
     */
    void preSetup();

    /*!
     * Handle the initial (bed/nozzle) temperatures before any gcode is processed.
     * These temperatures are set in the pre-print setup in the firmware.
     * 
     * See FffGcodeWriter::processStartingCode
     * \param start_extruder_nr The extruder with which to start this print
     */
    void setInitialTemps(const unsigned int start_extruder_nr);

    /*!
     * Override or set an initial nozzle temperature as written by GCodeExport::setInitialTemps
     * This is used primarily during better specification of temperatures in LayerPlanBuffer::insertPreheatCommand
     * 
     * \warning This function must be called before any of the layers in the meshgroup are written to file!
     * That's because it sets the current temperature in the gcode!
     * 
     * \param extruder_nr The extruder number for which to better specify the temp
     * \param temp The temp at which the nozzle should be at startup
     */
    void setInitialTemp(int extruder_nr, double temp);

    /*!
     * Finish the gcode: turn fans off, write end gcode and flush all gcode left in the buffer.
     * 
     * \param endCode The end gcode to be appended at the very end.
     */
    void finalize(const char* endCode);

};

}

#endif//GCODEEXPORT_H
<|MERGE_RESOLUTION|>--- conflicted
+++ resolved
@@ -59,14 +59,9 @@
         double filament_area; //!< in mm^2 for non-volumetric, cylindrical filament
 
         double totalFilament; //!< total filament used per extruder in mm^3
-<<<<<<< HEAD
         Temperature currentTemperature;
+        bool waited_for_temperature; //!< Whether the most recent temperature command has been a heat-and-wait command (M109) or not (M104).
         Temperature initial_temp; //!< Temperature this nozzle needs to be at the start of the print.
-=======
-        int currentTemperature;
-        bool waited_for_temperature; //!< Whether the most recent temperature command has been a heat-and-wait command (M109) or not (M104).
-        int initial_temp; //!< Temperature this nozzle needs to be at the start of the print.
->>>>>>> af1f1bf6
 
         double retraction_e_amount_current; //!< The current retracted amount (in mm or mm^3), or zero(i.e. false) if it is not currently retracted (positive values mean retracted amount, so negative impact on E values)
         double retraction_e_amount_at_e_start; //!< The ExtruderTrainAttributes::retraction_amount_current value at E0, i.e. the offset (in mm or mm^3) from E0 to the situation where the filament is at the tip of the nozzle.
