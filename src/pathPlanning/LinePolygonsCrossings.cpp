--- conflicted
+++ resolved
@@ -3,14 +3,11 @@
 
 #include "LinePolygonsCrossings.h"
 
-<<<<<<< HEAD
-=======
 #include <algorithm>
 
 #include "../sliceDataStorage.h"
 #include "../utils/SVG.h"
 
->>>>>>> 5527f7f0
 namespace cura {
 
 LinePolygonsCrossings::Crossing::Crossing(const size_t poly_idx, const coord_t x, const size_t point_idx)
