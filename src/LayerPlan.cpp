/** Copyright (C) 2016 Ultimaker - Released under terms of the AGPLv3 License */
#include <cstring>
#include "LayerPlan.h"
#include "pathOrderOptimizer.h"
#include "sliceDataStorage.h"
#include "utils/polygonUtils.h"
#include "MergeInfillLines.h"
#include "raft.h" // getTotalExtraLayers

namespace cura {


ExtruderPlan::ExtruderPlan(int extruder, int layer_nr, bool is_initial_layer, bool is_raft_layer, int layer_thickness, const FanSpeedLayerTimeSettings& fan_speed_layer_time_settings, const RetractionConfig& retraction_config)
: extruder(extruder)
, heated_pre_travel_time(0)
, required_start_temperature(-1)
, layer_nr(layer_nr)
, is_initial_layer(is_initial_layer)
, is_raft_layer(is_raft_layer)
, layer_thickness(layer_thickness)
, fan_speed_layer_time_settings(fan_speed_layer_time_settings)
, retraction_config(retraction_config)
, extrudeSpeedFactor(1.0)
, travelSpeedFactor(1.0)
, extraTime(0.0)
, totalPrintTime(0)
{
}

void ExtruderPlan::setExtrudeSpeedFactor(double speedFactor)
{
    this->extrudeSpeedFactor = speedFactor;
}
double ExtruderPlan::getExtrudeSpeedFactor()
{
    return this->extrudeSpeedFactor;
}
void ExtruderPlan::setTravelSpeedFactor(double speedFactor)
{
    if (speedFactor < 1) speedFactor = 1.0;
    this->travelSpeedFactor = speedFactor;
}
double ExtruderPlan::getTravelSpeedFactor()
{
    return this->travelSpeedFactor;
}

void ExtruderPlan::setFanSpeed(double _fan_speed)
{
    fan_speed = _fan_speed;
}
double ExtruderPlan::getFanSpeed()
{
    return fan_speed;
}


GCodePath* LayerPlan::getLatestPathWithConfig(const GCodePathConfig& config, SpaceFillType space_fill_type, float flow, bool spiralize, double speed_factor)
{
    std::vector<GCodePath>& paths = extruder_plans.back().paths;
    if (paths.size() > 0 && paths.back().config == &config && !paths.back().done && paths.back().flow == flow && paths.back().speed_factor == speed_factor) // spiralize can only change when a travel path is in between
        return &paths.back();
    paths.emplace_back(config, space_fill_type, flow, spiralize, speed_factor);
    GCodePath* ret = &paths.back();
    return ret;
}

void LayerPlan::forceNewPathStart()
{
    std::vector<GCodePath>& paths = extruder_plans.back().paths;
    if (paths.size() > 0)
        paths[paths.size()-1].done = true;
}

LayerPlan::LayerPlan(const SliceDataStorage& storage, int layer_nr, int z, int layer_thickness, unsigned int start_extruder, const std::vector<FanSpeedLayerTimeSettings>& fan_speed_layer_time_settings_per_extruder, CombingMode combing_mode, int64_t comb_boundary_offset, bool travel_avoid_other_parts, int64_t travel_avoid_distance)
: storage(storage)
, configs_storage(storage, layer_nr, layer_thickness)
, z(z)
, layer_nr(layer_nr)
, is_initial_layer(layer_nr == 0 - Raft::getTotalExtraLayers(storage))
, is_raft_layer(layer_nr < 0 - Raft::getFillerLayerCount(storage))
, layer_thickness(layer_thickness)
, has_prime_tower_planned(false)
, last_extruder_previous_layer(start_extruder)
, last_planned_extruder_setting_base(storage.meshgroup->getExtruderTrain(start_extruder))
, first_travel_destination_is_inside(false) // set properly when addTravel is called for the first time (otherwise not set properly)
, comb_boundary_inside(computeCombBoundaryInside(combing_mode))
, fan_speed_layer_time_settings_per_extruder(fan_speed_layer_time_settings_per_extruder)
{
    int current_extruder = start_extruder;
    comb = nullptr;
    was_inside = true; // not used, because the first travel move is bogus
    is_inside = false; // assumes the next move will not be to inside a layer part (overwritten just before going into a layer part)
    if (combing_mode != CombingMode::OFF)
    {
        comb = new Comb(storage, layer_nr, comb_boundary_inside, comb_boundary_offset, travel_avoid_other_parts, travel_avoid_distance);
    }
    else
    {
        comb = nullptr;
    }
    for (unsigned int extruder_nr = 0; extruder_nr < (unsigned int)storage.meshgroup->getExtruderCount(); extruder_nr++)
    {
        const ExtruderTrain* train = storage.meshgroup->getExtruderTrain(extruder_nr);
        layer_start_pos_per_extruder.emplace_back(train->getSettingInMicrons("layer_start_x"), train->getSettingInMicrons("layer_start_y"));
    }
    extruder_plans.reserve(storage.meshgroup->getExtruderCount());
    extruder_plans.emplace_back(current_extruder, layer_nr, is_initial_layer, is_raft_layer, layer_thickness, fan_speed_layer_time_settings_per_extruder[current_extruder], storage.retraction_config_per_extruder[current_extruder]);

    for (int extruder = 0; extruder < storage.meshgroup->getExtruderCount(); extruder++)
    { //Skirt and brim.
        skirt_brim_is_processed[extruder] = false;
    }
}

LayerPlan::~LayerPlan()
{
    if (comb)
        delete comb;
}

SettingsBaseVirtual* LayerPlan::getLastPlannedExtruderTrainSettings()
{
    return last_planned_extruder_setting_base;
}


Polygons LayerPlan::computeCombBoundaryInside(CombingMode combing_mode)
{
    if (combing_mode == CombingMode::OFF)
    {
        return Polygons();
    }
    if (layer_nr < 0)
    { // when a raft is present
        if (combing_mode == CombingMode::NO_SKIN)
        {
            return Polygons();
        }
        else
        {
            return storage.raftOutline.offset(MM2INT(0.1));
        }
    }
    else 
    {
        Polygons comb_boundary;
        for (const SliceMeshStorage& mesh : storage.meshes)
        {
            const SliceLayer& layer = mesh.layers[layer_nr];
            if (mesh.getSettingBoolean("infill_mesh")) {
                continue;
            }
            if (mesh.getSettingAsCombingMode("retraction_combing") == CombingMode::NO_SKIN)
            {
                for (const SliceLayerPart& part : layer.parts)
                {
                    comb_boundary.add(part.infill_area);
                }
            }
            else
            {
                layer.getSecondOrInnermostWalls(comb_boundary);
            }
        }
        return comb_boundary;
    }
}

void LayerPlan::setIsInside(bool _is_inside)
{
    is_inside = _is_inside;
}

bool LayerPlan::setExtruder(int extruder)
{
    if (extruder == getExtruder())
    {
        return false;
    }
    setIsInside(false);
    { // handle end position of the prev extruder
        SettingsBaseVirtual* train = getLastPlannedExtruderTrainSettings();
        bool end_pos_absolute = train->getSettingBoolean("machine_extruder_end_pos_abs");
        Point end_pos(train->getSettingInMicrons("machine_extruder_end_pos_x"), train->getSettingInMicrons("machine_extruder_end_pos_y"));
        if (!end_pos_absolute)
        {
            end_pos += getLastPlannedPositionOrStartingPosition();
        }
        else 
        {
            Point extruder_offset(train->getSettingInMicrons("machine_nozzle_offset_x"), train->getSettingInMicrons("machine_nozzle_offset_y"));
            end_pos += extruder_offset; // absolute end pos is given as a head position
        }
        addTravel(end_pos); //  + extruder_offset cause it 
    }
    if (extruder_plans.back().paths.empty() && extruder_plans.back().inserts.empty())
    { // first extruder plan in a layer might be empty, cause it is made with the last extruder planned in the previous layer
        extruder_plans.back().extruder = extruder;
    }
    else 
    {
        extruder_plans.emplace_back(extruder, layer_nr, is_initial_layer, is_raft_layer, layer_thickness, fan_speed_layer_time_settings_per_extruder[extruder], storage.retraction_config_per_extruder[extruder]);
        assert((int)extruder_plans.size() <= storage.meshgroup->getExtruderCount() && "Never use the same extruder twice on one layer!");
    }
    last_planned_extruder_setting_base = storage.meshgroup->getExtruderTrain(extruder);

//     forceNewPathStart(); // automatic by the fact that we start a new ExtruderPlan

    { // handle starting pos of the new extruder
        SettingsBaseVirtual* train = getLastPlannedExtruderTrainSettings();
        bool start_pos_absolute = train->getSettingBoolean("machine_extruder_start_pos_abs");
        Point start_pos(train->getSettingInMicrons("machine_extruder_start_pos_x"), train->getSettingInMicrons("machine_extruder_start_pos_y"));
        if (!start_pos_absolute)
        {
            start_pos += getLastPlannedPositionOrStartingPosition();
        }
        else 
        {
            Point extruder_offset(train->getSettingInMicrons("machine_nozzle_offset_x"), train->getSettingInMicrons("machine_nozzle_offset_y"));
            start_pos += extruder_offset; // absolute start pos is given as a head position
        }
        last_planned_position = start_pos;
    }
    return true;
}

void LayerPlan::moveInsideCombBoundary(int distance)
{
    int max_dist2 = MM2INT(2.0) * MM2INT(2.0); // if we are further than this distance, we conclude we are not inside even though we thought we were.
    // this function is to be used to move from the boudary of a part to inside the part
    Point p = getLastPlannedPositionOrStartingPosition(); // copy, since we are going to move p
    if (PolygonUtils::moveInside(comb_boundary_inside, p, distance, max_dist2) != NO_INDEX)
    {
        //Move inside again, so we move out of tight 90deg corners
        PolygonUtils::moveInside(comb_boundary_inside, p, distance, max_dist2);
        if (comb_boundary_inside.inside(p))
        {
            addTravel_simple(p);
            //Make sure the that any retraction happens after this move, not before it by starting a new move path.
            forceNewPathStart();
        }
    }
}

std::optional<std::pair<Point, bool>> LayerPlan::getFirstTravelDestinationState() const
{
    std::optional<std::pair<Point, bool>> ret;
    if (first_travel_destination)
    {
        ret = std::make_pair(*first_travel_destination, first_travel_destination_is_inside);
    }
    return ret;
}

GCodePath& LayerPlan::addTravel(Point p, bool force_comb_retract)
{
    const GCodePathConfig& travel_config = configs_storage.travel_config_per_extruder[getExtruder()];
    const RetractionConfig& retraction_config = storage.retraction_config_per_extruder[getExtruder()];

    GCodePath* path = getLatestPathWithConfig(travel_config, SpaceFillType::None);

    bool combed = false;

    const SettingsBaseVirtual* extr = getLastPlannedExtruderTrainSettings();

    const bool perform_z_hops = extr->getSettingBoolean("retraction_hop_enabled");

    const bool is_first_travel_of_extruder_after_switch = extruder_plans.back().paths.size() == 0 && (extruder_plans.size() > 1 || last_extruder_previous_layer != getExtruder());
    bool bypass_combing = is_first_travel_of_extruder_after_switch && extr->getSettingBoolean("retraction_hop_after_extruder_switch");

    const bool is_first_travel_of_layer = !static_cast<bool>(last_planned_position);
    if (is_first_travel_of_layer)
    {
        bypass_combing = true; // first travel move is bogus; it is added after this and the previous layer have been planned in LayerPlanBuffer::addConnectingTravelMove
        first_travel_destination = p;
        first_travel_destination_is_inside = is_inside;
        forceNewPathStart(); // force a new travel path after this first bogus move
    }
    else if (force_comb_retract && last_planned_position && !shorterThen(*last_planned_position - p, retraction_config.retraction_min_travel_distance))
    {
        // path is not shorter than min travel distance, force a retraction
        path->retract = true;
    }

    if (comb != nullptr && !bypass_combing)
    {
        const bool perform_z_hops_only_when_collides = extr->getSettingBoolean("retraction_hop_only_when_collides");

        CombPaths combPaths;
        bool via_outside_makes_combing_fail = perform_z_hops && !perform_z_hops_only_when_collides;
        bool fail_on_unavoidable_obstacles = perform_z_hops && perform_z_hops_only_when_collides;
        combed = comb->calc(*last_planned_position, p, combPaths, was_inside, is_inside, retraction_config.retraction_min_travel_distance, via_outside_makes_combing_fail, fail_on_unavoidable_obstacles);
        if (combed)
        {
            bool retract = path->retract || combPaths.size() > 1;
            if (!retract)
            { // check whether we want to retract
                if (combPaths.throughAir)
                {
                    retract = true;
                }
                else
                {
                    for (CombPath& combPath : combPaths)
                    { // retract when path moves through a boundary
                        if (combPath.cross_boundary)
                        {
                            retract = true;
                            break;
                        }
                    }
                }
                if (combPaths.size() == 1)
                {
                    CombPath comb_path = combPaths[0];
                    if (combPaths.throughAir && !comb_path.cross_boundary && comb_path.size() == 2 && comb_path[0] == *last_planned_position && comb_path[1] == p)
                    { // limit the retractions from support to support, which didn't cross anything
                        retract = false;
                    }
                }
            }

            for (CombPath& combPath : combPaths)
            { // add all comb paths (don't do anything special for paths which are moving through air)
                if (combPath.size() == 0)
                {
                    continue;
                }
                path->retract = retract;
                // don't perform a z-hop
                for (Point& combPoint : combPath)
                {
                    path->points.push_back(combPoint);
                }
                last_planned_position = combPath.back();
            }
        }
    }
    
    // no combing? retract only when path is not shorter than minimum travel distance
    if (!combed && !is_first_travel_of_layer && last_planned_position && !shorterThen(*last_planned_position - p, retraction_config.retraction_min_travel_distance))
    {
        if (was_inside) // when the previous location was from printing something which is considered inside (not support or prime tower etc)
        {               // then move inside the printed part, so that we don't ooze on the outer wall while retraction, but on the inside of the print.
            assert (extr != nullptr);
            int innermost_wall_line_width = extr->getSettingInMicrons((extr->getSettingAsCount("wall_line_count") > 1) ? "wall_line_width_x" : "wall_line_width_0");
            if (layer_nr == 0)
            {
                innermost_wall_line_width *= extr->getSettingAsRatio("initial_layer_line_width_factor");
            }
            moveInsideCombBoundary(innermost_wall_line_width);
        }
        path->retract = true;
        path->perform_z_hop = perform_z_hops;
    }

    GCodePath& ret = addTravel_simple(p, path);
    was_inside = is_inside;
    return ret;
}

GCodePath& LayerPlan::addTravel_simple(Point p, GCodePath* path)
{
    bool is_first_travel_of_layer = !static_cast<bool>(last_planned_position);
    if (is_first_travel_of_layer)
    { // spiralize calls addTravel_simple directly as the first travel move in a layer
        first_travel_destination = p;
        first_travel_destination_is_inside = is_inside;
    }
    if (path == nullptr)
    {
        path = getLatestPathWithConfig(configs_storage.travel_config_per_extruder[getExtruder()], SpaceFillType::None);
    }
    path->points.push_back(p);
    last_planned_position = p;
    return *path;
}

void LayerPlan::planPrime()
{
    forceNewPathStart();
    constexpr float prime_blob_wipe_length = 10.0;
    GCodePath& prime_travel = addTravel_simple(getLastPlannedPositionOrStartingPosition() + Point(0, MM2INT(prime_blob_wipe_length)));
    prime_travel.retract = false;
    prime_travel.perform_prime = true;
    forceNewPathStart();
}

void LayerPlan::addExtrusionMove(Point p, const GCodePathConfig& config, SpaceFillType space_fill_type, float flow, bool spiralize, double speed_factor)
{
    getLatestPathWithConfig(config, space_fill_type, flow, spiralize, speed_factor)->points.push_back(p);
    last_planned_position = p;
}

void LayerPlan::addPolygon(ConstPolygonRef polygon, int start_idx, const GCodePathConfig& config, WallOverlapComputation* wall_overlap_computation, coord_t wall_0_wipe_dist, bool spiralize, float flow_ratio, bool always_retract)
{
    Point p0 = polygon[start_idx];
    addTravel(p0, always_retract);
    for (unsigned int point_idx = 1; point_idx < polygon.size(); point_idx++)
    {
        Point p1 = polygon[(start_idx + point_idx) % polygon.size()];
        float flow = (wall_overlap_computation)? flow_ratio * wall_overlap_computation->getFlow(p0, p1) : flow_ratio;
        addExtrusionMove(p1, config, SpaceFillType::Polygons, flow, spiralize);
        p0 = p1;
    }
    if (polygon.size() > 2)
    {
        const Point& p1 = polygon[start_idx];
        float flow = (wall_overlap_computation)? flow_ratio * wall_overlap_computation->getFlow(p0, p1) : flow_ratio;
        addExtrusionMove(p1, config, SpaceFillType::Polygons, flow, spiralize);

        if (wall_0_wipe_dist > 0)
        { // apply outer wall wipe
            p0 = polygon[start_idx];
            int distance_traversed = 0;
            for (unsigned int point_idx = 1; ; point_idx++)
            {
                Point p1 = polygon[(start_idx + point_idx) % polygon.size()];
                int p0p1_dist = vSize(p1 - p0);
                if (distance_traversed + p0p1_dist >= wall_0_wipe_dist)
                {
                    Point vector = p1 - p0;
                    Point half_way = p0 + normal(vector, wall_0_wipe_dist - distance_traversed);
                    addTravel_simple(half_way);
                    break;
                }
                else
                {
                    addTravel_simple(p1);
                    distance_traversed += p0p1_dist;
                }
                p0 = p1;
            }
            forceNewPathStart();
        }
    }
    else 
    {
        logWarning("WARNING: line added as polygon! (LayerPlan)\n");
    }
}

void LayerPlan::addPolygonsByOptimizer(const Polygons& polygons, const GCodePathConfig& config, WallOverlapComputation* wall_overlap_computation, const ZSeamConfig& z_seam_config, coord_t wall_0_wipe_dist, bool spiralize, float flow_ratio, bool always_retract)
{
    if (polygons.size() == 0)
    {
        return;
    }
    PathOrderOptimizer orderOptimizer(getLastPlannedPositionOrStartingPosition(), z_seam_config);
    for (unsigned int poly_idx = 0; poly_idx < polygons.size(); poly_idx++)
    {
        orderOptimizer.addPolygon(polygons[poly_idx]);
    }
    orderOptimizer.optimize();
    for (unsigned int poly_idx : orderOptimizer.polyOrder)
    {
        addPolygon(polygons[poly_idx], orderOptimizer.polyStart[poly_idx], config, wall_overlap_computation, wall_0_wipe_dist, spiralize, flow_ratio, always_retract);
    }
}
void LayerPlan::addLinesByOptimizer(const Polygons& polygons, const GCodePathConfig& config, SpaceFillType space_fill_type, int wipe_dist, float flow_ratio, std::optional<Point> near_start_location)
{
    LineOrderOptimizer orderOptimizer(near_start_location.value_or(getLastPlannedPositionOrStartingPosition()));
    for (unsigned int line_idx = 0; line_idx < polygons.size(); line_idx++)
    {
        orderOptimizer.addPolygon(polygons[line_idx]);
    }
    orderOptimizer.optimize();
    for (int poly_idx : orderOptimizer.polyOrder)
    {
        ConstPolygonRef polygon = polygons[poly_idx];
        int start = orderOptimizer.polyStart[poly_idx];
        int end = 1 - start;
        const Point& p0 = polygon[start];
        addTravel(p0);
        const Point& p1 = polygon[end];
        addExtrusionMove(p1, config, space_fill_type, flow_ratio);
        if (wipe_dist != 0)
        {
            int line_width = config.getLineWidth();
            if (vSize2(p1-p0) > line_width * line_width * 4)
            { // otherwise line will get optimized by combining multiple into a single extrusion move
                addExtrusionMove(p1 + normal(p1-p0, wipe_dist), config, space_fill_type, 0.0);
            }
        }
    }
}

void LayerPlan::spiralizeWallSlice(const GCodePathConfig& config, ConstPolygonRef wall, ConstPolygonRef last_wall, const int seam_vertex_idx, const int last_seam_vertex_idx)
{
    const Point origin = (last_seam_vertex_idx >= 0) ? last_wall[last_seam_vertex_idx] : wall[seam_vertex_idx];
    addTravel_simple(origin);

    const int n_points = wall.size();
    Polygons last_wall_polygons;
    last_wall_polygons.add(last_wall);
    const int max_dist2 = config.getLineWidth() * config.getLineWidth() * 4; // (2 * lineWidth)^2;
    const bool smooth_contours = storage.getSettingBoolean("smooth_spiralized_contours");

    double total_length = 0.0; // determine the length of the complete wall
    Point p0 = origin;
    for (int wall_point_idx = 1; wall_point_idx <= n_points; ++wall_point_idx)
    {
        const Point& p1 = wall[(seam_vertex_idx + wall_point_idx) % n_points];
        total_length += vSizeMM(p1 - p0);
        p0 = p1;
    }

    if (total_length == 0.0)
    {
        // nothing to do
        return;
    }

    // extrude to the points following the seam vertex
    // the last point is the seam vertex as the polygon is a loop
    double wall_length = 0.0;
    p0 = origin;
    for (int wall_point_idx = 1; wall_point_idx <= n_points; ++wall_point_idx)
    {
        // p is a point from the current wall polygon
        const Point& p = wall[(seam_vertex_idx + wall_point_idx) % n_points];
        if (smooth_contours)
        {
            wall_length += vSizeMM(p - p0);
            p0 = p;

            // now find the point on the last wall that is closest to p
            ClosestPolygonPoint cpp = PolygonUtils::findClosest(p, last_wall_polygons);
            // if we found a point and it's not further away than max_dist2, use it
            if (cpp.isValid() && vSize2(cpp.location - p) <= max_dist2)
            {
                // interpolate between cpp.location and p depending on how far we have progressed along wall
                addExtrusionMove(cpp.location + (p - cpp.location) * (wall_length / total_length), config, SpaceFillType::Polygons, 1.0, true);
            }
            else
            {
                // no point in the last wall was found close enough to the current wall point so don't interpolate
                addExtrusionMove(p, config, SpaceFillType::Polygons, 1.0, true);
            }
        }
        else
        {
            // no smoothing, use point verbatim
            addExtrusionMove(p, config, SpaceFillType::Polygons, 1.0, true);
        }
    }
}

void ExtruderPlan::forceMinimalLayerTime(double minTime, double minimalSpeed, double travelTime, double extrudeTime)
{
    double totalTime = travelTime + extrudeTime; 
    if (totalTime < minTime && extrudeTime > 0.0)
    {
        double minExtrudeTime = minTime - travelTime;
        if (minExtrudeTime < 1)
            minExtrudeTime = 1;
        double factor = extrudeTime / minExtrudeTime;
        for (GCodePath& path : paths)
        {
            if (path.isTravelPath())
                continue;
            double speed = path.config->getSpeed() * factor;
            if (speed < minimalSpeed)
                factor = minimalSpeed / path.config->getSpeed();
        }

        //Only slow down for the minimal time if that will be slower.
        assert(getExtrudeSpeedFactor() == 1.0); // The extrude speed factor is assumed not to be changed yet
        if (factor < 1.0)
        {
            setExtrudeSpeedFactor(factor);
        }
        else 
        {
            factor = 1.0;
        }
        
        double inv_factor = 1.0 / factor; // cause multiplication is faster than division
        
        // Adjust stored naive time estimates
        estimates.extrude_time *= inv_factor;
        for (GCodePath& path : paths)
        {
            path.estimates.extrude_time *= inv_factor;
        }

        if (minTime - (extrudeTime * inv_factor) - travelTime > 0.1)
        {
            this->extraTime = minTime - (extrudeTime * inv_factor) - travelTime;
        }
        this->totalPrintTime = (extrudeTime * inv_factor) + travelTime;
    }
}
TimeMaterialEstimates ExtruderPlan::computeNaiveTimeEstimates(Point starting_position)
{
    Point p0 = starting_position;

    bool was_retracted = false; // wrong assumption; won't matter that much. (TODO)
    for (GCodePath& path : paths)
    {
        bool is_extrusion_path = false;
        double* path_time_estimate;
        double& material_estimate = path.estimates.material;
        if (!path.isTravelPath())
        {
            is_extrusion_path = true;
            path_time_estimate = &path.estimates.extrude_time;
        }
        else 
        {
            if (path.retract)
            {
                path_time_estimate = &path.estimates.retracted_travel_time;
            }
            else 
            {
                path_time_estimate = &path.estimates.unretracted_travel_time;
            }
            if (path.retract != was_retracted)
            { // handle retraction times
                double retract_unretract_time;
                if (path.retract)
                {
                    retract_unretract_time = retraction_config.distance / retraction_config.speed;
                }
                else 
                {
                    retract_unretract_time = retraction_config.distance / retraction_config.primeSpeed;
                }
                path.estimates.retracted_travel_time += 0.5 * retract_unretract_time;
                path.estimates.unretracted_travel_time += 0.5 * retract_unretract_time;
            }
        }
        for(Point& p1 : path.points)
        {
            double length = vSizeMM(p0 - p1);
            if (is_extrusion_path)
            {
                material_estimate += length * INT2MM(layer_thickness) * INT2MM(path.config->getLineWidth());
            }
            double thisTime = length / path.config->getSpeed();
            *path_time_estimate += thisTime;
            p0 = p1;
        }
        estimates += path.estimates;
    }
    return estimates;
}

void ExtruderPlan::processFanSpeedAndMinimalLayerTime(bool force_minimal_layer_time, Point starting_position)
{
    computeNaiveTimeEstimates(starting_position);
    totalPrintTime = estimates.getTotalTime();
    if (force_minimal_layer_time)
    {
        forceMinimalLayerTime(fan_speed_layer_time_settings.cool_min_layer_time, fan_speed_layer_time_settings.cool_min_speed, estimates.getTravelTime(), estimates.getExtrudeTime());
    }

    /*
                   min layer time
                   :
                   :  min layer time fan speed min
                |  :  :
      ^    max..|__:  :
                |  \  :
     fan        |   \ :
    speed  min..|... \:___________
                |________________
                  layer time >


    */
    // interpolate fan speed (for cool_fan_full_layer and for cool_min_layer_time_fan_speed_max)
    if (layer_nr < fan_speed_layer_time_settings.cool_fan_min_layer)
    {
        // fan is normally off for layers below cool_fan_min_layer
        fan_speed = 0;
    }
    else
    {
        // once cool_fan_min_layer has been reached, the fan runs no slower than cool_fan_speed_min
        fan_speed = fan_speed_layer_time_settings.cool_fan_speed_min;
    }
    double totalLayerTime = estimates.unretracted_travel_time + estimates.extrude_time;
    if (force_minimal_layer_time && totalLayerTime < fan_speed_layer_time_settings.cool_min_layer_time)
    {
        fan_speed = fan_speed_layer_time_settings.cool_fan_speed_max;
    }
<<<<<<< HEAD
    else if (force_minimal_layer_time && totalLayerTime < fan_speed_layer_time_settings.cool_min_layer_time_fan_speed_max &&
             fan_speed_layer_time_settings.cool_min_layer_time_fan_speed_max > fan_speed_layer_time_settings.cool_min_layer_time)
    { 
=======
    else if (fan_speed_layer_time_settings.cool_min_layer_time >= fan_speed_layer_time_settings.cool_min_layer_time_fan_speed_max)
    {
        fan_speed = fan_speed_layer_time_settings.cool_fan_speed_min;
    }
    else if (force_minimal_layer_time && totalLayerTime < fan_speed_layer_time_settings.cool_min_layer_time_fan_speed_max)
    {
>>>>>>> 990d1ae4
        // when forceMinimalLayerTime didn't change the extrusionSpeedFactor, we adjust the fan speed
        double fan_speed_diff = fan_speed_layer_time_settings.cool_fan_speed_max - fan_speed_layer_time_settings.cool_fan_speed_min;
        double layer_time_diff = fan_speed_layer_time_settings.cool_min_layer_time_fan_speed_max - fan_speed_layer_time_settings.cool_min_layer_time;
        double fraction_of_slope = (totalLayerTime - fan_speed_layer_time_settings.cool_min_layer_time) / layer_time_diff;
        fan_speed = fan_speed_layer_time_settings.cool_fan_speed_max - fan_speed_diff * fraction_of_slope;
    }
    /*
    Supposing no influence of minimal layer time;
    i.e. layer time > min layer time fan speed min:


              max..       fan 'full' on layer
                   |      :
                   |      :
      ^       min..|    ..:________________
     fan           |      /
    speed          |     /
          speed_0..|    /
                   |    |
                0__|____|_________________
                        :         layer nr >
                  fan 'min' layer
    */
    if (layer_nr < fan_speed_layer_time_settings.cool_fan_full_layer
        && layer_nr >= fan_speed_layer_time_settings.cool_fan_min_layer
        && (!force_minimal_layer_time || totalLayerTime > fan_speed_layer_time_settings.cool_min_layer_time_fan_speed_max)
        && fan_speed_layer_time_settings.cool_fan_full_layer > 0 // don't apply initial layer fan speed speedup if disabled.
        && !this->is_raft_layer // don't apply initial layer fan speed speedup to raft, but to model layers
    )
    {
        // Slow down the fan on the layers below the [cool_fan_full_layer], where layer cool_fan_min_layer is speed cool_fan_speed_0.
        fan_speed = fan_speed_layer_time_settings.cool_fan_speed_0 + (fan_speed - fan_speed_layer_time_settings.cool_fan_speed_0) * std::max(0, layer_nr - fan_speed_layer_time_settings.cool_fan_min_layer) / (fan_speed_layer_time_settings.cool_fan_full_layer - fan_speed_layer_time_settings.cool_fan_min_layer);
    }
}

void LayerPlan::processFanSpeedAndMinimalLayerTime(Point starting_position)
{
    for (unsigned int extr_plan_idx = 0; extr_plan_idx < extruder_plans.size(); extr_plan_idx++)
    {
        ExtruderPlan& extruder_plan = extruder_plans[extr_plan_idx];
        bool force_minimal_layer_time = extr_plan_idx == extruder_plans.size() - 1;
        extruder_plan.processFanSpeedAndMinimalLayerTime(force_minimal_layer_time, starting_position);
        if (!extruder_plan.paths.empty() && !extruder_plan.paths.back().points.empty())
        {
            starting_position = extruder_plan.paths.back().points.back();
        }
    }
}



void LayerPlan::writeGCode(GCodeExport& gcode)
{
    CommandSocket::setLayerForSend(layer_nr);
    CommandSocket::setSendCurrentPosition( gcode.getPositionXY() );
    gcode.setLayerNr(layer_nr);
    
    gcode.writeLayerComment(layer_nr);

    // flow-rate compensation
    gcode.setFlowRateExtrusionSettings(storage.getSettingInMillimeters("flow_rate_max_extrusion_offset"), storage.getSettingInPercentage("flow_rate_extrusion_offset_factor") / 100);

    if (layer_nr == 1 - Raft::getTotalExtraLayers(storage) && storage.getSettingBoolean("machine_heated_bed") && storage.getSettingInDegreeCelsius("material_bed_temperature") != 0)
    {
        bool wait = false;
        gcode.writeBedTemperatureCommand(storage.getSettingInDegreeCelsius("material_bed_temperature"), wait);
    }

    gcode.setZ(z);
    
    
    const GCodePathConfig* last_extrusion_config = nullptr; // used to check whether we need to insert a TYPE comment in the gcode.

    int extruder = gcode.getExtruderNr();
    bool acceleration_enabled = storage.getSettingBoolean("acceleration_enabled");
    bool jerk_enabled = storage.getSettingBoolean("jerk_enabled");

    for(unsigned int extruder_plan_idx = 0; extruder_plan_idx < extruder_plans.size(); extruder_plan_idx++)
    {
        ExtruderPlan& extruder_plan = extruder_plans[extruder_plan_idx];
        const RetractionConfig& retraction_config = storage.retraction_config_per_extruder[extruder_plan.extruder];

        if (extruder != extruder_plan.extruder)
        {
            int prev_extruder = extruder;
            extruder = extruder_plan.extruder;
            gcode.switchExtruder(extruder, storage.extruder_switch_retraction_config_per_extruder[prev_extruder]);

            const ExtruderTrain* train = storage.meshgroup->getExtruderTrain(extruder);
            if (train->getSettingInMillimetersPerSecond("max_feedrate_z_override") > 0)
            {
                gcode.writeMaxZFeedrate(train->getSettingInMillimetersPerSecond("max_feedrate_z_override"));
            }

            { // require printing temperature to be met
                constexpr bool wait = true;
                gcode.writeTemperatureCommand(extruder, extruder_plan.required_start_temperature, wait);
            }

            if (extruder_plan.prev_extruder_standby_temp)
            { // turn off previous extruder
                constexpr bool wait = false;
                double prev_extruder_temp = *extruder_plan.prev_extruder_standby_temp;
                int prev_layer_nr = (extruder_plan_idx == 0)? layer_nr - 1 : layer_nr;
                if (prev_layer_nr == storage.max_print_height_per_extruder[prev_extruder])
                {
                    prev_extruder_temp = 0; // TODO ? should there be a setting for extruder_off_temperature ?
                }
                gcode.writeTemperatureCommand(prev_extruder, prev_extruder_temp, wait);
            }
        }
        else if (extruder_plan_idx == 0 && layer_nr != 0 && storage.meshgroup->getExtruderTrain(extruder)->getSettingBoolean("retract_at_layer_change"))
        {
            gcode.writeRetraction(retraction_config);
        }
        gcode.writeFanCommand(extruder_plan.getFanSpeed());
        std::vector<GCodePath>& paths = extruder_plan.paths;

        extruder_plan.inserts.sort([](const NozzleTempInsert& a, const NozzleTempInsert& b) -> bool { 
                return  a.path_idx < b.path_idx; 
            } );

        const ExtruderTrain* train = storage.meshgroup->getExtruderTrain(extruder);
        if (train->getSettingInMillimetersPerSecond("max_feedrate_z_override") > 0)
        {
            gcode.writeMaxZFeedrate(train->getSettingInMillimetersPerSecond("max_feedrate_z_override"));
        }
        bool speed_equalize_flow_enabled = train->getSettingBoolean("speed_equalize_flow_enabled");
        double speed_equalize_flow_max = train->getSettingInMillimetersPerSecond("speed_equalize_flow_max");
        int64_t nozzle_size = gcode.getNozzleSize(extruder);

        bool update_extrusion_offset = true;

        for(unsigned int path_idx = 0; path_idx < paths.size(); path_idx++)
        {
            extruder_plan.handleInserts(path_idx, gcode);
            
            GCodePath& path = paths[path_idx];

            if (path.perform_prime)
            {
                gcode.writePrimeTrain(train->getSettingInMillimetersPerSecond("speed_travel"));
                gcode.writeRetraction(retraction_config);
            }

            if (acceleration_enabled)
            {
                if (path.config->isTravelPath())
                {
                    gcode.writeTravelAcceleration(path.config->getAcceleration());
                }
                else
                {
                    gcode.writePrintAcceleration(path.config->getAcceleration());
                }
            }
            if (jerk_enabled)
            {
                gcode.writeJerk(path.config->getJerk());
            }

            if (path.retract)
            {
                gcode.writeRetraction(retraction_config);
                if (path.perform_z_hop)
                {
                    gcode.writeZhopStart(retraction_config.zHop);
                }
                else
                {
                    gcode.writeZhopEnd();
                }
            }
            if (!path.config->isTravelPath() && last_extrusion_config != path.config)
            {
                gcode.writeTypeComment(path.config->type);
                last_extrusion_config = path.config;
                update_extrusion_offset = true;
            } else {
                update_extrusion_offset = false;
            }

            double speed = path.config->getSpeed();

            // for some movements such as prime tower purge, the speed may get changed by this factor
            speed *= path.speed_factor;

            // Apply the relevant factor
            if (path.config->isTravelPath())
                speed *= extruder_plan.getTravelSpeedFactor();
            else
                speed *= extruder_plan.getExtrudeSpeedFactor();

            if (MergeInfillLines(gcode, paths, extruder_plan, configs_storage.travel_config_per_extruder[extruder], nozzle_size, speed_equalize_flow_enabled, speed_equalize_flow_max).mergeInfillLines(path_idx)) // !! has effect on path_idx !!
            { // !! has effect on path_idx !!
                // works when path_idx is the index of the travel move BEFORE the infill lines to be merged
                continue;
            }

            if (path.config->isTravelPath())
            { // early comp for travel paths, which are handled more simply
                for(unsigned int point_idx = 0; point_idx < path.points.size(); point_idx++)
                {
                    gcode.writeTravel(path.points[point_idx], speed);
                }
                continue;
            }
            
            bool spiralize = path.spiralize;
            if (!spiralize) // normal (extrusion) move (with coasting
            {
                const CoastingConfig& coasting_config = storage.coasting_config[extruder];
                bool coasting = coasting_config.coasting_enable; 
                if (coasting)
                {
                    coasting = writePathWithCoasting(gcode, extruder_plan_idx, path_idx, layer_thickness, coasting_config.coasting_volume, coasting_config.coasting_speed, coasting_config.coasting_min_volume);
                }
                if (! coasting) // not same as 'else', cause we might have changed [coasting] in the line above...
                { // normal path to gcode algorithm
                    if (  // change infill  ||||||   to  /\/\/\/\/ ...
                        false &&
                        path_idx + 2 < paths.size() // has a next move
                        && paths[path_idx+1].points.size() == 1 // is single extruded line
                        && !paths[path_idx+1].config->isTravelPath() // next move is extrusion
                        && paths[path_idx+2].config->isTravelPath() // next next move is travel
                        && shorterThen(path.points.back() - gcode.getPositionXY(), 2 * nozzle_size) // preceding extrusion is close by
                        && shorterThen(paths[path_idx+1].points.back() - path.points.back(), 2 * nozzle_size) // extrusion move is small
                        && shorterThen(paths[path_idx+2].points.back() - paths[path_idx+1].points.back(), 2 * nozzle_size) // consecutive extrusion is close by
                    )
                    {
                        sendLineTo(paths[path_idx+2].config->type, paths[path_idx+2].points.back(), paths[path_idx+2].getLineWidthForLayerView(), paths[path_idx+2].config->getLayerThickness(), speed);
                        gcode.writeExtrusion(paths[path_idx+2].points.back(), speed, paths[path_idx+1].getExtrusionMM3perMM(), paths[path_idx+2].config->type, update_extrusion_offset);
                        path_idx += 2;
                    }
                    else 
                    {
                        for(unsigned int point_idx = 0; point_idx < path.points.size(); point_idx++)
                        {
                            sendLineTo(path.config->type, path.points[point_idx], path.getLineWidthForLayerView(), path.config->getLayerThickness(), speed);
                            gcode.writeExtrusion(path.points[point_idx], speed, path.getExtrusionMM3perMM(), path.config->type, update_extrusion_offset);
                        }
                    }
                }
            }
            else
            { // SPIRALIZE
                //If we need to spiralize then raise the head slowly by 1 layer as this path progresses.
                float totalLength = 0.0;
                Point p0 = gcode.getPositionXY();
                for (unsigned int _path_idx = path_idx; _path_idx < paths.size() && !paths[_path_idx].isTravelPath(); _path_idx++)
                {
                    GCodePath& _path = paths[_path_idx];
                    for (unsigned int point_idx = 0; point_idx < _path.points.size(); point_idx++)
                    {
                        Point p1 = _path.points[point_idx];
                        totalLength += vSizeMM(p0 - p1);
                        p0 = p1;
                    }
                }

                float length = 0.0;
                p0 = gcode.getPositionXY();
                for (; path_idx < paths.size() && paths[path_idx].spiralize; path_idx++)
                { // handle all consecutive spiralized paths > CHANGES path_idx!
                    GCodePath& path = paths[path_idx];

                    for (unsigned int point_idx = 0; point_idx < path.points.size(); point_idx++)
                    {
                        Point p1 = path.points[point_idx];
                        length += vSizeMM(p0 - p1);
                        p0 = p1;
                        gcode.setZ(z + layer_thickness * length / totalLength);
                        sendLineTo(path.config->type, path.points[point_idx], path.getLineWidthForLayerView(), path.config->getLayerThickness(), speed);
                        gcode.writeExtrusion(path.points[point_idx], speed, path.getExtrusionMM3perMM(), path.config->type, update_extrusion_offset);
                    }
                    // for layer display only - the loop finished at the seam vertex but as we started from
                    // the location of the previous layer's seam vertex the loop may have a gap if this layer's
                    // seam vertex is "behind" the previous layer's seam vertex. So output another line segment
                    // that joins this layer's seam vertex to the following vertex. If the layers have been blended
                    // then this can cause a visible ridge (on the screen, not on the print) because the first vertex
                    // would have been shifted in x/y to make it nearer to the previous layer outline but the seam
                    // vertex would not be shifted (as it's the last vertex in the sequence). The smoother the model,
                    // the less the vertices are shifted and the less obvious is the ridge. If the layer display
                    // really displayed a spiral rather than slices of a spiral, this would not be required.
                    sendLineTo(path.config->type, path.points[0], path.getLineWidthForLayerView(), path.config->getLayerThickness(), speed);
                }
                path_idx--; // the last path_idx didnt spiralize, so it's not part of the current spiralize path
            }
        } // paths for this extruder /\  .

        if (train->getSettingBoolean("cool_lift_head") && extruder_plan.extraTime > 0.0)
        {
            gcode.writeComment("Small layer, adding delay");
            const RetractionConfig& retraction_config = storage.retraction_config_per_extruder[gcode.getExtruderNr()];
            gcode.writeRetraction(retraction_config);
            if (extruder_plan_idx == extruder_plans.size() - 1 || !train->getSettingBoolean("machine_extruder_end_pos_abs"))
            { // only move the head if it's the last extruder plan; otherwise it's already at the switching bay area 
                // or do it anyway when we switch extruder in-place
                gcode.setZ(gcode.getPositionZ() + MM2INT(3.0));
                gcode.writeTravel(gcode.getPositionXY(), configs_storage.travel_config_per_extruder[extruder].getSpeed());

                const Point current_pos = gcode.getPositionXY();
                Point machine_middle (0, 0);
                if (!storage.getSettingBoolean("machine_center_is_zero"))
                {
                    machine_middle.X = storage.getSettingInMicrons("machine_width") / 2;
                    machine_middle.Y = storage.getSettingInMicrons("machine_depth") / 2;
                }
                const Point toward_middle_of_bed = current_pos - normal(current_pos - machine_middle, MM2INT(20.0));
                gcode.writeTravel(toward_middle_of_bed, configs_storage.travel_config_per_extruder[extruder].getSpeed());
            }
            gcode.writeDelay(extruder_plan.extraTime);
        }

        extruder_plan.handleAllRemainingInserts(gcode);
    } // extruder plans /\  .
    
    gcode.updateTotalPrintTime();
}

void LayerPlan::overrideFanSpeeds(double speed)
{
    for (ExtruderPlan& extruder_plan : extruder_plans)
    {
        extruder_plan.setFanSpeed(speed);
    }
}


bool LayerPlan::makeRetractSwitchRetract(unsigned int extruder_plan_idx, unsigned int path_idx)
{
    std::vector<GCodePath>& paths = extruder_plans[extruder_plan_idx].paths;
    for (unsigned int path_idx2 = path_idx + 1; path_idx2 < paths.size(); path_idx2++)
    {
        if (paths[path_idx2].getExtrusionMM3perMM() > 0) 
        {
            return false; 
        }
    }
    
    if (extruder_plans.size() <= extruder_plan_idx+1)
    {
        return false; // TODO: check first extruder of the next layer! (generally only on the last layer of the second extruder)
    }
        
    if (extruder_plans[extruder_plan_idx + 1].extruder != extruder_plans[extruder_plan_idx].extruder)
    {
        return true;
    }
    else 
    {
        return false;
    }
}
    
bool LayerPlan::writePathWithCoasting(GCodeExport& gcode, unsigned int extruder_plan_idx, unsigned int path_idx, int64_t layerThickness, double coasting_volume, double coasting_speed, double coasting_min_volume)
{
    if (coasting_volume <= 0)
    { 
        return false; 
    }
    ExtruderPlan& extruder_plan = extruder_plans[extruder_plan_idx];
    std::vector<GCodePath>& paths = extruder_plan.paths;
    GCodePath& path = paths[path_idx];
    if (path_idx + 1 >= paths.size()
        ||
        ! (!path.isTravelPath() &&  paths[path_idx + 1].config->isTravelPath()) 
        ||
        path.points.size() < 2
        )
    {
        return false;
    }

    int64_t coasting_min_dist_considered = 100; // hardcoded setting for when to not perform coasting

    
    double extrude_speed = path.config->getSpeed() * extruder_plan.getExtrudeSpeedFactor(); // travel speed 
    
    int64_t coasting_dist = MM2INT(MM2_2INT(coasting_volume) / layerThickness) / path.config->getLineWidth(); // closing brackets of MM2INT at weird places for precision issues
    int64_t coasting_min_dist = MM2INT(MM2_2INT(coasting_min_volume + coasting_volume) / layerThickness) / path.config->getLineWidth(); // closing brackets of MM2INT at weird places for precision issues
    //           /\ the minimal distance when coasting will coast the full coasting volume instead of linearly less with linearly smaller paths
    
    
    std::vector<int64_t> accumulated_dist_per_point; // the first accumulated dist is that of the last point! (that of the last point is always zero...)
    accumulated_dist_per_point.push_back(0);
    
    int64_t accumulated_dist = 0;
    
    bool length_is_less_than_min_dist = true;
    
    unsigned int acc_dist_idx_gt_coast_dist = NO_INDEX; // the index of the first point with accumulated_dist more than coasting_dist (= index into accumulated_dist_per_point)
     // == the point printed BEFORE the start point for coasting
    
    
    Point* last = &path.points[path.points.size() - 1];
    for (unsigned int backward_point_idx = 1; backward_point_idx < path.points.size(); backward_point_idx++)
    {
        Point& point = path.points[path.points.size() - 1 - backward_point_idx];
        int64_t dist = vSize(point - *last);
        accumulated_dist += dist;
        accumulated_dist_per_point.push_back(accumulated_dist);
        
        if (acc_dist_idx_gt_coast_dist == NO_INDEX && accumulated_dist >= coasting_dist)
        {
            acc_dist_idx_gt_coast_dist = backward_point_idx; // the newly added point
        }
        
        if (accumulated_dist >= coasting_min_dist)
        {
            length_is_less_than_min_dist = false;
            break;
        }
        
        last = &point;
    }
    
    if (accumulated_dist < coasting_min_dist_considered)
    {
        return false;
    }
    int64_t actual_coasting_dist = coasting_dist;
    if (length_is_less_than_min_dist)
    {
        // in this case accumulated_dist is the length of the whole path
        actual_coasting_dist = accumulated_dist * coasting_dist / coasting_min_dist;
        for (acc_dist_idx_gt_coast_dist = 0 ; acc_dist_idx_gt_coast_dist < accumulated_dist_per_point.size() ; acc_dist_idx_gt_coast_dist++)
        { // search for the correct coast_dist_idx
            if (accumulated_dist_per_point[acc_dist_idx_gt_coast_dist] > actual_coasting_dist)
            {
                break;
            }
        }
    }

    assert (acc_dist_idx_gt_coast_dist < accumulated_dist_per_point.size()); // something has gone wrong; coasting_min_dist < coasting_dist ?

    unsigned int point_idx_before_start = path.points.size() - 1 - acc_dist_idx_gt_coast_dist;

    Point start;
    { // computation of begin point of coasting
        int64_t residual_dist = actual_coasting_dist - accumulated_dist_per_point[acc_dist_idx_gt_coast_dist - 1];
        Point& a = path.points[point_idx_before_start];
        Point& b = path.points[point_idx_before_start + 1];
        start = b + normal(a-b, residual_dist);
    }

    { // write normal extrude path:
        for(unsigned int point_idx = 0; point_idx <= point_idx_before_start; point_idx++)
        {
            sendLineTo(path.config->type, path.points[point_idx], path.getLineWidthForLayerView(), path.config->getLayerThickness(), extrude_speed);
            gcode.writeExtrusion(path.points[point_idx], extrude_speed, path.getExtrusionMM3perMM(), path.config->type);
        }
        sendLineTo(path.config->type, start, path.getLineWidthForLayerView(), path.config->getLayerThickness(), extrude_speed);
        gcode.writeExtrusion(start, extrude_speed, path.getExtrusionMM3perMM(), path.config->type);
    }

    // write coasting path
    for (unsigned int point_idx = point_idx_before_start + 1; point_idx < path.points.size(); point_idx++)
    {
        double speed = coasting_speed * path.config->getSpeed() * extruder_plan.getExtrudeSpeedFactor();
        gcode.writeTravel(path.points[point_idx], speed);
    }

    gcode.addLastCoastedVolume(path.getExtrusionMM3perMM() * INT2MM(actual_coasting_dist));
    return true;
}

}//namespace cura<|MERGE_RESOLUTION|>--- conflicted
+++ resolved
@@ -687,18 +687,13 @@
     {
         fan_speed = fan_speed_layer_time_settings.cool_fan_speed_max;
     }
-<<<<<<< HEAD
+    else if (fan_speed_layer_time_settings.cool_min_layer_time >= fan_speed_layer_time_settings.cool_min_layer_time_fan_speed_max)
+    {
+        fan_speed = fan_speed_layer_time_settings.cool_fan_speed_min;
+    }
     else if (force_minimal_layer_time && totalLayerTime < fan_speed_layer_time_settings.cool_min_layer_time_fan_speed_max &&
              fan_speed_layer_time_settings.cool_min_layer_time_fan_speed_max > fan_speed_layer_time_settings.cool_min_layer_time)
     { 
-=======
-    else if (fan_speed_layer_time_settings.cool_min_layer_time >= fan_speed_layer_time_settings.cool_min_layer_time_fan_speed_max)
-    {
-        fan_speed = fan_speed_layer_time_settings.cool_fan_speed_min;
-    }
-    else if (force_minimal_layer_time && totalLayerTime < fan_speed_layer_time_settings.cool_min_layer_time_fan_speed_max)
-    {
->>>>>>> 990d1ae4
         // when forceMinimalLayerTime didn't change the extrusionSpeedFactor, we adjust the fan speed
         double fan_speed_diff = fan_speed_layer_time_settings.cool_fan_speed_max - fan_speed_layer_time_settings.cool_fan_speed_min;
         double layer_time_diff = fan_speed_layer_time_settings.cool_min_layer_time_fan_speed_max - fan_speed_layer_time_settings.cool_min_layer_time;
