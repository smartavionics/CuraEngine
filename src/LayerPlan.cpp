/** Copyright (C) 2016 Ultimaker - Released under terms of the AGPLv3 License */
#include <cstring>
#include "LayerPlan.h"
#include "pathOrderOptimizer.h"
#include "sliceDataStorage.h"
#include "utils/polygonUtils.h"
#include "MergeInfillLines.h"
#include "raft.h" // getTotalExtraLayers

namespace cura {


ExtruderPlan::ExtruderPlan(int extruder, int layer_nr, bool is_initial_layer, bool is_raft_layer, int layer_thickness, const FanSpeedLayerTimeSettings& fan_speed_layer_time_settings, const RetractionConfig& retraction_config)
: extruder(extruder)
, heated_pre_travel_time(0)
, required_start_temperature(-1)
, layer_nr(layer_nr)
, is_initial_layer(is_initial_layer)
, is_raft_layer(is_raft_layer)
, layer_thickness(layer_thickness)
, fan_speed_layer_time_settings(fan_speed_layer_time_settings)
, retraction_config(retraction_config)
, extrudeSpeedFactor(1.0)
, travelSpeedFactor(1.0)
, extraTime(0.0)
, totalPrintTime(0)
{
}

void ExtruderPlan::setExtrudeSpeedFactor(double speedFactor)
{
    this->extrudeSpeedFactor = speedFactor;
}
double ExtruderPlan::getExtrudeSpeedFactor()
{
    return this->extrudeSpeedFactor;
}
void ExtruderPlan::setTravelSpeedFactor(double speedFactor)
{
    if (speedFactor < 1) speedFactor = 1.0;
    this->travelSpeedFactor = speedFactor;
}
double ExtruderPlan::getTravelSpeedFactor()
{
    return this->travelSpeedFactor;
}

void ExtruderPlan::setFanSpeed(double _fan_speed)
{
    fan_speed = _fan_speed;
}
double ExtruderPlan::getFanSpeed()
{
    return fan_speed;
}


GCodePath* LayerPlan::getLatestPathWithConfig(const GCodePathConfig& config, SpaceFillType space_fill_type, float flow, bool spiralize, double speed_factor)
{
    std::vector<GCodePath>& paths = extruder_plans.back().paths;
    if (paths.size() > 0 && paths.back().config == &config && !paths.back().done && paths.back().flow == flow && paths.back().speed_factor == speed_factor) // spiralize can only change when a travel path is in between
        return &paths.back();
    paths.emplace_back(config, space_fill_type, flow, spiralize, speed_factor);
    GCodePath* ret = &paths.back();
    return ret;
}

void LayerPlan::forceNewPathStart()
{
    std::vector<GCodePath>& paths = extruder_plans.back().paths;
    if (paths.size() > 0)
        paths[paths.size()-1].done = true;
}

LayerPlan::LayerPlan(const SliceDataStorage& storage, int layer_nr, int z, int layer_thickness, unsigned int start_extruder, const std::vector<FanSpeedLayerTimeSettings>& fan_speed_layer_time_settings_per_extruder, CombingMode combing_mode, int64_t comb_boundary_offset, coord_t comb_move_inside_distance, bool travel_avoid_other_parts, int64_t travel_avoid_distance)
: storage(storage)
, configs_storage(storage, layer_nr, layer_thickness)
, z(z)
, layer_nr(layer_nr)
, is_initial_layer(layer_nr == 0 - Raft::getTotalExtraLayers(storage))
, is_raft_layer(layer_nr < 0 - Raft::getFillerLayerCount(storage))
, layer_thickness(layer_thickness)
, has_prime_tower_planned(false)
, last_extruder_previous_layer(start_extruder)
, last_planned_extruder_setting_base(storage.meshgroup->getExtruderTrain(start_extruder))
, first_travel_destination_is_inside(false) // set properly when addTravel is called for the first time (otherwise not set properly)
, comb_boundary_inside1(computeCombBoundaryInside(combing_mode, 1))
, comb_boundary_inside2(computeCombBoundaryInside(combing_mode, 2))
, comb_move_inside_distance(comb_move_inside_distance)
, fan_speed_layer_time_settings_per_extruder(fan_speed_layer_time_settings_per_extruder)
{
    int current_extruder = start_extruder;
    comb = nullptr;
    was_inside = true; // not used, because the first travel move is bogus
    is_inside = false; // assumes the next move will not be to inside a layer part (overwritten just before going into a layer part)
    if (combing_mode != CombingMode::OFF)
    {
        comb = new Comb(storage, layer_nr, comb_boundary_inside1, comb_boundary_inside2, comb_boundary_offset, travel_avoid_other_parts, travel_avoid_distance, comb_move_inside_distance);
    }
    else
    {
        comb = nullptr;
    }
    for (unsigned int extruder_nr = 0; extruder_nr < (unsigned int)storage.meshgroup->getExtruderCount(); extruder_nr++)
    {
        const ExtruderTrain* train = storage.meshgroup->getExtruderTrain(extruder_nr);
        layer_start_pos_per_extruder.emplace_back(train->getSettingInMicrons("layer_start_x"), train->getSettingInMicrons("layer_start_y"));
    }
    extruder_plans.reserve(storage.meshgroup->getExtruderCount());
    extruder_plans.emplace_back(current_extruder, layer_nr, is_initial_layer, is_raft_layer, layer_thickness, fan_speed_layer_time_settings_per_extruder[current_extruder], storage.retraction_config_per_extruder[current_extruder]);

    for (int extruder = 0; extruder < storage.meshgroup->getExtruderCount(); extruder++)
    { //Skirt and brim.
        skirt_brim_is_processed[extruder] = false;
    }
}

LayerPlan::~LayerPlan()
{
    if (comb)
        delete comb;
}

SettingsBaseVirtual* LayerPlan::getLastPlannedExtruderTrainSettings()
{
    return last_planned_extruder_setting_base;
}


Polygons LayerPlan::computeCombBoundaryInside(CombingMode combing_mode, int max_inset)
{
    if (combing_mode == CombingMode::OFF)
    {
        return Polygons();
    }
    if (layer_nr < 0)
    { // when a raft is present
        if (combing_mode == CombingMode::NO_SKIN)
        {
            return Polygons();
        }
        else
        {
            return storage.raftOutline.offset(MM2INT(0.1));
        }
    }
    else 
    {
        Polygons comb_boundary;
        for (const SliceMeshStorage& mesh : storage.meshes)
        {
            const SliceLayer& layer = mesh.layers[layer_nr];
            if (mesh.getSettingBoolean("infill_mesh")) {
                continue;
            }
            if (mesh.getSettingAsCombingMode("retraction_combing") == CombingMode::NO_SKIN)
            {
                for (const SliceLayerPart& part : layer.parts)
                {
                    comb_boundary.add(part.infill_area);
                }
            }
            else
            {
                layer.getInnermostWalls(comb_boundary, max_inset);
            }
        }
        return comb_boundary;
    }
}

void LayerPlan::setIsInside(bool _is_inside)
{
    is_inside = _is_inside;
}

bool LayerPlan::setExtruder(int extruder)
{
    if (extruder == getExtruder())
    {
        return false;
    }
    setIsInside(false);
    { // handle end position of the prev extruder
        SettingsBaseVirtual* train = getLastPlannedExtruderTrainSettings();
        bool end_pos_absolute = train->getSettingBoolean("machine_extruder_end_pos_abs");
        Point end_pos(train->getSettingInMicrons("machine_extruder_end_pos_x"), train->getSettingInMicrons("machine_extruder_end_pos_y"));
        if (!end_pos_absolute)
        {
            end_pos += getLastPlannedPositionOrStartingPosition();
        }
        else 
        {
            Point extruder_offset(train->getSettingInMicrons("machine_nozzle_offset_x"), train->getSettingInMicrons("machine_nozzle_offset_y"));
            end_pos += extruder_offset; // absolute end pos is given as a head position
        }
        addTravel(end_pos); //  + extruder_offset cause it 
    }
    if (extruder_plans.back().paths.empty() && extruder_plans.back().inserts.empty())
    { // first extruder plan in a layer might be empty, cause it is made with the last extruder planned in the previous layer
        extruder_plans.back().extruder = extruder;
    }
    else 
    {
        extruder_plans.emplace_back(extruder, layer_nr, is_initial_layer, is_raft_layer, layer_thickness, fan_speed_layer_time_settings_per_extruder[extruder], storage.retraction_config_per_extruder[extruder]);
        assert((int)extruder_plans.size() <= storage.meshgroup->getExtruderCount() && "Never use the same extruder twice on one layer!");
    }
    last_planned_extruder_setting_base = storage.meshgroup->getExtruderTrain(extruder);

//     forceNewPathStart(); // automatic by the fact that we start a new ExtruderPlan

    { // handle starting pos of the new extruder
        SettingsBaseVirtual* train = getLastPlannedExtruderTrainSettings();
        bool start_pos_absolute = train->getSettingBoolean("machine_extruder_start_pos_abs");
        Point start_pos(train->getSettingInMicrons("machine_extruder_start_pos_x"), train->getSettingInMicrons("machine_extruder_start_pos_y"));
        if (!start_pos_absolute)
        {
            start_pos += getLastPlannedPositionOrStartingPosition();
        }
        else 
        {
            Point extruder_offset(train->getSettingInMicrons("machine_nozzle_offset_x"), train->getSettingInMicrons("machine_nozzle_offset_y"));
            start_pos += extruder_offset; // absolute start pos is given as a head position
        }
        last_planned_position = start_pos;
    }
    return true;
}

void LayerPlan::moveInsideCombBoundary(int distance)
{
    int max_dist2 = MM2INT(2.0) * MM2INT(2.0); // if we are further than this distance, we conclude we are not inside even though we thought we were.
    // this function is to be used to move from the boudary of a part to inside the part
    Point p = getLastPlannedPositionOrStartingPosition(); // copy, since we are going to move p
    if (PolygonUtils::moveInside(comb_boundary_inside2, p, distance, max_dist2) != NO_INDEX)
    {
        //Move inside again, so we move out of tight 90deg corners
        PolygonUtils::moveInside(comb_boundary_inside2, p, distance, max_dist2);
        if (comb_boundary_inside2.inside(p))
        {
            addTravel_simple(p);
            //Make sure the that any retraction happens after this move, not before it by starting a new move path.
            forceNewPathStart();
        }
    }
}

std::optional<std::pair<Point, bool>> LayerPlan::getFirstTravelDestinationState() const
{
    std::optional<std::pair<Point, bool>> ret;
    if (first_travel_destination)
    {
        ret = std::make_pair(*first_travel_destination, first_travel_destination_is_inside);
    }
    return ret;
}

GCodePath& LayerPlan::addTravel(Point p, bool force_comb_retract)
{
    const GCodePathConfig& travel_config = configs_storage.travel_config_per_extruder[getExtruder()];
    const RetractionConfig& retraction_config = storage.retraction_config_per_extruder[getExtruder()];

    GCodePath* path = getLatestPathWithConfig(travel_config, SpaceFillType::None);

    bool combed = false;

    const SettingsBaseVirtual* extr = getLastPlannedExtruderTrainSettings();

    const bool perform_z_hops = extr->getSettingBoolean("retraction_hop_enabled");
    const coord_t maximum_travel_resolution = extr->getSettingInMicrons("meshfix_maximum_travel_resolution");

    const bool is_first_travel_of_extruder_after_switch = extruder_plans.back().paths.size() == 0 && (extruder_plans.size() > 1 || last_extruder_previous_layer != getExtruder());
    bool bypass_combing = is_first_travel_of_extruder_after_switch && extr->getSettingBoolean("retraction_hop_after_extruder_switch");

    const bool is_first_travel_of_layer = !static_cast<bool>(last_planned_position);
    if (is_first_travel_of_layer)
    {
        bypass_combing = true; // first travel move is bogus; it is added after this and the previous layer have been planned in LayerPlanBuffer::addConnectingTravelMove
        first_travel_destination = p;
        first_travel_destination_is_inside = is_inside;
        forceNewPathStart(); // force a new travel path after this first bogus move
    }
    else if (force_comb_retract && last_planned_position && !shorterThen(*last_planned_position - p, retraction_config.retraction_min_travel_distance))
    {
        // path is not shorter than min travel distance, force a retraction
        path->retract = true;
    }

    if (comb != nullptr && !bypass_combing)
    {
        const bool perform_z_hops_only_when_collides = extr->getSettingBoolean("retraction_hop_only_when_collides");

        CombPaths combPaths;
        bool via_outside_makes_combing_fail = perform_z_hops && !perform_z_hops_only_when_collides;
        bool fail_on_unavoidable_obstacles = perform_z_hops && perform_z_hops_only_when_collides;
        combed = comb->calc(*last_planned_position, p, combPaths, was_inside, is_inside, retraction_config.retraction_min_travel_distance, via_outside_makes_combing_fail, fail_on_unavoidable_obstacles);
        if (combed)
        {
            bool retract = path->retract || combPaths.size() > 1;
            if (!retract)
            { // check whether we want to retract
                if (combPaths.throughAir)
                {
                    retract = true;
                }
                else
                {
                    for (CombPath& combPath : combPaths)
                    { // retract when path moves through a boundary
                        if (combPath.cross_boundary)
                        {
                            retract = true;
                            break;
                        }
                    }
                }
                if (combPaths.size() == 1)
                {
                    CombPath comb_path = combPaths[0];
                    if (extr->getSettingBoolean("limit_support_retractions") &&
                        combPaths.throughAir && !comb_path.cross_boundary && comb_path.size() == 2 && comb_path[0] == *last_planned_position && comb_path[1] == p)
                    { // limit the retractions from support to support, which didn't cross anything
                        retract = false;
                    }
                }
            }

            float dist = 0;
            Point last_point((last_planned_position) ? *last_planned_position : Point(0, 0));
            for (CombPath& combPath : combPaths)
            { // add all comb paths (don't do anything special for paths which are moving through air)
                if (combPath.size() == 0)
                {
                    continue;
                }
                for (Point& comb_point : combPath)
                {
                    if (path->points.empty() || vSize2(path->points.back() - comb_point) > maximum_travel_resolution * maximum_travel_resolution)
                    {
                        path->points.push_back(comb_point);
                        dist += vSize(last_point - comb_point);
                        last_point = comb_point;
                    }
                }
                last_planned_position = combPath.back();
                dist += vSize(last_point - p);
                const double retract_threshold = extr->getSettingInMicrons("retraction_combing_max_distance");
                path->retract = retract || (retract_threshold > 0 && dist > retract_threshold);
                // don't perform a z-hop
            }
        }
    }
    
    // no combing? retract only when path is not shorter than minimum travel distance
    if (!combed && !is_first_travel_of_layer && last_planned_position && !shorterThen(*last_planned_position - p, retraction_config.retraction_min_travel_distance))
    {
        if (was_inside) // when the previous location was from printing something which is considered inside (not support or prime tower etc)
        {               // then move inside the printed part, so that we don't ooze on the outer wall while retraction, but on the inside of the print.
            assert (extr != nullptr);
            int innermost_wall_line_width = extr->getSettingInMicrons((extr->getSettingAsCount("wall_line_count") > 1) ? "wall_line_width_x" : "wall_line_width_0");
            if (layer_nr == 0)
            {
                innermost_wall_line_width *= extr->getSettingAsRatio("initial_layer_line_width_factor");
            }
            moveInsideCombBoundary(innermost_wall_line_width);
        }
        path->retract = true;
        path->perform_z_hop = perform_z_hops;
    }

    GCodePath& ret = addTravel_simple(p, path);
    was_inside = is_inside;
    return ret;
}

GCodePath& LayerPlan::addTravel_simple(Point p, GCodePath* path)
{
    bool is_first_travel_of_layer = !static_cast<bool>(last_planned_position);
    if (is_first_travel_of_layer)
    { // spiralize calls addTravel_simple directly as the first travel move in a layer
        first_travel_destination = p;
        first_travel_destination_is_inside = is_inside;
    }
    if (path == nullptr)
    {
        path = getLatestPathWithConfig(configs_storage.travel_config_per_extruder[getExtruder()], SpaceFillType::None);
    }
    path->points.push_back(p);
    last_planned_position = p;
    return *path;
}

void LayerPlan::planPrime()
{
    forceNewPathStart();
    constexpr float prime_blob_wipe_length = 10.0;
    GCodePath& prime_travel = addTravel_simple(getLastPlannedPositionOrStartingPosition() + Point(0, MM2INT(prime_blob_wipe_length)));
    prime_travel.retract = false;
    prime_travel.perform_prime = true;
    forceNewPathStart();
}

void LayerPlan::addExtrusionMove(Point p, const GCodePathConfig& config, SpaceFillType space_fill_type, float flow, bool spiralize, double speed_factor)
{
    getLatestPathWithConfig(config, space_fill_type, flow, spiralize, speed_factor)->points.push_back(p);
    last_planned_position = p;
}

void LayerPlan::addPolygon(ConstPolygonRef polygon, int start_idx, const GCodePathConfig& config, WallOverlapComputation* wall_overlap_computation, coord_t wall_0_wipe_dist, bool spiralize, float flow_ratio, bool always_retract)
{
    Point p0 = polygon[start_idx];
    addTravel(p0, always_retract);
    for (unsigned int point_idx = 1; point_idx < polygon.size(); point_idx++)
    {
        Point p1 = polygon[(start_idx + point_idx) % polygon.size()];
        float flow = (wall_overlap_computation)? flow_ratio * wall_overlap_computation->getFlow(p0, p1) : flow_ratio;
        addExtrusionMove(p1, config, SpaceFillType::Polygons, flow, spiralize);
        p0 = p1;
    }
    if (polygon.size() > 2)
    {
        const Point& p1 = polygon[start_idx];
        float flow = (wall_overlap_computation)? flow_ratio * wall_overlap_computation->getFlow(p0, p1) : flow_ratio;
        addExtrusionMove(p1, config, SpaceFillType::Polygons, flow, spiralize);

        if (wall_0_wipe_dist > 0)
        { // apply outer wall wipe
            p0 = polygon[start_idx];
            int distance_traversed = 0;
            for (unsigned int point_idx = 1; ; point_idx++)
            {
                Point p1 = polygon[(start_idx + point_idx) % polygon.size()];
                int p0p1_dist = vSize(p1 - p0);
                if (distance_traversed + p0p1_dist >= wall_0_wipe_dist)
                {
                    Point vector = p1 - p0;
                    Point half_way = p0 + normal(vector, wall_0_wipe_dist - distance_traversed);
                    addTravel_simple(half_way);
                    break;
                }
                else
                {
                    addTravel_simple(p1);
                    distance_traversed += p0p1_dist;
                }
                p0 = p1;
            }
            forceNewPathStart();
        }
    }
    else 
    {
        logWarning("WARNING: line added as polygon! (LayerPlan)\n");
    }
}

void LayerPlan::addPolygonsByOptimizer(const Polygons& polygons, const GCodePathConfig& config, WallOverlapComputation* wall_overlap_computation, const ZSeamConfig& z_seam_config, coord_t wall_0_wipe_dist, bool spiralize, float flow_ratio, bool always_retract)
{
    if (polygons.size() == 0)
    {
        return;
    }
    PathOrderOptimizer orderOptimizer(getLastPlannedPositionOrStartingPosition(), z_seam_config);
    for (unsigned int poly_idx = 0; poly_idx < polygons.size(); poly_idx++)
    {
        orderOptimizer.addPolygon(polygons[poly_idx]);
    }
    orderOptimizer.optimize();
    for (unsigned int poly_idx : orderOptimizer.polyOrder)
    {
        addPolygon(polygons[poly_idx], orderOptimizer.polyStart[poly_idx], config, wall_overlap_computation, wall_0_wipe_dist, spiralize, flow_ratio, always_retract);
    }
}

<<<<<<< HEAD
static const float max_non_bridge_line_volume = 100000.0f; // limit to accumulated "volume" of non-bridge lines which is proportional to distance x extrusion rate
=======
void LayerPlan::addPolygonsByOptimizerReverse(const Polygons& polygons, const GCodePathConfig& config, WallOverlapComputation* wall_overlap_computation, const ZSeamConfig& z_seam_config, coord_t wall_0_wipe_dist, bool spiralize, float flow_ratio, bool always_retract)
{
    if (polygons.size() == 0)
    {
        return;
    }
    PathOrderOptimizer orderOptimizer(getLastPlannedPositionOrStartingPosition(), z_seam_config);
    for (unsigned int poly_idx = 0; poly_idx < polygons.size(); poly_idx++)
    {
        orderOptimizer.addPolygon(polygons[poly_idx]);
    }
    orderOptimizer.optimize();
    for(int index = orderOptimizer.polyOrder.size() - 1; index >= 0; --index){
        int poly_idx = orderOptimizer.polyOrder[index];
        addPolygon(polygons[poly_idx], orderOptimizer.polyOrder[poly_idx], config, wall_overlap_computation, wall_0_wipe_dist, spiralize, flow_ratio, always_retract);
    }
}
>>>>>>> 9472f6e5

void LayerPlan::addWallLine(const Point& p0, const Point& p1, const GCodePathConfig& non_bridge_config, const GCodePathConfig& bridge_config, float flow, float& non_bridge_line_volume, double& speed_factor, double distance_to_bridge_start)
{
    const double min_line_len = 5; // we ignore lines less than 5um long
    const double acceleration_segment_len = 1000; // accelerate using segments of this length
    const double acceleration_factor = 0.85; // must be < 1, the larger the value, the slower the acceleration
    const bool spiralize = false;

    const SettingsBaseVirtual* extr = getLastPlannedExtruderTrainSettings();
    const double min_bridge_line_len = extr->getSettingInMicrons("bridge_wall_min_length");
    const double bridge_wall_coast = extr->getSettingInPercentage("bridge_wall_coast");

    Point cur_point = p0;

    // helper function to add a single non-bridge line

    // If the line precedes a bridge line, it may be coasted to reduce the nozzle pressure before the bridge is reached

    // alternatively, if the line follows a bridge line, it may be segmented and the print speed gradually increased to reduce under-extrusion

    auto addNonBridgeLine = [&](const Point& line_end)
    {
        double distance_to_line_end = vSize(cur_point - line_end);

        while (distance_to_line_end > min_line_len)
        {
            // if we are accelerating after a bridge line, the segment length is less than the whole line length
            Point segment_end = (speed_factor == 1 || distance_to_line_end < acceleration_segment_len) ? line_end : cur_point + (line_end - cur_point) * acceleration_segment_len / distance_to_line_end;

            // flow required for the next line segment - when accelerating after a bridge segment, the flow is increased in inverse proportion to the speed_factor
            // so the slower the feedrate, the greater the flow - the idea is to get the extruder back to normal pressure as quickly as possible
            const float segment_flow = (speed_factor < 1) ? flow * (1 / speed_factor) : flow;

            // if a bridge is present in this wall, this particular segment may need to be partially or wholely coasted
            if (distance_to_bridge_start > 0)
            {
                // speed_flow_factor approximates how the extrusion rate alters between the non-bridge wall line and the following bridge wall line
                // if the extrusion rates are the same, its value will be 1, if the bridge config extrusion rate is < the non-bridge config extrusion rate, the value is < 1

                const double speed_flow_factor = (bridge_config.getSpeed() * bridge_config.getFlowPercentage()) / (non_bridge_config.getSpeed() * non_bridge_config.getFlowPercentage());

                // coast distance is proportional to distance, speed and flow of non-bridge segments just printed and is throttled by speed_flow_factor
                const double coast_dist = std::min(non_bridge_line_volume, max_non_bridge_line_volume) * (1 - speed_flow_factor) * bridge_wall_coast / 4000;

                if ((distance_to_bridge_start - distance_to_line_end) <= coast_dist)
                {
                    // coast takes precedence over acceleration
                    segment_end = line_end;
                }

                const double len = vSize(cur_point - segment_end);
                if (coast_dist > 0 && ((distance_to_bridge_start - len) <= coast_dist))
                {
                    if ((len - coast_dist) > min_line_len)
                    {
                        // segment is longer than coast distance so extrude using non-bridge config to start of coast
                        addExtrusionMove(segment_end + coast_dist * (cur_point - segment_end) / len, non_bridge_config, SpaceFillType::Polygons, segment_flow, spiralize, speed_factor);
                    }
                    // then coast to start of bridge segment
                    addExtrusionMove(segment_end, non_bridge_config, SpaceFillType::Polygons, 0, spiralize, speed_factor);
                }
                else
                {
                    // no coasting required, just normal segment using non-bridge config
                    addExtrusionMove(segment_end, non_bridge_config, SpaceFillType::Polygons, segment_flow, spiralize, speed_factor);
                }

                distance_to_bridge_start -= len;
            }
            else
            {
                // no coasting required, just normal segment using non-bridge config
                addExtrusionMove(segment_end, non_bridge_config, SpaceFillType::Polygons, segment_flow, spiralize, speed_factor);
            }
            non_bridge_line_volume += vSize(cur_point - segment_end) * segment_flow * speed_factor * non_bridge_config.getSpeed();
            cur_point = segment_end;
            speed_factor = 1 - (1 - speed_factor) * acceleration_factor;
            distance_to_line_end = vSize(cur_point - line_end);
        }
    };

    if (bridge_wall_mask.empty())
    {
        // no bridges required
        addExtrusionMove(p1, non_bridge_config, SpaceFillType::Polygons, flow);
    }
    else
    {
        // bridges may be required
        if (PolygonUtils::polygonCollidesWithLineSegment(bridge_wall_mask, p0, p1))
        {
            // the line crosses the boundary between supported and non-supported regions so one or more bridges are required

            // determine which segments of the line are bridges

            Polygon line_poly;
            line_poly.add(p0);
            line_poly.add(p1);
            Polygons line_polys;
            line_polys.add(line_poly);
            line_polys = bridge_wall_mask.intersectionPolyLines(line_polys);

            // line_polys now contains the wall lines that need to be printed using bridge_config

            while (line_polys.size() > 0)
            {
                // find the bridge line segment that's nearest to the current point
                int nearest = 0;
                float smallest_dist2 = vSize2f(cur_point - line_polys[0][0]);
                for(unsigned i = 1; i < line_polys.size(); ++i)
                {
                    float dist2 = vSize2f(cur_point - line_polys[i][0]);
                    if (dist2 < smallest_dist2)
                    {
                        nearest = i;
                        smallest_dist2 = dist2;
                    }
                }
                ConstPolygonRef bridge = line_polys[nearest];

                // set b0 to the nearest vertex and b1 the furthest
                Point b0 = bridge[0];
                Point b1 = bridge[1];

                if (vSize2f(cur_point - b1) < vSize2f(cur_point - b0))
                {
                    // swap vertex order
                    b0 = bridge[1];
                    b1 = bridge[0];
                }

                // extrude using non_bridge_config to the start of the next bridge segment

                addNonBridgeLine(b0);

                const double bridge_line_len = vSize(b1 - cur_point);

                if (bridge_line_len >= min_bridge_line_len)
                {
                    // extrude using bridge_config to the end of the next bridge segment

                    if (bridge_line_len > min_line_len)
                    {
                        addExtrusionMove(b1, bridge_config, SpaceFillType::Polygons, flow);
                        non_bridge_line_volume = 0;
                        cur_point = b1;
                        // after a bridge segment, start slow and accelerate to avoid under-extrusion due to extruder lag
                        speed_factor = std::min(bridge_config.getSpeed() / non_bridge_config.getSpeed(), 1.0);
                    }
                }
                else
                {
                    // treat the short bridge line just like a normal line

                    addNonBridgeLine(b1);
                }

                // finished with this segment
                line_polys.remove(nearest);
            }

            // if we haven't yet reached p1, fill the gap with non_bridge_config line
            addNonBridgeLine(p1);
        }
        else if (bridge_wall_mask.inside(p0, true) && vSize(p0 - p1) >= min_bridge_line_len)
        {
            // both p0 and p1 must be above air (the result will be ugly!)
            addExtrusionMove(p1, bridge_config, SpaceFillType::Polygons, flow);
            non_bridge_line_volume = 0;
        }
        else
        {
            // no part of the line is above air or the line is too short to print as a bridge line
            addNonBridgeLine(p1);
        }
    }
}

void LayerPlan::addWall(ConstPolygonRef wall, int start_idx, const GCodePathConfig& non_bridge_config, const GCodePathConfig& bridge_config, WallOverlapComputation* wall_overlap_computation, coord_t wall_0_wipe_dist, float flow_ratio, bool always_retract)
{
    // make sure wall start point is not above air!
    if (!bridge_wall_mask.empty()) {
        int count = wall.size(); // avoid infinite loop if none of the points are above a solid region
        while (count-- > 0 && bridge_wall_mask.inside(wall[start_idx], true))
        {
            if (++start_idx >= (int)wall.size())
            {
                start_idx = 0;
            }
        }
    }

    Point p0 = wall[start_idx];
    addTravel(p0, always_retract);

    float non_bridge_line_volume = max_non_bridge_line_volume; // assume extruder is fully pressurised before first non-bridge line is output
    double speed_factor = 1.0; // start first line at normal speed
    double distance_to_bridge_start = 0; // will be updated before each line is processed

    const SettingsBaseVirtual* extr = getLastPlannedExtruderTrainSettings();
    const double min_bridge_line_len = extr->getSettingInMicrons("bridge_wall_min_length");

    // helper function to calculate the distance from the start of the current wall line to the first bridge segment

    auto computeDistanceToBridgeStart = [&](unsigned current_index)
    {
        distance_to_bridge_start = 0;

        if (!bridge_wall_mask.empty())
        {
            // there is air below the part so iterate through the lines that have not yet been output accumulating the total distance to the first bridge segment
            for (unsigned point_idx = current_index; point_idx < wall.size(); ++point_idx)
            {
                const Point& p0 = wall[point_idx];
                const Point& p1 = wall[(point_idx + 1) % wall.size()];

                if (PolygonUtils::polygonCollidesWithLineSegment(bridge_wall_mask, p0, p1))
                {
                    // the line crosses the boundary between supported and non-supported regions so it will contain one or more bridge segments

                    // determine which segments of the line are bridges

                    Polygon line_poly;
                    line_poly.add(p0);
                    line_poly.add(p1);
                    Polygons line_polys;
                    line_polys.add(line_poly);
                    line_polys = bridge_wall_mask.intersectionPolyLines(line_polys);

                    while (line_polys.size() > 0)
                    {
                        // find the bridge line segment that's nearest to p0
                        int nearest = 0;
                        float smallest_dist2 = vSize2f(p0 - line_polys[0][0]);
                        for(unsigned i = 1; i < line_polys.size(); ++i)
                        {
                            float dist2 = vSize2f(p0 - line_polys[i][0]);
                            if (dist2 < smallest_dist2)
                            {
                                nearest = i;
                                smallest_dist2 = dist2;
                            }
                        }
                        ConstPolygonRef bridge = line_polys[nearest];

                        // set b0 to the nearest vertex and b1 the furthest
                        Point b0 = bridge[0];
                        Point b1 = bridge[1];

                        if (vSize2f(p0 - b1) < vSize2f(p0 - b0))
                        {
                            // swap vertex order
                            b0 = bridge[1];
                            b1 = bridge[0];
                        }

                        distance_to_bridge_start += vSize(b0 - p0);

                        const double bridge_line_len = vSize(b1 - b0);

                        if (bridge_line_len >= min_bridge_line_len)
                        {
                            // job done, we have found the first bridge line
                            return;
                        }

                        distance_to_bridge_start += bridge_line_len;

                        // finished with this segment
                        line_polys.remove(nearest);
                    }
                }
                else if (!bridge_wall_mask.inside(p0, true))
                {
                    // none of the line is over air
                    distance_to_bridge_start += vSize(p1 - p0);
                }
            }

            // we have got all the way to the end of the wall without finding a bridge segment so disable coasting by setting distance_to_bridge_start back to 0

            distance_to_bridge_start = 0;
        }
    };

    for (unsigned int point_idx = 1; point_idx < wall.size(); point_idx++)
    {
        const Point& p1 = wall[(start_idx + point_idx) % wall.size()];
        const float flow = (wall_overlap_computation)? flow_ratio * wall_overlap_computation->getFlow(p0, p1) : flow_ratio;

        if (!bridge_wall_mask.empty())
        {
            computeDistanceToBridgeStart((start_idx + point_idx - 1) % wall.size());
        }

        addWallLine(p0, p1, non_bridge_config, bridge_config, flow, non_bridge_line_volume, speed_factor, distance_to_bridge_start);
        p0 = p1;
    }
    if (wall.size() > 2)
    {
        const Point& p1 = wall[start_idx];
        const float flow = (wall_overlap_computation)? flow_ratio * wall_overlap_computation->getFlow(p0, p1) : flow_ratio;

        if (!bridge_wall_mask.empty())
        {
            computeDistanceToBridgeStart((start_idx + wall.size() - 1) % wall.size());
        }

        addWallLine(p0, p1, non_bridge_config, bridge_config, flow, non_bridge_line_volume, speed_factor, distance_to_bridge_start);

        if (wall_0_wipe_dist > 0)
        { // apply outer wall wipe
            p0 = wall[start_idx];
            int distance_traversed = 0;
            for (unsigned int point_idx = 1; ; point_idx++)
            {
                Point p1 = wall[(start_idx + point_idx) % wall.size()];
                int p0p1_dist = vSize(p1 - p0);
                if (distance_traversed + p0p1_dist >= wall_0_wipe_dist)
                {
                    Point vector = p1 - p0;
                    Point half_way = p0 + normal(vector, wall_0_wipe_dist - distance_traversed);
                    addTravel_simple(half_way);
                    break;
                }
                else
                {
                    addTravel_simple(p1);
                    distance_traversed += p0p1_dist;
                }
                p0 = p1;
            }
            forceNewPathStart();
        }
    }
    else
    {
        logWarning("WARNING: line added as polygon! (LayerPlan)\n");
    }
}

void LayerPlan::addWalls(const Polygons& walls, const GCodePathConfig& non_bridge_config, const GCodePathConfig& bridge_config, WallOverlapComputation* wall_overlap_computation, const ZSeamConfig& z_seam_config, coord_t wall_0_wipe_dist, float flow_ratio, bool always_retract)
{
    PathOrderOptimizer orderOptimizer(getLastPlannedPositionOrStartingPosition(), z_seam_config);
    for (unsigned int poly_idx = 0; poly_idx < walls.size(); poly_idx++)
    {
        orderOptimizer.addPolygon(walls[poly_idx]);
    }
    orderOptimizer.optimize();
    for (unsigned int poly_idx : orderOptimizer.polyOrder)
    {
        addWall(walls[poly_idx], orderOptimizer.polyStart[poly_idx], non_bridge_config, bridge_config, wall_overlap_computation, wall_0_wipe_dist, flow_ratio, always_retract);
    }
}

void LayerPlan::addLinesByOptimizer(const Polygons& polygons, const GCodePathConfig& config, SpaceFillType space_fill_type, bool enable_travel_optimization, int wipe_dist, float flow_ratio, std::optional<Point> near_start_location)
{
    Polygons boundary;
    if (enable_travel_optimization && comb_boundary_inside2.size() > 0)
    {
        // use the combing boundary inflated so that all infill lines are inside the boundary
        int dist = 0;
        if (layer_nr >= 0)
        {
            // determine how much the skin/infill lines overlap the combing boundary
            for (const SliceMeshStorage& mesh : storage.meshes)
            {
                int overlap = std::max(mesh.getSettingInMicrons("skin_overlap_mm"), mesh.getSettingInMicrons("infill_overlap_mm"));
                if (overlap > dist)
                {
                    dist = overlap;
                }
            }
            dist += 100; // ensure boundary is slightly outside all skin/infill lines
        }
        boundary.add(comb_boundary_inside2.offset(dist));
        // simplify boundary to cut down processing time
        boundary.simplify(100, 100);
    }
    LineOrderOptimizer orderOptimizer(near_start_location.value_or(getLastPlannedPositionOrStartingPosition()), &boundary);
    for (unsigned int line_idx = 0; line_idx < polygons.size(); line_idx++)
    {
        orderOptimizer.addPolygon(polygons[line_idx]);
    }
    orderOptimizer.optimize();
    for (int poly_idx : orderOptimizer.polyOrder)
    {
        ConstPolygonRef polygon = polygons[poly_idx];
        int start = orderOptimizer.polyStart[poly_idx];
        int end = 1 - start;
        const Point& p0 = polygon[start];
        addTravel(p0);
        const Point& p1 = polygon[end];
        addExtrusionMove(p1, config, space_fill_type, flow_ratio);
        if (wipe_dist != 0)
        {
            int line_width = config.getLineWidth();
            if (vSize2(p1-p0) > line_width * line_width * 4)
            { // otherwise line will get optimized by combining multiple into a single extrusion move
                addExtrusionMove(p1 + normal(p1-p0, wipe_dist), config, space_fill_type, 0.0);
            }
        }
    }
}

void LayerPlan::spiralizeWallSlice(const GCodePathConfig& config, ConstPolygonRef wall, ConstPolygonRef last_wall, const int seam_vertex_idx, const int last_seam_vertex_idx)
{
    const Point origin = (last_seam_vertex_idx >= 0) ? last_wall[last_seam_vertex_idx] : wall[seam_vertex_idx];
    addTravel_simple(origin);

    const int n_points = wall.size();
    Polygons last_wall_polygons;
    last_wall_polygons.add(last_wall);
    const int max_dist2 = config.getLineWidth() * config.getLineWidth() * 4; // (2 * lineWidth)^2;
    const bool smooth_contours = storage.getSettingBoolean("smooth_spiralized_contours");

    double total_length = 0.0; // determine the length of the complete wall
    Point p0 = origin;
    for (int wall_point_idx = 1; wall_point_idx <= n_points; ++wall_point_idx)
    {
        const Point& p1 = wall[(seam_vertex_idx + wall_point_idx) % n_points];
        total_length += vSizeMM(p1 - p0);
        p0 = p1;
    }

    if (total_length == 0.0)
    {
        // nothing to do
        return;
    }

    // extrude to the points following the seam vertex
    // the last point is the seam vertex as the polygon is a loop
    double wall_length = 0.0;
    p0 = origin;
    for (int wall_point_idx = 1; wall_point_idx <= n_points; ++wall_point_idx)
    {
        // p is a point from the current wall polygon
        const Point& p = wall[(seam_vertex_idx + wall_point_idx) % n_points];
        if (smooth_contours)
        {
            wall_length += vSizeMM(p - p0);
            p0 = p;

            // now find the point on the last wall that is closest to p
            ClosestPolygonPoint cpp = PolygonUtils::findClosest(p, last_wall_polygons);
            // if we found a point and it's not further away than max_dist2, use it
            if (cpp.isValid() && vSize2(cpp.location - p) <= max_dist2)
            {
                // interpolate between cpp.location and p depending on how far we have progressed along wall
                addExtrusionMove(cpp.location + (p - cpp.location) * (wall_length / total_length), config, SpaceFillType::Polygons, 1.0, true);
            }
            else
            {
                // no point in the last wall was found close enough to the current wall point so don't interpolate
                addExtrusionMove(p, config, SpaceFillType::Polygons, 1.0, true);
            }
        }
        else
        {
            // no smoothing, use point verbatim
            addExtrusionMove(p, config, SpaceFillType::Polygons, 1.0, true);
        }
    }
}

void ExtruderPlan::forceMinimalLayerTime(double minTime, double minimalSpeed, double travelTime, double extrudeTime)
{
    double totalTime = travelTime + extrudeTime; 
    if (totalTime < minTime && extrudeTime > 0.0)
    {
        double minExtrudeTime = minTime - travelTime;
        if (minExtrudeTime < 1)
            minExtrudeTime = 1;
        double factor = extrudeTime / minExtrudeTime;
        for (GCodePath& path : paths)
        {
            if (path.isTravelPath())
                continue;
            double speed = path.config->getSpeed() * factor;
            if (speed < minimalSpeed)
                factor = minimalSpeed / path.config->getSpeed();
        }

        //Only slow down for the minimal time if that will be slower.
        assert(getExtrudeSpeedFactor() == 1.0); // The extrude speed factor is assumed not to be changed yet
        if (factor < 1.0)
        {
            setExtrudeSpeedFactor(factor);
        }
        else 
        {
            factor = 1.0;
        }
        
        double inv_factor = 1.0 / factor; // cause multiplication is faster than division
        
        // Adjust stored naive time estimates
        estimates.extrude_time *= inv_factor;
        for (GCodePath& path : paths)
        {
            path.estimates.extrude_time *= inv_factor;
        }

        if (minTime - (extrudeTime * inv_factor) - travelTime > 0.1)
        {
            this->extraTime = minTime - (extrudeTime * inv_factor) - travelTime;
        }
        this->totalPrintTime = (extrudeTime * inv_factor) + travelTime;
    }
}
TimeMaterialEstimates ExtruderPlan::computeNaiveTimeEstimates(Point starting_position)
{
    TimeMaterialEstimates ret;
    Point p0 = starting_position;

    bool was_retracted = false; // wrong assumption; won't matter that much. (TODO)
    for (GCodePath& path : paths)
    {
        bool is_extrusion_path = false;
        double* path_time_estimate;
        double& material_estimate = path.estimates.material;
        if (!path.isTravelPath())
        {
            is_extrusion_path = true;
            path_time_estimate = &path.estimates.extrude_time;
        }
        else 
        {
            if (path.retract)
            {
                path_time_estimate = &path.estimates.retracted_travel_time;
            }
            else 
            {
                path_time_estimate = &path.estimates.unretracted_travel_time;
            }
            if (path.retract != was_retracted)
            { // handle retraction times
                double retract_unretract_time;
                if (path.retract)
                {
                    retract_unretract_time = retraction_config.distance / retraction_config.speed;
                }
                else 
                {
                    retract_unretract_time = retraction_config.distance / retraction_config.primeSpeed;
                }
                path.estimates.retracted_travel_time += 0.5 * retract_unretract_time;
                path.estimates.unretracted_travel_time += 0.5 * retract_unretract_time;
            }
        }
        for(Point& p1 : path.points)
        {
            double length = vSizeMM(p0 - p1);
            if (is_extrusion_path)
            {
                material_estimate += length * INT2MM(layer_thickness) * INT2MM(path.config->getLineWidth());
            }
            double thisTime = length / path.config->getSpeed();
            *path_time_estimate += thisTime;
            p0 = p1;
        }
        estimates += path.estimates;
    }
    return estimates;
}

void ExtruderPlan::processFanSpeedAndMinimalLayerTime(bool force_minimal_layer_time, Point starting_position)
{
    TimeMaterialEstimates estimates = computeNaiveTimeEstimates(starting_position);
    totalPrintTime = estimates.getTotalTime();
    if (force_minimal_layer_time)
    {
        forceMinimalLayerTime(fan_speed_layer_time_settings.cool_min_layer_time, fan_speed_layer_time_settings.cool_min_speed, estimates.getTravelTime(), estimates.getExtrudeTime());
    }

    /*
                   min layer time
                   :
                   :  min layer time fan speed min
                |  :  :
      ^    max..|__:  :
                |  \  :
     fan        |   \ :
    speed  min..|... \:___________
                |________________
                  layer time >


    */
    // interpolate fan speed (for cool_fan_full_layer and for cool_min_layer_time_fan_speed_max)
    fan_speed = fan_speed_layer_time_settings.cool_fan_speed_min;
    double totalLayerTime = estimates.unretracted_travel_time + estimates.extrude_time;
    if (force_minimal_layer_time && totalLayerTime < fan_speed_layer_time_settings.cool_min_layer_time)
    {
        fan_speed = fan_speed_layer_time_settings.cool_fan_speed_max;
    }
    else if (fan_speed_layer_time_settings.cool_min_layer_time >= fan_speed_layer_time_settings.cool_min_layer_time_fan_speed_max)
    {
        fan_speed = fan_speed_layer_time_settings.cool_fan_speed_min;
    }
    else if (force_minimal_layer_time && totalLayerTime < fan_speed_layer_time_settings.cool_min_layer_time_fan_speed_max)
    {
        // when forceMinimalLayerTime didn't change the extrusionSpeedFactor, we adjust the fan speed
        double fan_speed_diff = fan_speed_layer_time_settings.cool_fan_speed_max - fan_speed_layer_time_settings.cool_fan_speed_min;
        double layer_time_diff = fan_speed_layer_time_settings.cool_min_layer_time_fan_speed_max - fan_speed_layer_time_settings.cool_min_layer_time;
        double fraction_of_slope = (totalLayerTime - fan_speed_layer_time_settings.cool_min_layer_time) / layer_time_diff;
        fan_speed = fan_speed_layer_time_settings.cool_fan_speed_max - fan_speed_diff * fraction_of_slope;
    }
    /*
    Supposing no influence of minimal layer time;
    i.e. layer time > min layer time fan speed min:

              max..   fan 'full' on layer
                   |  :
                   |  :
      ^       min..|..:________________
     fan           |  /
    speed          | /
          speed_0..|/
                   |
                   |__________________
                     layer nr >

    */
    if (layer_nr < fan_speed_layer_time_settings.cool_fan_full_layer
        && fan_speed_layer_time_settings.cool_fan_full_layer > 0 // don't apply initial layer fan speed speedup if disabled.
        && !this->is_raft_layer // don't apply initial layer fan speed speedup to raft, but to model layers
    )
    {
        //Slow down the fan on the layers below the [cool_fan_full_layer], where layer 0 is speed 0.
        fan_speed = fan_speed_layer_time_settings.cool_fan_speed_0 + (fan_speed - fan_speed_layer_time_settings.cool_fan_speed_0) * std::max(0, layer_nr) / fan_speed_layer_time_settings.cool_fan_full_layer;
    }
}

void LayerPlan::processFanSpeedAndMinimalLayerTime(Point starting_position)
{
    for (unsigned int extr_plan_idx = 0; extr_plan_idx < extruder_plans.size(); extr_plan_idx++)
    {
        ExtruderPlan& extruder_plan = extruder_plans[extr_plan_idx];
        bool force_minimal_layer_time = extr_plan_idx == extruder_plans.size() - 1;
        extruder_plan.processFanSpeedAndMinimalLayerTime(force_minimal_layer_time, starting_position);
        if (!extruder_plan.paths.empty() && !extruder_plan.paths.back().points.empty())
        {
            starting_position = extruder_plan.paths.back().points.back();
        }
    }
}



void LayerPlan::writeGCode(GCodeExport& gcode)
{
    CommandSocket::setLayerForSend(layer_nr);
    CommandSocket::setSendCurrentPosition( gcode.getPositionXY() );
    gcode.setLayerNr(layer_nr);
    
    gcode.writeLayerComment(layer_nr);

    // flow-rate compensation
    gcode.setFlowRateExtrusionSettings(storage.getSettingInMillimeters("flow_rate_max_extrusion_offset"), storage.getSettingInPercentage("flow_rate_extrusion_offset_factor") / 100);

    if (layer_nr == 1 - Raft::getTotalExtraLayers(storage) && storage.getSettingBoolean("machine_heated_bed") && storage.getSettingInDegreeCelsius("material_bed_temperature") != 0)
    {
        bool wait = false;
        gcode.writeBedTemperatureCommand(storage.getSettingInDegreeCelsius("material_bed_temperature"), wait);
    }

    gcode.setZ(z);
    
    
    const GCodePathConfig* last_extrusion_config = nullptr; // used to check whether we need to insert a TYPE comment in the gcode.

    int extruder = gcode.getExtruderNr();
    bool acceleration_enabled = storage.getSettingBoolean("acceleration_enabled");
    bool jerk_enabled = storage.getSettingBoolean("jerk_enabled");

    for(unsigned int extruder_plan_idx = 0; extruder_plan_idx < extruder_plans.size(); extruder_plan_idx++)
    {
        ExtruderPlan& extruder_plan = extruder_plans[extruder_plan_idx];
        const RetractionConfig& retraction_config = storage.retraction_config_per_extruder[extruder_plan.extruder];

        if (extruder != extruder_plan.extruder)
        {
            int prev_extruder = extruder;
            extruder = extruder_plan.extruder;
            gcode.switchExtruder(extruder, storage.extruder_switch_retraction_config_per_extruder[prev_extruder]);

            const ExtruderTrain* train = storage.meshgroup->getExtruderTrain(extruder);
            if (train->getSettingInMillimetersPerSecond("max_feedrate_z_override") > 0)
            {
                gcode.writeMaxZFeedrate(train->getSettingInMillimetersPerSecond("max_feedrate_z_override"));
            }

            { // require printing temperature to be met
                constexpr bool wait = true;
                gcode.writeTemperatureCommand(extruder, extruder_plan.required_start_temperature, wait);
            }

            if (extruder_plan.prev_extruder_standby_temp)
            { // turn off previous extruder
                constexpr bool wait = false;
                double prev_extruder_temp = *extruder_plan.prev_extruder_standby_temp;
                int prev_layer_nr = (extruder_plan_idx == 0)? layer_nr - 1 : layer_nr;
                if (prev_layer_nr == storage.max_print_height_per_extruder[prev_extruder])
                {
                    prev_extruder_temp = 0; // TODO ? should there be a setting for extruder_off_temperature ?
                }
                gcode.writeTemperatureCommand(prev_extruder, prev_extruder_temp, wait);
            }
        }
        else if (extruder_plan_idx == 0 && layer_nr != 0 && storage.meshgroup->getExtruderTrain(extruder)->getSettingBoolean("retract_at_layer_change"))
        {
            // only do the retract if the paths are not spiralized
            if (!storage.getSettingBoolean("magic_spiralize"))
            {
                gcode.writeRetraction(retraction_config);
            }
        }
        gcode.writeFanCommand(extruder_plan.getFanSpeed());
        std::vector<GCodePath>& paths = extruder_plan.paths;

        extruder_plan.inserts.sort([](const NozzleTempInsert& a, const NozzleTempInsert& b) -> bool { 
                return  a.path_idx < b.path_idx; 
            } );

        const ExtruderTrain* train = storage.meshgroup->getExtruderTrain(extruder);
        if (train->getSettingInMillimetersPerSecond("max_feedrate_z_override") > 0)
        {
            gcode.writeMaxZFeedrate(train->getSettingInMillimetersPerSecond("max_feedrate_z_override"));
        }
        bool speed_equalize_flow_enabled = train->getSettingBoolean("speed_equalize_flow_enabled");
        double speed_equalize_flow_max = train->getSettingInMillimetersPerSecond("speed_equalize_flow_max");
        int64_t nozzle_size = gcode.getNozzleSize(extruder);

        bool update_extrusion_offset = true;

        for(unsigned int path_idx = 0; path_idx < paths.size(); path_idx++)
        {
            extruder_plan.handleInserts(path_idx, gcode);
            
            GCodePath& path = paths[path_idx];

            if (path.perform_prime)
            {
                gcode.writePrimeTrain(train->getSettingInMillimetersPerSecond("speed_travel"));
                gcode.writeRetraction(retraction_config);
            }

            if (acceleration_enabled)
            {
                if (path.config->isTravelPath())
                {
                    gcode.writeTravelAcceleration(path.config->getAcceleration());
                }
                else
                {
                    gcode.writePrintAcceleration(path.config->getAcceleration());
                }
            }
            if (jerk_enabled)
            {
                gcode.writeJerk(path.config->getJerk());
            }

            if (path.retract)
            {
                gcode.writeRetraction(retraction_config);
                if (path.perform_z_hop)
                {
                    gcode.writeZhopStart(retraction_config.zHop);
                }
                else
                {
                    gcode.writeZhopEnd();
                }
            }
            if (!path.config->isTravelPath() && last_extrusion_config != path.config)
            {
                gcode.writeTypeComment(path.config->type);
                if (path.config->isBridgePath())
                {
                    gcode.writeComment("BRIDGE");
                }
                last_extrusion_config = path.config;
                update_extrusion_offset = true;
            } else {
                update_extrusion_offset = false;
            }

            double speed = path.config->getSpeed();

            // for some movements such as prime tower purge, the speed may get changed by this factor
            speed *= path.speed_factor;

            // Apply the relevant factor
            if (path.config->isTravelPath())
                speed *= extruder_plan.getTravelSpeedFactor();
            else
                speed *= extruder_plan.getExtrudeSpeedFactor();

            if (MergeInfillLines(gcode, paths, extruder_plan, configs_storage.travel_config_per_extruder[extruder], nozzle_size, speed_equalize_flow_enabled, speed_equalize_flow_max).mergeInfillLines(path_idx)) // !! has effect on path_idx !!
            { // !! has effect on path_idx !!
                // works when path_idx is the index of the travel move BEFORE the infill lines to be merged
                continue;
            }

            if (path.config->isTravelPath())
            { // early comp for travel paths, which are handled more simply
                for(unsigned int point_idx = 0; point_idx < path.points.size(); point_idx++)
                {
                    gcode.writeTravel(path.points[point_idx], speed);
                }
                continue;
            }
            
            bool spiralize = path.spiralize;
            if (!spiralize) // normal (extrusion) move (with coasting
            {
                // if path provides a valid (in range 0-100) fan speed, use it
                const double path_fan_speed = path.config->getFanSpeed();
                gcode.writeFanCommand(path_fan_speed >= 0 ? path_fan_speed : extruder_plan.getFanSpeed());

                const CoastingConfig& coasting_config = storage.coasting_config[extruder];
                bool coasting = coasting_config.coasting_enable; 
                if (coasting)
                {
                    coasting = writePathWithCoasting(gcode, extruder_plan_idx, path_idx, layer_thickness, coasting_config.coasting_volume, coasting_config.coasting_speed, coasting_config.coasting_min_volume);
                }
                if (! coasting) // not same as 'else', cause we might have changed [coasting] in the line above...
                { // normal path to gcode algorithm
                    if (  // change infill  ||||||   to  /\/\/\/\/ ...
                        false &&
                        path_idx + 2 < paths.size() // has a next move
                        && paths[path_idx+1].points.size() == 1 // is single extruded line
                        && !paths[path_idx+1].config->isTravelPath() // next move is extrusion
                        && paths[path_idx+2].config->isTravelPath() // next next move is travel
                        && shorterThen(path.points.back() - gcode.getPositionXY(), 2 * nozzle_size) // preceding extrusion is close by
                        && shorterThen(paths[path_idx+1].points.back() - path.points.back(), 2 * nozzle_size) // extrusion move is small
                        && shorterThen(paths[path_idx+2].points.back() - paths[path_idx+1].points.back(), 2 * nozzle_size) // consecutive extrusion is close by
                    )
                    {
                        sendLineTo(paths[path_idx+2].config->type, paths[path_idx+2].points.back(), paths[path_idx+2].getLineWidthForLayerView(), paths[path_idx+2].config->getLayerThickness(), speed);
                        gcode.writeExtrusion(paths[path_idx+2].points.back(), speed, paths[path_idx+1].getExtrusionMM3perMM(), paths[path_idx+2].config->type, update_extrusion_offset);
                        path_idx += 2;
                    }
                    else 
                    {
                        for(unsigned int point_idx = 0; point_idx < path.points.size(); point_idx++)
                        {
                            sendLineTo(path.config->type, path.points[point_idx], path.getLineWidthForLayerView(), path.config->getLayerThickness(), speed);
                            gcode.writeExtrusion(path.points[point_idx], speed, path.getExtrusionMM3perMM(), path.config->type, update_extrusion_offset);
                        }
                    }
                }
            }
            else
            { // SPIRALIZE
                //If we need to spiralize then raise the head slowly by 1 layer as this path progresses.
                float totalLength = 0.0;
                Point p0 = gcode.getPositionXY();
                for (unsigned int _path_idx = path_idx; _path_idx < paths.size() && !paths[_path_idx].isTravelPath(); _path_idx++)
                {
                    GCodePath& _path = paths[_path_idx];
                    for (unsigned int point_idx = 0; point_idx < _path.points.size(); point_idx++)
                    {
                        Point p1 = _path.points[point_idx];
                        totalLength += vSizeMM(p0 - p1);
                        p0 = p1;
                    }
                }

                float length = 0.0;
                p0 = gcode.getPositionXY();
                for (; path_idx < paths.size() && paths[path_idx].spiralize; path_idx++)
                { // handle all consecutive spiralized paths > CHANGES path_idx!
                    GCodePath& path = paths[path_idx];

                    for (unsigned int point_idx = 0; point_idx < path.points.size(); point_idx++)
                    {
                        Point p1 = path.points[point_idx];
                        length += vSizeMM(p0 - p1);
                        p0 = p1;
                        gcode.setZ(z + layer_thickness * length / totalLength);
                        sendLineTo(path.config->type, path.points[point_idx], path.getLineWidthForLayerView(), path.config->getLayerThickness(), speed);
                        gcode.writeExtrusion(path.points[point_idx], speed, path.getExtrusionMM3perMM(), path.config->type, update_extrusion_offset);
                    }
                    // for layer display only - the loop finished at the seam vertex but as we started from
                    // the location of the previous layer's seam vertex the loop may have a gap if this layer's
                    // seam vertex is "behind" the previous layer's seam vertex. So output another line segment
                    // that joins this layer's seam vertex to the following vertex. If the layers have been blended
                    // then this can cause a visible ridge (on the screen, not on the print) because the first vertex
                    // would have been shifted in x/y to make it nearer to the previous layer outline but the seam
                    // vertex would not be shifted (as it's the last vertex in the sequence). The smoother the model,
                    // the less the vertices are shifted and the less obvious is the ridge. If the layer display
                    // really displayed a spiral rather than slices of a spiral, this would not be required.
                    sendLineTo(path.config->type, path.points[0], path.getLineWidthForLayerView(), path.config->getLayerThickness(), speed);
                }
                path_idx--; // the last path_idx didnt spiralize, so it's not part of the current spiralize path
            }
        } // paths for this extruder /\  .

        if (train->getSettingBoolean("cool_lift_head") && extruder_plan.extraTime > 0.0)
        {
            gcode.writeComment("Small layer, adding delay");
            const RetractionConfig& retraction_config = storage.retraction_config_per_extruder[gcode.getExtruderNr()];
            gcode.writeRetraction(retraction_config);
            if (extruder_plan_idx == extruder_plans.size() - 1 || !train->getSettingBoolean("machine_extruder_end_pos_abs"))
            { // only move the head if it's the last extruder plan; otherwise it's already at the switching bay area 
                // or do it anyway when we switch extruder in-place
                gcode.setZ(gcode.getPositionZ() + MM2INT(3.0));
                gcode.writeTravel(gcode.getPositionXY(), configs_storage.travel_config_per_extruder[extruder].getSpeed());

                const Point current_pos = gcode.getPositionXY();
                Point machine_middle (0, 0);
                if (!storage.getSettingBoolean("machine_center_is_zero"))
                {
                    machine_middle.X = storage.getSettingInMicrons("machine_width") / 2;
                    machine_middle.Y = storage.getSettingInMicrons("machine_depth") / 2;
                }
                const Point toward_middle_of_bed = current_pos - normal(current_pos - machine_middle, MM2INT(20.0));
                gcode.writeTravel(toward_middle_of_bed, configs_storage.travel_config_per_extruder[extruder].getSpeed());
            }
            gcode.writeDelay(extruder_plan.extraTime);
        }

        extruder_plan.handleAllRemainingInserts(gcode);
    } // extruder plans /\  .
    
    gcode.updateTotalPrintTime();
}

void LayerPlan::overrideFanSpeeds(double speed)
{
    for (ExtruderPlan& extruder_plan : extruder_plans)
    {
        extruder_plan.setFanSpeed(speed);
    }
}


bool LayerPlan::makeRetractSwitchRetract(unsigned int extruder_plan_idx, unsigned int path_idx)
{
    std::vector<GCodePath>& paths = extruder_plans[extruder_plan_idx].paths;
    for (unsigned int path_idx2 = path_idx + 1; path_idx2 < paths.size(); path_idx2++)
    {
        if (paths[path_idx2].getExtrusionMM3perMM() > 0) 
        {
            return false; 
        }
    }
    
    if (extruder_plans.size() <= extruder_plan_idx+1)
    {
        return false; // TODO: check first extruder of the next layer! (generally only on the last layer of the second extruder)
    }
        
    if (extruder_plans[extruder_plan_idx + 1].extruder != extruder_plans[extruder_plan_idx].extruder)
    {
        return true;
    }
    else 
    {
        return false;
    }
}
    
bool LayerPlan::writePathWithCoasting(GCodeExport& gcode, unsigned int extruder_plan_idx, unsigned int path_idx, int64_t layerThickness, double coasting_volume, double coasting_speed, double coasting_min_volume)
{
    if (coasting_volume <= 0)
    { 
        return false; 
    }
    ExtruderPlan& extruder_plan = extruder_plans[extruder_plan_idx];
    std::vector<GCodePath>& paths = extruder_plan.paths;
    GCodePath& path = paths[path_idx];
    if (path_idx + 1 >= paths.size()
        ||
        ! (!path.isTravelPath() &&  paths[path_idx + 1].config->isTravelPath()) 
        ||
        path.points.size() < 2
        )
    {
        return false;
    }

    int64_t coasting_min_dist_considered = 100; // hardcoded setting for when to not perform coasting

    
    double extrude_speed = path.config->getSpeed() * extruder_plan.getExtrudeSpeedFactor(); // travel speed 
    
    int64_t coasting_dist = MM2INT(MM2_2INT(coasting_volume) / layerThickness) / path.config->getLineWidth(); // closing brackets of MM2INT at weird places for precision issues
    int64_t coasting_min_dist = MM2INT(MM2_2INT(coasting_min_volume + coasting_volume) / layerThickness) / path.config->getLineWidth(); // closing brackets of MM2INT at weird places for precision issues
    //           /\ the minimal distance when coasting will coast the full coasting volume instead of linearly less with linearly smaller paths
    
    
    std::vector<int64_t> accumulated_dist_per_point; // the first accumulated dist is that of the last point! (that of the last point is always zero...)
    accumulated_dist_per_point.push_back(0);
    
    int64_t accumulated_dist = 0;
    
    bool length_is_less_than_min_dist = true;
    
    unsigned int acc_dist_idx_gt_coast_dist = NO_INDEX; // the index of the first point with accumulated_dist more than coasting_dist (= index into accumulated_dist_per_point)
     // == the point printed BEFORE the start point for coasting
    
    
    Point* last = &path.points[path.points.size() - 1];
    for (unsigned int backward_point_idx = 1; backward_point_idx < path.points.size(); backward_point_idx++)
    {
        Point& point = path.points[path.points.size() - 1 - backward_point_idx];
        int64_t dist = vSize(point - *last);
        accumulated_dist += dist;
        accumulated_dist_per_point.push_back(accumulated_dist);
        
        if (acc_dist_idx_gt_coast_dist == NO_INDEX && accumulated_dist >= coasting_dist)
        {
            acc_dist_idx_gt_coast_dist = backward_point_idx; // the newly added point
        }
        
        if (accumulated_dist >= coasting_min_dist)
        {
            length_is_less_than_min_dist = false;
            break;
        }
        
        last = &point;
    }
    
    if (accumulated_dist < coasting_min_dist_considered)
    {
        return false;
    }
    int64_t actual_coasting_dist = coasting_dist;
    if (length_is_less_than_min_dist)
    {
        // in this case accumulated_dist is the length of the whole path
        actual_coasting_dist = accumulated_dist * coasting_dist / coasting_min_dist;
        for (acc_dist_idx_gt_coast_dist = 0 ; acc_dist_idx_gt_coast_dist < accumulated_dist_per_point.size() ; acc_dist_idx_gt_coast_dist++)
        { // search for the correct coast_dist_idx
            if (accumulated_dist_per_point[acc_dist_idx_gt_coast_dist] > actual_coasting_dist)
            {
                break;
            }
        }
    }

    assert (acc_dist_idx_gt_coast_dist < accumulated_dist_per_point.size()); // something has gone wrong; coasting_min_dist < coasting_dist ?

    unsigned int point_idx_before_start = path.points.size() - 1 - acc_dist_idx_gt_coast_dist;

    Point start;
    { // computation of begin point of coasting
        int64_t residual_dist = actual_coasting_dist - accumulated_dist_per_point[acc_dist_idx_gt_coast_dist - 1];
        Point& a = path.points[point_idx_before_start];
        Point& b = path.points[point_idx_before_start + 1];
        start = b + normal(a-b, residual_dist);
    }

    { // write normal extrude path:
        for(unsigned int point_idx = 0; point_idx <= point_idx_before_start; point_idx++)
        {
            sendLineTo(path.config->type, path.points[point_idx], path.getLineWidthForLayerView(), path.config->getLayerThickness(), extrude_speed);
            gcode.writeExtrusion(path.points[point_idx], extrude_speed, path.getExtrusionMM3perMM(), path.config->type);
        }
        sendLineTo(path.config->type, start, path.getLineWidthForLayerView(), path.config->getLayerThickness(), extrude_speed);
        gcode.writeExtrusion(start, extrude_speed, path.getExtrusionMM3perMM(), path.config->type);
    }

    // write coasting path
    for (unsigned int point_idx = point_idx_before_start + 1; point_idx < path.points.size(); point_idx++)
    {
        double speed = coasting_speed * path.config->getSpeed() * extruder_plan.getExtrudeSpeedFactor();
        gcode.writeTravel(path.points[point_idx], speed);
    }

    gcode.addLastCoastedVolume(path.getExtrusionMM3perMM() * INT2MM(actual_coasting_dist));
    return true;
}

}//namespace cura<|MERGE_RESOLUTION|>--- conflicted
+++ resolved
@@ -472,9 +472,6 @@
     }
 }
 
-<<<<<<< HEAD
-static const float max_non_bridge_line_volume = 100000.0f; // limit to accumulated "volume" of non-bridge lines which is proportional to distance x extrusion rate
-=======
 void LayerPlan::addPolygonsByOptimizerReverse(const Polygons& polygons, const GCodePathConfig& config, WallOverlapComputation* wall_overlap_computation, const ZSeamConfig& z_seam_config, coord_t wall_0_wipe_dist, bool spiralize, float flow_ratio, bool always_retract)
 {
     if (polygons.size() == 0)
@@ -492,7 +489,8 @@
         addPolygon(polygons[poly_idx], orderOptimizer.polyOrder[poly_idx], config, wall_overlap_computation, wall_0_wipe_dist, spiralize, flow_ratio, always_retract);
     }
 }
->>>>>>> 9472f6e5
+
+static const float max_non_bridge_line_volume = 100000.0f; // limit to accumulated "volume" of non-bridge lines which is proportional to distance x extrusion rate
 
 void LayerPlan::addWallLine(const Point& p0, const Point& p1, const GCodePathConfig& non_bridge_config, const GCodePathConfig& bridge_config, float flow, float& non_bridge_line_volume, double& speed_factor, double distance_to_bridge_start)
 {
