--- conflicted
+++ resolved
@@ -758,18 +758,12 @@
     double speed_factor = 1.0; // start first line at normal speed
     double distance_to_bridge_start = 0; // will be updated before each line is processed
 
-<<<<<<< HEAD
-    const double min_bridge_line_len = mesh.getSettingInMicrons("bridge_wall_min_length");
-    const double wall_min_flow = mesh.getSettingAsRatio("wall_min_flow");
-    const bool wall_min_flow_retract = mesh.getSettingBoolean("wall_min_flow_retract");
-    const int64_t small_feature_max_length = mesh.getSettingInMicrons("small_feature_max_length");
-    const bool is_small_feature = (small_feature_max_length > 0) && wall.shorterThan(small_feature_max_length);
-    const double small_feature_speed_factor = mesh.getSettingAsRatio((layer_nr == 0) ? "small_feature_speed_factor_0" : "small_feature_speed_factor");
-=======
     const coord_t min_bridge_line_len = mesh.settings.get<coord_t>("bridge_wall_min_length");
     const Ratio wall_min_flow = mesh.settings.get<Ratio>("wall_min_flow");
     const bool wall_min_flow_retract = mesh.settings.get<bool>("wall_min_flow_retract");
->>>>>>> 80897447
+    const coord_t small_feature_max_length = mesh.settings.get<coord_t>("small_feature_max_length");
+    const bool is_small_feature = (small_feature_max_length > 0) && wall.shorterThan(small_feature_max_length);
+    const Ratio small_feature_speed_factor = mesh.settings.get<Ratio>((layer_nr == 0) ? "small_feature_speed_factor_0" : "small_feature_speed_factor");
 
     // helper function to calculate the distance from the start of the current wall line to the first bridge segment
 
@@ -1084,7 +1078,7 @@
 
 void LayerPlan::spiralizeWallSlice(const GCodePathConfig& config, ConstPolygonRef wall, ConstPolygonRef last_wall, const int seam_vertex_idx, const int last_seam_vertex_idx, const bool is_top_layer, const bool is_bottom_layer)
 {
-    const bool smooth_contours = storage.getSettingBoolean("smooth_spiralized_contours");
+    const bool smooth_contours = Application::getInstance().current_slice->scene.current_mesh_group->settings.get<bool>("smooth_spiralized_contours");
 
     // once we are into the spiral we always start at the end point of the last layer (if any)
     const Point origin = (last_seam_vertex_idx >= 0 && !is_bottom_layer) ? last_wall[last_seam_vertex_idx] : wall[seam_vertex_idx];
@@ -1159,7 +1153,6 @@
     // the last point is the seam vertex as the polygon is a loop
     double wall_length = 0.0;
     p0 = origin;
-    const bool smooth_contours = Application::getInstance().current_slice->scene.current_mesh_group->settings.get<bool>("smooth_spiralized_contours");
     for (int wall_point_idx = 1; wall_point_idx <= n_points; ++wall_point_idx)
     {
         // p is a point from the current wall polygon
@@ -1397,13 +1390,8 @@
         && !is_raft_layer // don't apply initial layer fan speed speedup to raft, but to model layers
     )
     {
-<<<<<<< HEAD
         // Slow down the fan on the layers below the [cool_fan_full_layer], where layer cool_fan_min_layer is speed cool_fan_speed_0.
-        fan_speed = fan_speed_layer_time_settings.cool_fan_speed_0 + (fan_speed - fan_speed_layer_time_settings.cool_fan_speed_0) * std::max(0, layer_nr - fan_speed_layer_time_settings.cool_fan_min_layer) / (fan_speed_layer_time_settings.cool_fan_full_layer - fan_speed_layer_time_settings.cool_fan_min_layer);
-=======
-        //Slow down the fan on the layers below the [cool_fan_full_layer], where layer 0 is speed 0.
-        fan_speed = fan_speed_layer_time_settings.cool_fan_speed_0 + (fan_speed - fan_speed_layer_time_settings.cool_fan_speed_0) * std::max(LayerIndex(0), layer_nr) / fan_speed_layer_time_settings.cool_fan_full_layer;
->>>>>>> 80897447
+        fan_speed = fan_speed_layer_time_settings.cool_fan_speed_0 + (fan_speed - fan_speed_layer_time_settings.cool_fan_speed_0) * std::max(LayerIndex(0), layer_nr - fan_speed_layer_time_settings.cool_fan_min_layer) / (fan_speed_layer_time_settings.cool_fan_full_layer - fan_speed_layer_time_settings.cool_fan_min_layer);
     }
 }
 
