--- conflicted
+++ resolved
@@ -972,11 +972,7 @@
             }
             if (is_small_feature)
             {
-<<<<<<< HEAD
-                const bool spiralize = false;
-=======
                 constexpr bool spiralize = false;
->>>>>>> f1b4ae10
                 addExtrusionMove(p1, non_bridge_config, SpaceFillType::Polygons, flow, spiralize, small_feature_speed_factor);
             }
             else
@@ -1010,11 +1006,7 @@
             }
             if (is_small_feature)
             {
-<<<<<<< HEAD
-                const bool spiralize = false;
-=======
                 constexpr bool spiralize = false;
->>>>>>> f1b4ae10
                 addExtrusionMove(p1, non_bridge_config, SpaceFillType::Polygons, flow, spiralize, small_feature_speed_factor);
             }
             else
