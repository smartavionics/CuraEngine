//Copyright (c) 2018 Ultimaker B.V.
//CuraEngine is released under the terms of the AGPLv3 or higher.

#include <cstring>

#include "Application.h" //To communicate layer view data.
#include "LayerPlan.h"
#include "MergeInfillLines.h"
#include "pathOrderOptimizer.h"
#include "raft.h" // getTotalExtraLayers
#include "sliceDataStorage.h"
#include "communication/Communication.h"
#include "settings/types/Ratio.h"
#include "utils/polygonUtils.h"

namespace cura {


ExtruderPlan::ExtruderPlan(const size_t extruder, const LayerIndex layer_nr, const bool is_initial_layer, const bool is_raft_layer, const coord_t layer_thickness, const FanSpeedLayerTimeSettings& fan_speed_layer_time_settings, const RetractionConfig& retraction_config)
: heated_pre_travel_time(0)
, required_start_temperature(-1)
, extruder_nr(extruder)
, layer_nr(layer_nr)
, is_initial_layer(is_initial_layer)
, is_raft_layer(is_raft_layer)
, layer_thickness(layer_thickness)
, fan_speed_layer_time_settings(fan_speed_layer_time_settings)
, retraction_config(retraction_config)
, extrudeSpeedFactor(1.0)
, extraTime(0.0)
, totalPrintTime(0)
{
}

void ExtruderPlan::setExtrudeSpeedFactor(const Ratio speed_factor)
{
    extrudeSpeedFactor = speed_factor;
}

double ExtruderPlan::getExtrudeSpeedFactor()
{
    return extrudeSpeedFactor;
}

void ExtruderPlan::setFanSpeed(double _fan_speed)
{
    fan_speed = _fan_speed;
}
double ExtruderPlan::getFanSpeed()
{
    return fan_speed;
}


GCodePath* LayerPlan::getLatestPathWithConfig(const GCodePathConfig& config, SpaceFillType space_fill_type, const Ratio flow, bool spiralize, const Ratio speed_factor)
{
    std::vector<GCodePath>& paths = extruder_plans.back().paths;
    if (paths.size() > 0 && paths.back().config == &config && !paths.back().done && paths.back().flow == flow && paths.back().speed_factor == speed_factor && paths.back().mesh_id == current_mesh) // spiralize can only change when a travel path is in between
    {
        return &paths.back();
    }
    paths.emplace_back(config, current_mesh, space_fill_type, flow, spiralize, speed_factor);
    GCodePath* ret = &paths.back();
    ret->skip_agressive_merge_hint = mode_skip_agressive_merge;
    return ret;
}

void LayerPlan::forceNewPathStart()
{
    std::vector<GCodePath>& paths = extruder_plans.back().paths;
    if (paths.size() > 0)
        paths[paths.size()-1].done = true;
}

LayerPlan::LayerPlan(const SliceDataStorage& storage, LayerIndex layer_nr, coord_t z, coord_t layer_thickness, size_t start_extruder, const std::vector<FanSpeedLayerTimeSettings>& fan_speed_layer_time_settings_per_extruder, coord_t comb_boundary_offset, coord_t comb_move_inside_distance, coord_t travel_avoid_distance)
: storage(storage)
, configs_storage(storage, layer_nr, layer_thickness)
, z(z)
, mode_skip_agressive_merge(false)
, layer_nr(layer_nr)
, is_initial_layer(layer_nr == 0 - static_cast<LayerIndex>(Raft::getTotalExtraLayers()))
, is_raft_layer(layer_nr < 0 - static_cast<LayerIndex>(Raft::getFillerLayerCount()))
, layer_thickness(layer_thickness)
, has_prime_tower_planned_per_extruder(Application::getInstance().current_slice->scene.extruders.size(), false)
, current_mesh("NONMESH")
, last_extruder_previous_layer(start_extruder)
, last_planned_extruder(&Application::getInstance().current_slice->scene.extruders[start_extruder])
, first_travel_destination_is_inside(false) // set properly when addTravel is called for the first time (otherwise not set properly)
, comb_boundary_inside1(computeCombBoundaryInside(1))
, comb_boundary_inside2(computeCombBoundaryInside(2))
, comb_move_inside_distance(comb_move_inside_distance)
, fan_speed_layer_time_settings_per_extruder(fan_speed_layer_time_settings_per_extruder)
{
    size_t current_extruder = start_extruder;
    was_inside = true; // not used, because the first travel move is bogus
    is_inside = false; // assumes the next move will not be to inside a layer part (overwritten just before going into a layer part)
    if (Application::getInstance().current_slice->scene.current_mesh_group->settings.get<CombingMode>("retraction_combing") != CombingMode::OFF)
    {
        comb = new Comb(storage, layer_nr, comb_boundary_inside1, comb_boundary_inside2, comb_boundary_offset, travel_avoid_distance, comb_move_inside_distance);
    }
    else
    {
        comb = nullptr;
    }
    for (const ExtruderTrain& extruder : Application::getInstance().current_slice->scene.extruders)
    {
        layer_start_pos_per_extruder.emplace_back(extruder.settings.get<coord_t>("layer_start_x"), extruder.settings.get<coord_t>("layer_start_y"));
    }
    extruder_plans.reserve(Application::getInstance().current_slice->scene.extruders.size());
    extruder_plans.emplace_back(current_extruder, layer_nr, is_initial_layer, is_raft_layer, layer_thickness, fan_speed_layer_time_settings_per_extruder[current_extruder], storage.retraction_config_per_extruder[current_extruder]);

    for (size_t extruder_nr = 0; extruder_nr < Application::getInstance().current_slice->scene.extruders.size(); extruder_nr++)
    { //Skirt and brim.
        skirt_brim_is_processed[extruder_nr] = false;
    }
}

LayerPlan::~LayerPlan()
{
    if (comb)
        delete comb;
}

ExtruderTrain* LayerPlan::getLastPlannedExtruderTrain()
{
    return last_planned_extruder;
}


Polygons LayerPlan::computeCombBoundaryInside(const size_t max_inset)
{
    const CombingMode combing_mode = Application::getInstance().current_slice->scene.current_mesh_group->settings.get<CombingMode>("retraction_combing");
    if (combing_mode == CombingMode::OFF)
    {
        return Polygons();
    }
    if (layer_nr < 0)
    { // when a raft is present
        if (combing_mode == CombingMode::NO_SKIN)
        {
            return Polygons();
        }
        else
        {
            return storage.raftOutline.offset(MM2INT(0.1));
        }
    }
    else 
    {
        Polygons comb_boundary;
        for (const SliceMeshStorage& mesh : storage.meshes)
        {
            const SliceLayer& layer = mesh.layers[layer_nr];
            if (mesh.settings.get<bool>("infill_mesh")) {
                continue;
            }
            const CombingMode combing_mode = mesh.settings.get<CombingMode>("retraction_combing");
            if (combing_mode == CombingMode::NO_SKIN)
            {
                // we need to include the walls in the comb boundary otherwise it's not possible to tell if a travel move crosses a skin region

                const coord_t line_width_0 = mesh.settings.get<coord_t>("wall_line_width_0");

                for (const SliceLayerPart& part : layer.parts)
                {
                    const size_t num_insets = part.insets.size();
                    Polygons outer = part.outline; // outer boundary of wall combing region
                    coord_t outer_to_outline_dist = 0; // distance from outer to the part's outline

                    if (num_insets > 1 && part.insets[1].size() == part.outline.size())
                    {
                        // part's wall has multiple lines and the 2nd wall line is complete
                        // set the outer boundary to the inside edge of the outer wall

                        outer = part.insets[0].offset(-line_width_0/2);
                        outer_to_outline_dist = line_width_0;
                    }
                    else if (num_insets > 0)
                    {
                        // set the outer boundary to be 1/4 line width inside the centre line of the outer wall

                        outer = part.insets[0].offset(-line_width_0/4);
                        outer_to_outline_dist = line_width_0*3/4;
                    }

                    // finally, check that outer actually has the same number of polygons as the part's outline
                    // if it doesn't it means that the outer wall is missing where the part narrows so in those
                    // regions we need to use the part outline for the outer boundary of the combing region
                    // (expect poor results due to the nozzle being allowed to go right to the part's edge)

                    if (outer.size() != part.outline.size())
                    {
                        // first we calculate the part outline for those portions of the part where outer is missing
                        // this is done by shrinking the part outline so that it is very slightly smaller than outer, then expanding it again so it is very
                        // slightly larger than its original size and subtracting that from the original part outline
                        // NOTE - the additional small shrink/expands are required to ensure that the polygons overlap a little so we do not rely on exact results

                        Polygons outline_where_outer_is_missing(part.outline.difference(part.outline.offset(-(outer_to_outline_dist+5)).offset(outer_to_outline_dist+10)));

                        // merge outer with the portions of the part outline we just calculated
                        // the trick here is to expand the outlines sufficiently so that they overlap when unioned and then the result is shrunk back to the correct size

                        outer = outer.offset(outer_to_outline_dist/2+10).unionPolygons(outline_where_outer_is_missing.offset(outer_to_outline_dist/2+10)).offset(-(outer_to_outline_dist/2+10)).intersection(part.outline);
                    }

                    if (num_insets == 0)
                    {
                        comb_boundary.add(outer);
                    }
                    else
                    {
                        Polygons inner; // inner boundary of wall combing region

                        // the inside of the wall combing region is just inside the wall's inner edge so it can meet up with the infill (if any)

                        if (num_insets == 1)
                        {
                            inner = part.insets[0].offset(-10-line_width_0/2);
                        }
                        else
                        {
                            inner = part.insets[num_insets - 1].offset(-10 - mesh.settings.get<coord_t>("wall_line_width_x") / 2);
                        }

<<<<<<< HEAD
                        // combine the wall combing region (outer - inner) with the infill (if any)
                        comb_boundary.add(part.infill_area.unionPolygons(outer.difference(inner)));
=======
                        Polygons infill(part.infill_area);
                        if (part.perimeter_gaps.size() > 0)
                        {
                            infill = infill.unionPolygons(part.perimeter_gaps.offset(10)); // ensure polygons overlap slightly
                        }

                        // combine the wall combing region (outer - inner) with the infill (if any)
                        comb_boundary.add(infill.unionPolygons(outer.difference(inner)));
>>>>>>> 1e1e72d9
                    }
                }
            }
            else if (combing_mode == CombingMode::INFILL)
            {
                for (const SliceLayerPart& part : layer.parts)
                {
                    comb_boundary.add(part.infill_area);
                }
            }
            else
            {
                layer.getInnermostWalls(comb_boundary, max_inset, mesh);
            }
        }
        return comb_boundary;
    }
}

void LayerPlan::setIsInside(bool _is_inside)
{
    is_inside = _is_inside;
}

bool LayerPlan::setExtruder(const size_t extruder_nr)
{
    if (extruder_nr == getExtruder())
    {
        return false;
    }
    setIsInside(false);
    { // handle end position of the prev extruder
        ExtruderTrain* extruder = getLastPlannedExtruderTrain();
        const bool end_pos_absolute = extruder->settings.get<bool>("machine_extruder_end_pos_abs");
        Point end_pos(extruder->settings.get<coord_t>("machine_extruder_end_pos_x"), extruder->settings.get<coord_t>("machine_extruder_end_pos_y"));
        if (!end_pos_absolute)
        {
            end_pos += getLastPlannedPositionOrStartingPosition();
        }
        else 
        {
            const Point extruder_offset(extruder->settings.get<coord_t>("machine_nozzle_offset_x"), extruder->settings.get<coord_t>("machine_nozzle_offset_y"));
            end_pos += extruder_offset; // absolute end pos is given as a head position
        }
        if (end_pos_absolute || last_planned_position)
        {
            addTravel(end_pos); //  + extruder_offset cause it
        }
    }
    if (extruder_plans.back().paths.empty() && extruder_plans.back().inserts.empty())
    { // first extruder plan in a layer might be empty, cause it is made with the last extruder planned in the previous layer
        extruder_plans.back().extruder_nr = extruder_nr;
    }
    else 
    {
        extruder_plans.emplace_back(extruder_nr, layer_nr, is_initial_layer, is_raft_layer, layer_thickness, fan_speed_layer_time_settings_per_extruder[extruder_nr], storage.retraction_config_per_extruder[extruder_nr]);
        assert(extruder_plans.size() <= Application::getInstance().current_slice->scene.extruders.size() && "Never use the same extruder twice on one layer!");
    }
    last_planned_extruder = &Application::getInstance().current_slice->scene.extruders[extruder_nr];

    { // handle starting pos of the new extruder
        ExtruderTrain* extruder = getLastPlannedExtruderTrain();
        const bool start_pos_absolute = extruder->settings.get<bool>("machine_extruder_start_pos_abs");
        Point start_pos(extruder->settings.get<coord_t>("machine_extruder_start_pos_x"), extruder->settings.get<coord_t>("machine_extruder_start_pos_y"));
        if (!start_pos_absolute)
        {
            start_pos += getLastPlannedPositionOrStartingPosition();
        }
        else 
        {
            Point extruder_offset(extruder->settings.get<coord_t>("machine_nozzle_offset_x"), extruder->settings.get<coord_t>("machine_nozzle_offset_y"));
            start_pos += extruder_offset; // absolute start pos is given as a head position
        }
        if (start_pos_absolute || last_planned_position)
        {
            last_planned_position = start_pos;
        }
    }
    return true;
}
void LayerPlan::setMesh(const std::string mesh_id)
{
    current_mesh = mesh_id;
}

void LayerPlan::moveInsideCombBoundary(const coord_t distance)
{
    constexpr coord_t max_dist2 = MM2INT(2.0) * MM2INT(2.0); // if we are further than this distance, we conclude we are not inside even though we thought we were.
    // this function is to be used to move from the boudary of a part to inside the part
    Point p = getLastPlannedPositionOrStartingPosition(); // copy, since we are going to move p
    if (PolygonUtils::moveInside(comb_boundary_inside2, p, distance, max_dist2) != NO_INDEX)
    {
        //Move inside again, so we move out of tight 90deg corners
        PolygonUtils::moveInside(comb_boundary_inside2, p, distance, max_dist2);
        if (comb_boundary_inside2.inside(p))
        {
            addTravel_simple(p);
            //Make sure the that any retraction happens after this move, not before it by starting a new move path.
            forceNewPathStart();
        }
    }
}

bool LayerPlan::getPrimeTowerIsPlanned(unsigned int extruder_nr) const
{
    return has_prime_tower_planned_per_extruder[extruder_nr];
}

void LayerPlan::setPrimeTowerIsPlanned(unsigned int extruder_nr)
{
    has_prime_tower_planned_per_extruder[extruder_nr] = true;
}

std::optional<std::pair<Point, bool>> LayerPlan::getFirstTravelDestinationState() const
{
    std::optional<std::pair<Point, bool>> ret;
    if (first_travel_destination)
    {
        ret = std::make_pair(*first_travel_destination, first_travel_destination_is_inside);
    }
    return ret;
}

GCodePath& LayerPlan::addTravel(Point p, bool force_comb_retract)
{
    const GCodePathConfig& travel_config = configs_storage.travel_config_per_extruder[getExtruder()];
    const RetractionConfig& retraction_config = storage.retraction_config_per_extruder[getExtruder()];

    GCodePath* path = getLatestPathWithConfig(travel_config, SpaceFillType::None);

    bool combed = false;

    const ExtruderTrain* extruder = getLastPlannedExtruderTrain();

    const coord_t maximum_travel_resolution = extruder->settings.get<coord_t>("meshfix_maximum_travel_resolution");

    const bool is_first_travel_of_extruder_after_switch = extruder_plans.back().paths.size() == 1 && (extruder_plans.size() > 1 || last_extruder_previous_layer != getExtruder());
    bool bypass_combing = is_first_travel_of_extruder_after_switch && extruder->settings.get<bool>("retraction_hop_after_extruder_switch");

    const bool is_first_travel_of_layer = !static_cast<bool>(last_planned_position);
    if (is_first_travel_of_layer)
    {
        bypass_combing = true; // first travel move is bogus; it is added after this and the previous layer have been planned in LayerPlanBuffer::addConnectingTravelMove
        first_travel_destination = p;
        first_travel_destination_is_inside = is_inside;
        forceNewPathStart(); // force a new travel path after this first bogus move
    }
    else if (force_comb_retract && last_planned_position && !shorterThen(*last_planned_position - p, retraction_config.retraction_min_travel_distance))
    {
        // path is not shorter than min travel distance, force a retraction
        path->retract = true;
    }

    if (comb != nullptr && !bypass_combing)
    {
        CombPaths combPaths;

        // Divide by 2 to get the radius
        // Multiply by 2 because if two lines start and end points places very close then will be applied combing with retractions. (Ex: for brim)
        const coord_t max_distance_ignored = extruder->settings.get<coord_t>("machine_nozzle_tip_outer_diameter") / 2 * 2;

        combed = comb->calc(*extruder, *last_planned_position, p, combPaths, was_inside, is_inside, max_distance_ignored);
        if (combed)
        {
            bool retract = path->retract || combPaths.size() > 1;
            if (!retract)
            { // check whether we want to retract
                if (combPaths.throughAir)
                {
                    retract = true;
                }
                else
                {
                    for (CombPath& combPath : combPaths)
                    { // retract when path moves through a boundary
                        if (combPath.cross_boundary)
                        {
                            retract = true;
                            break;
                        }
                    }
                }
                if (combPaths.size() == 1)
                {
                    CombPath comb_path = combPaths[0];
                    if (extruder->settings.get<bool>("limit_support_retractions") &&
                        combPaths.throughAir && !comb_path.cross_boundary && comb_path.size() == 2 && comb_path[0] == *last_planned_position && comb_path[1] == p)
                    { // limit the retractions from support to support, which didn't cross anything
                        retract = false;
                    }
                }
            }

            coord_t distance = 0;
            Point last_point((last_planned_position) ? *last_planned_position : Point(0, 0));
            for (CombPath& combPath : combPaths)
            { // add all comb paths (don't do anything special for paths which are moving through air)
                if (combPath.size() == 0)
                {
                    continue;
                }
                for (Point& comb_point : combPath)
                {
                    if (path->points.empty() || vSize2(path->points.back() - comb_point) > maximum_travel_resolution * maximum_travel_resolution)
                    {
                        path->points.push_back(comb_point);
                        distance += vSize(last_point - comb_point);
                        last_point = comb_point;
                    }
                }
                last_planned_position = combPath.back();
                distance += vSize(last_point - p);
                const coord_t retract_threshold = extruder->settings.get<coord_t>("retraction_combing_max_distance");
                path->retract = retract || (retract_threshold > 0 && distance > retract_threshold);
                // don't perform a z-hop
            }
        }
    }
    
    // no combing? retract only when path is not shorter than minimum travel distance
    if (!combed && !is_first_travel_of_layer && last_planned_position && !shorterThen(*last_planned_position - p, retraction_config.retraction_min_travel_distance))
    {
        if (was_inside) // when the previous location was from printing something which is considered inside (not support or prime tower etc)
        {               // then move inside the printed part, so that we don't ooze on the outer wall while retraction, but on the inside of the print.
            assert (extruder != nullptr);
            coord_t innermost_wall_line_width = extruder->settings.get<coord_t>((extruder->settings.get<size_t>("wall_line_count") > 1) ? "wall_line_width_x" : "wall_line_width_0");
            if (layer_nr == 0)
            {
                innermost_wall_line_width *= extruder->settings.get<Ratio>("initial_layer_line_width_factor");
            }
            moveInsideCombBoundary(innermost_wall_line_width);
        }
        path->retract = true;
        path->perform_z_hop = extruder->settings.get<bool>("retraction_hop_enabled");
    }

    GCodePath& ret = addTravel_simple(p, path);
    was_inside = is_inside;
    return ret;
}

GCodePath& LayerPlan::addTravel_simple(Point p, GCodePath* path)
{
    bool is_first_travel_of_layer = !static_cast<bool>(last_planned_position);
    if (is_first_travel_of_layer)
    { // spiralize calls addTravel_simple directly as the first travel move in a layer
        first_travel_destination = p;
        first_travel_destination_is_inside = is_inside;
    }
    if (path == nullptr)
    {
        path = getLatestPathWithConfig(configs_storage.travel_config_per_extruder[getExtruder()], SpaceFillType::None);
    }
    path->points.push_back(p);
    last_planned_position = p;
    return *path;
}

void LayerPlan::planPrime()
{
    forceNewPathStart();
    constexpr float prime_blob_wipe_length = 10.0;
    GCodePath& prime_travel = addTravel_simple(getLastPlannedPositionOrStartingPosition() + Point(0, MM2INT(prime_blob_wipe_length)));
    prime_travel.retract = false;
    prime_travel.perform_prime = true;
    forceNewPathStart();
}

void LayerPlan::addExtrusionMove(Point p, const GCodePathConfig& config, SpaceFillType space_fill_type, const Ratio& flow, bool spiralize, Ratio speed_factor, double fan_speed)
{
    // ignore extrusions less than 5uM long
    if(vSize2(p - *last_planned_position) >= 25)
    {
        GCodePath* path = getLatestPathWithConfig(config, space_fill_type, flow, spiralize, speed_factor);
        path->points.push_back(p);
        path->setFanSpeed(fan_speed);
        last_planned_position = p;
    }
}

void LayerPlan::addPolygon(ConstPolygonRef polygon, int start_idx, const GCodePathConfig& config, WallOverlapComputation* wall_overlap_computation, coord_t wall_0_wipe_dist, bool spiralize, const Ratio& flow_ratio, bool always_retract)
{
    Point p0 = polygon[start_idx];
    addTravel(p0, always_retract);
    for (unsigned int point_idx = 1; point_idx < polygon.size(); point_idx++)
    {
        Point p1 = polygon[(start_idx + point_idx) % polygon.size()];
        const Ratio flow = (wall_overlap_computation) ? flow_ratio * wall_overlap_computation->getFlow(p0, p1) : flow_ratio;
        addExtrusionMove(p1, config, SpaceFillType::Polygons, flow, spiralize);
        p0 = p1;
    }
    if (polygon.size() > 2)
    {
        const Point& p1 = polygon[start_idx];
        const Ratio flow = (wall_overlap_computation) ? flow_ratio * wall_overlap_computation->getFlow(p0, p1) : flow_ratio;
        addExtrusionMove(p1, config, SpaceFillType::Polygons, flow, spiralize);

        if (wall_0_wipe_dist > 0)
        { // apply outer wall wipe
            p0 = polygon[start_idx];
            int distance_traversed = 0;
            for (unsigned int point_idx = 1; ; point_idx++)
            {
                Point p1 = polygon[(start_idx + point_idx) % polygon.size()];
                int p0p1_dist = vSize(p1 - p0);
                if (distance_traversed + p0p1_dist >= wall_0_wipe_dist)
                {
                    Point vector = p1 - p0;
                    Point half_way = p0 + normal(vector, wall_0_wipe_dist - distance_traversed);
                    addTravel_simple(half_way);
                    break;
                }
                else
                {
                    addTravel_simple(p1);
                    distance_traversed += p0p1_dist;
                }
                p0 = p1;
            }
            forceNewPathStart();
        }
    }
    else 
    {
        logWarning("WARNING: line added as polygon! (LayerPlan)\n");
    }
}

void LayerPlan::addPolygonsByOptimizer(const Polygons& polygons, const GCodePathConfig& config, WallOverlapComputation* wall_overlap_computation, const ZSeamConfig& z_seam_config, coord_t wall_0_wipe_dist, bool spiralize, const Ratio flow_ratio, bool always_retract, bool reverse_order)
{
    if (polygons.size() == 0)
    {
        return;
    }
    PathOrderOptimizer orderOptimizer(getLastPlannedPositionOrStartingPosition(), z_seam_config);
    for (unsigned int poly_idx = 0; poly_idx < polygons.size(); poly_idx++)
    {
        orderOptimizer.addPolygon(polygons[poly_idx]);
    }
    orderOptimizer.optimize();
    
    if(reverse_order == false)
    {
        for (unsigned int poly_idx : orderOptimizer.polyOrder)
        {
            addPolygon(polygons[poly_idx], orderOptimizer.polyStart[poly_idx], config, wall_overlap_computation, wall_0_wipe_dist, spiralize, flow_ratio, always_retract);
        }
    }
    else
    {
        for(int index = orderOptimizer.polyOrder.size() - 1; index >= 0; --index)
        {
            int poly_idx = orderOptimizer.polyOrder[index];
            addPolygon(polygons[poly_idx], orderOptimizer.polyStart[poly_idx], config, wall_overlap_computation, wall_0_wipe_dist, spiralize, flow_ratio, always_retract);
        }
    }
}

static const float max_non_bridge_line_volume = 100000.0f; // limit to accumulated "volume" of non-bridge lines which is proportional to distance x extrusion rate

void LayerPlan::addWallLine(const Point& p0, const Point& p1, const SliceMeshStorage& mesh, const GCodePathConfig& non_bridge_config, const GCodePathConfig& bridge_config, float flow, float& non_bridge_line_volume, Ratio speed_factor, double distance_to_bridge_start)
{
    const coord_t min_line_len = 5; // we ignore lines less than 5um long
    const double acceleration_segment_len = 1000; // accelerate using segments of this length
    const double acceleration_factor = 0.85; // must be < 1, the larger the value, the slower the acceleration
    const bool spiralize = false;

    const coord_t min_bridge_line_len = mesh.settings.get<coord_t>("bridge_wall_min_length");
    const Ratio bridge_wall_coast = mesh.settings.get<Ratio>("bridge_wall_coast");
    const Ratio overhang_speed_factor = mesh.settings.get<Ratio>("wall_overhang_speed_factor");

    Point cur_point = p0;

    // helper function to add a single non-bridge line

    // If the line precedes a bridge line, it may be coasted to reduce the nozzle pressure before the bridge is reached

    // alternatively, if the line follows a bridge line, it may be segmented and the print speed gradually increased to reduce under-extrusion

    auto addNonBridgeLine = [&](const Point& line_end)
    {
        coord_t distance_to_line_end = vSize(cur_point - line_end);

        while (distance_to_line_end > min_line_len)
        {
            // if we are accelerating after a bridge line, the segment length is less than the whole line length
            Point segment_end = (speed_factor == 1 || distance_to_line_end < acceleration_segment_len) ? line_end : cur_point + (line_end - cur_point) * acceleration_segment_len / distance_to_line_end;

            // flow required for the next line segment - when accelerating after a bridge segment, the flow is increased in inverse proportion to the speed_factor
            // so the slower the feedrate, the greater the flow - the idea is to get the extruder back to normal pressure as quickly as possible
            const float segment_flow = (speed_factor < 1) ? flow * (1 / speed_factor) : flow;

            // if a bridge is present in this wall, this particular segment may need to be partially or wholely coasted
            if (distance_to_bridge_start > 0)
            {
                // speed_flow_factor approximates how the extrusion rate alters between the non-bridge wall line and the following bridge wall line
                // if the extrusion rates are the same, its value will be 1, if the bridge config extrusion rate is < the non-bridge config extrusion rate, the value is < 1

                const Ratio speed_flow_factor((bridge_config.getSpeed() * bridge_config.getFlowRatio()) / (non_bridge_config.getSpeed() * non_bridge_config.getFlowRatio()));

                // coast distance is proportional to distance, speed and flow of non-bridge segments just printed and is throttled by speed_flow_factor
                const double coast_dist = std::min(non_bridge_line_volume, max_non_bridge_line_volume) * (1 - speed_flow_factor) * bridge_wall_coast / 40;

                if ((distance_to_bridge_start - distance_to_line_end) <= coast_dist)
                {
                    // coast takes precedence over acceleration
                    segment_end = line_end;
                }

                const coord_t len = vSize(cur_point - segment_end);
                if (coast_dist > 0 && ((distance_to_bridge_start - len) <= coast_dist))
                {
                    if ((len - coast_dist) > min_line_len)
                    {
                        // segment is longer than coast distance so extrude using non-bridge config to start of coast
                        addExtrusionMove(segment_end + coast_dist * (cur_point - segment_end) / len, non_bridge_config, SpaceFillType::Polygons, segment_flow, spiralize, speed_factor);
                    }
                    // then coast to start of bridge segment
                    addExtrusionMove(segment_end, non_bridge_config, SpaceFillType::Polygons, 0, spiralize, speed_factor);
                }
                else
                {
                    // no coasting required, just normal segment using non-bridge config
                    addExtrusionMove(segment_end, non_bridge_config, SpaceFillType::Polygons, segment_flow, spiralize,
                        (overhang_mask.empty() || (!overhang_mask.inside(p0, true) && !overhang_mask.inside(p1, true))) ? speed_factor : overhang_speed_factor);
                }

                distance_to_bridge_start -= len;
            }
            else
            {
                // no coasting required, just normal segment using non-bridge config
                addExtrusionMove(segment_end, non_bridge_config, SpaceFillType::Polygons, segment_flow, spiralize,
                    (overhang_mask.empty() || (!overhang_mask.inside(p0, true) && !overhang_mask.inside(p1, true))) ? speed_factor : overhang_speed_factor);
            }
            non_bridge_line_volume += vSize(cur_point - segment_end) * segment_flow * speed_factor * non_bridge_config.getSpeed();
            cur_point = segment_end;
            speed_factor = 1 - (1 - speed_factor) * acceleration_factor;
            distance_to_line_end = vSize(cur_point - line_end);
        }
    };

    if (bridge_wall_mask.empty())
    {
        // no bridges required
        addExtrusionMove(p1, non_bridge_config, SpaceFillType::Polygons, flow, spiralize,
            (overhang_mask.empty() || (!overhang_mask.inside(p0, true) && !overhang_mask.inside(p1, true))) ? 1.0_r : overhang_speed_factor);
    }
    else
    {
        // bridges may be required
        if (PolygonUtils::polygonCollidesWithLineSegment(bridge_wall_mask, p0, p1))
        {
            // the line crosses the boundary between supported and non-supported regions so one or more bridges are required

            // determine which segments of the line are bridges

            Polygon line_poly;
            line_poly.add(p0);
            line_poly.add(p1);
            Polygons line_polys;
            line_polys.add(line_poly);
            line_polys = bridge_wall_mask.intersectionPolyLines(line_polys);

            // line_polys now contains the wall lines that need to be printed using bridge_config

            while (line_polys.size() > 0)
            {
                // find the bridge line segment that's nearest to the current point
                int nearest = 0;
                float smallest_dist2 = vSize2f(cur_point - line_polys[0][0]);
                for(unsigned i = 1; i < line_polys.size(); ++i)
                {
                    float dist2 = vSize2f(cur_point - line_polys[i][0]);
                    if (dist2 < smallest_dist2)
                    {
                        nearest = i;
                        smallest_dist2 = dist2;
                    }
                }
                ConstPolygonRef bridge = line_polys[nearest];

                // set b0 to the nearest vertex and b1 the furthest
                Point b0 = bridge[0];
                Point b1 = bridge[1];

                if (vSize2f(cur_point - b1) < vSize2f(cur_point - b0))
                {
                    // swap vertex order
                    b0 = bridge[1];
                    b1 = bridge[0];
                }

                // extrude using non_bridge_config to the start of the next bridge segment

                addNonBridgeLine(b0);

                const double bridge_line_len = vSize(b1 - cur_point);

                if (bridge_line_len >= min_bridge_line_len)
                {
                    // extrude using bridge_config to the end of the next bridge segment

                    if (bridge_line_len > min_line_len)
                    {
                        addExtrusionMove(b1, bridge_config, SpaceFillType::Polygons, flow);
                        non_bridge_line_volume = 0;
                        cur_point = b1;
                        // after a bridge segment, start slow and accelerate to avoid under-extrusion due to extruder lag
                        speed_factor = std::min(Ratio(bridge_config.getSpeed() / non_bridge_config.getSpeed()), 1.0_r);
                    }
                }
                else
                {
                    // treat the short bridge line just like a normal line

                    addNonBridgeLine(b1);
                }

                // finished with this segment
                line_polys.remove(nearest);
            }

            // if we haven't yet reached p1, fill the gap with non_bridge_config line
            addNonBridgeLine(p1);
        }
        else if (bridge_wall_mask.inside(p0, true) && vSize(p0 - p1) >= min_bridge_line_len)
        {
            // both p0 and p1 must be above air (the result will be ugly!)
            addExtrusionMove(p1, bridge_config, SpaceFillType::Polygons, flow);
            non_bridge_line_volume = 0;
        }
        else
        {
            // no part of the line is above air or the line is too short to print as a bridge line
            addNonBridgeLine(p1);
        }
    }
}

void LayerPlan::addWall(ConstPolygonRef wall, int start_idx, const SliceMeshStorage& mesh, const GCodePathConfig& non_bridge_config, const GCodePathConfig& bridge_config, WallOverlapComputation* wall_overlap_computation, coord_t wall_0_wipe_dist, float flow_ratio, bool always_retract)
{
    // make sure wall start point is not above air!
    start_idx = locateFirstSupportedVertex(wall, start_idx);

    float non_bridge_line_volume = max_non_bridge_line_volume; // assume extruder is fully pressurised before first non-bridge line is output
    double speed_factor = 1.0; // start first line at normal speed
    coord_t distance_to_bridge_start = 0; // will be updated before each line is processed

    const coord_t min_bridge_line_len = mesh.settings.get<coord_t>("bridge_wall_min_length");
    const Ratio wall_min_flow = mesh.settings.get<Ratio>("wall_min_flow");
    const bool wall_min_flow_retract = mesh.settings.get<bool>("wall_min_flow_retract");
    const coord_t small_feature_max_length = mesh.settings.get<coord_t>("small_feature_max_length");
    const bool is_small_feature = (small_feature_max_length > 0) && wall.shorterThan(small_feature_max_length);
    const Ratio small_feature_speed_factor = mesh.settings.get<Ratio>((layer_nr == 0) ? "small_feature_speed_factor_0" : "small_feature_speed_factor");

    // helper function to calculate the distance from the start of the current wall line to the first bridge segment

    auto computeDistanceToBridgeStart = [&](unsigned current_index)
    {
        distance_to_bridge_start = 0;

        if (!bridge_wall_mask.empty())
        {
            // there is air below the part so iterate through the lines that have not yet been output accumulating the total distance to the first bridge segment
            for (unsigned point_idx = current_index; point_idx < wall.size(); ++point_idx)
            {
                const Point& p0 = wall[point_idx];
                const Point& p1 = wall[(point_idx + 1) % wall.size()];

                if (PolygonUtils::polygonCollidesWithLineSegment(bridge_wall_mask, p0, p1))
                {
                    // the line crosses the boundary between supported and non-supported regions so it will contain one or more bridge segments

                    // determine which segments of the line are bridges

                    Polygon line_poly;
                    line_poly.add(p0);
                    line_poly.add(p1);
                    Polygons line_polys;
                    line_polys.add(line_poly);
                    line_polys = bridge_wall_mask.intersectionPolyLines(line_polys);

                    while (line_polys.size() > 0)
                    {
                        // find the bridge line segment that's nearest to p0
                        int nearest = 0;
                        float smallest_dist2 = vSize2f(p0 - line_polys[0][0]);
                        for(unsigned i = 1; i < line_polys.size(); ++i)
                        {
                            float dist2 = vSize2f(p0 - line_polys[i][0]);
                            if (dist2 < smallest_dist2)
                            {
                                nearest = i;
                                smallest_dist2 = dist2;
                            }
                        }
                        ConstPolygonRef bridge = line_polys[nearest];

                        // set b0 to the nearest vertex and b1 the furthest
                        Point b0 = bridge[0];
                        Point b1 = bridge[1];

                        if (vSize2f(p0 - b1) < vSize2f(p0 - b0))
                        {
                            // swap vertex order
                            b0 = bridge[1];
                            b1 = bridge[0];
                        }

                        distance_to_bridge_start += vSize(b0 - p0);

                        const double bridge_line_len = vSize(b1 - b0);

                        if (bridge_line_len >= min_bridge_line_len)
                        {
                            // job done, we have found the first bridge line
                            return;
                        }

                        distance_to_bridge_start += bridge_line_len;

                        // finished with this segment
                        line_polys.remove(nearest);
                    }
                }
                else if (!bridge_wall_mask.inside(p0, true))
                {
                    // none of the line is over air
                    distance_to_bridge_start += vSize(p1 - p0);
                }
            }

            // we have got all the way to the end of the wall without finding a bridge segment so disable coasting by setting distance_to_bridge_start back to 0

            distance_to_bridge_start = 0;
        }
    };

    bool travel_required = false; // true when a wall has been omitted due to its flow being less than the minimum required

    bool first_line = true;

    Point p0 = wall[start_idx];

    for (unsigned int point_idx = 1; point_idx < wall.size(); point_idx++)
    {
        const Point& p1 = wall[(start_idx + point_idx) % wall.size()];
        const float flow = (wall_overlap_computation) ? flow_ratio * wall_overlap_computation->getFlow(p0, p1) : flow_ratio;

        if (!bridge_wall_mask.empty())
        {
            computeDistanceToBridgeStart((start_idx + point_idx - 1) % wall.size());
        }

        // HACK ALERT
        // the overlap compensation is not perfect, it can produce short non-flow reduced line segments within a sequence of flow reduced
        // line segments and so to try and avoid printing the spurious fat line segments we require that their lengths are above a threshold

        const coord_t max_spurious_fat_segment_length2 = 2500; // 50 microns

        if (flow >= wall_min_flow && (first_line || !travel_required || vSize2f(p0 - p1) > max_spurious_fat_segment_length2))
        {
            if (first_line || travel_required)
            {
                addTravel(p0, (first_line) ? always_retract : wall_min_flow_retract);
                first_line = false;
                travel_required = false;
            }
            if (is_small_feature)
            {
                const bool spiralize = false;
                addExtrusionMove(p1, non_bridge_config, SpaceFillType::Polygons, flow, spiralize, small_feature_speed_factor);
            }
            else
            {
                addWallLine(p0, p1, mesh, non_bridge_config, bridge_config, flow, non_bridge_line_volume, speed_factor, distance_to_bridge_start);
            }
        }
        else
        {
            travel_required = true;
        }

        p0 = p1;
    }

    if (wall.size() > 2)
    {
        const Point& p1 = wall[start_idx];
        const float flow = (wall_overlap_computation) ? flow_ratio * wall_overlap_computation->getFlow(p0, p1) : flow_ratio;

        if (!bridge_wall_mask.empty())
        {
            computeDistanceToBridgeStart((start_idx + wall.size() - 1) % wall.size());
        }

        if (flow >= wall_min_flow)
        {
            if (travel_required)
            {
                addTravel(p0, wall_min_flow_retract);
            }
            if (is_small_feature)
            {
                const bool spiralize = false;
                addExtrusionMove(p1, non_bridge_config, SpaceFillType::Polygons, flow, spiralize, small_feature_speed_factor);
            }
            else
            {
                addWallLine(p0, p1, mesh, non_bridge_config, bridge_config, flow, non_bridge_line_volume, speed_factor, distance_to_bridge_start);
            }

            if (wall_0_wipe_dist > 0)
            { // apply outer wall wipe
                p0 = wall[start_idx];
                int distance_traversed = 0;
                for (unsigned int point_idx = 1; ; point_idx++)
                {
                    Point p1 = wall[(start_idx + point_idx) % wall.size()];
                    int p0p1_dist = vSize(p1 - p0);
                    if (distance_traversed + p0p1_dist >= wall_0_wipe_dist)
                    {
                        Point vector = p1 - p0;
                        Point half_way = p0 + normal(vector, wall_0_wipe_dist - distance_traversed);
                        addTravel_simple(half_way);
                        break;
                    }
                    else
                    {
                        addTravel_simple(p1);
                        distance_traversed += p0p1_dist;
                    }
                    p0 = p1;
                }
                forceNewPathStart();
            }
        }
    }
    else
    {
        logWarning("WARNING: line added as polygon! (LayerPlan)\n");
    }
}

void LayerPlan::addWalls(const Polygons& walls, const SliceMeshStorage& mesh, const GCodePathConfig& non_bridge_config, const GCodePathConfig& bridge_config, WallOverlapComputation* wall_overlap_computation, const ZSeamConfig& z_seam_config, coord_t wall_0_wipe_dist, float flow_ratio, bool always_retract)
{
    PathOrderOptimizer orderOptimizer(getLastPlannedPositionOrStartingPosition(), z_seam_config);
    for (unsigned int poly_idx = 0; poly_idx < walls.size(); poly_idx++)
    {
        orderOptimizer.addPolygon(walls[poly_idx]);
    }
    orderOptimizer.optimize();
    for (unsigned int poly_idx : orderOptimizer.polyOrder)
    {
        addWall(walls[poly_idx], orderOptimizer.polyStart[poly_idx], mesh, non_bridge_config, bridge_config, wall_overlap_computation, wall_0_wipe_dist, flow_ratio, always_retract);
    }
}

unsigned LayerPlan::locateFirstSupportedVertex(ConstPolygonRef wall, const unsigned start_idx) const
{
    if (bridge_wall_mask.empty() && overhang_mask.empty())
    {
        return start_idx;
    }

    Polygons air_below(bridge_wall_mask.unionPolygons(overhang_mask));

    unsigned curr_idx = start_idx;

    while(true)
    {
        const Point& vertex = wall[curr_idx];
        if (!air_below.inside(vertex, true))
        {
            // vertex isn't above air so it's OK to use
            return curr_idx;
        }

        if (++curr_idx >= wall.size())
        {
            curr_idx = 0;
        }

        if (curr_idx == start_idx)
        {
            // no vertices are supported so just return the original index
            return start_idx;
        }
    }
}

void LayerPlan::addLinesByOptimizer(const Polygons& polygons, const GCodePathConfig& config, SpaceFillType space_fill_type, bool enable_travel_optimization, int wipe_dist, float flow_ratio, std::optional<Point> near_start_location, double fan_speed)
{
    Polygons boundary;
    if (enable_travel_optimization && comb_boundary_inside2.size() > 0)
    {
        // use the combing boundary inflated so that all infill lines are inside the boundary
        int dist = 0;
        if (layer_nr >= 0)
        {
            // determine how much the skin/infill lines overlap the combing boundary
            for (const SliceMeshStorage& mesh : storage.meshes)
            {
                const coord_t overlap = std::max(mesh.settings.get<coord_t>("skin_overlap_mm"), mesh.settings.get<coord_t>("infill_overlap_mm"));
                if (overlap > dist)
                {
                    dist = overlap;
                }
            }
            dist += 100; // ensure boundary is slightly outside all skin/infill lines
        }
        boundary.add(comb_boundary_inside2.offset(dist));
        // simplify boundary to cut down processing time
        boundary.simplify(100, 100);
    }
    LineOrderOptimizer orderOptimizer(near_start_location.value_or(getLastPlannedPositionOrStartingPosition()), &boundary);
    for (unsigned int line_idx = 0; line_idx < polygons.size(); line_idx++)
    {
        orderOptimizer.addPolygon(polygons[line_idx]);
    }
    orderOptimizer.optimize();

    for (unsigned int order_idx = 0; order_idx < orderOptimizer.polyOrder.size(); order_idx++)
    {
        const unsigned int poly_idx = orderOptimizer.polyOrder[order_idx];
        ConstPolygonRef polygon = polygons[poly_idx];
        const size_t start = orderOptimizer.polyStart[poly_idx];
        const size_t end = 1 - start;
        const Point& p0 = polygon[start];
        addTravel(p0);
        const Point& p1 = polygon[end];
        addExtrusionMove(p1, config, space_fill_type, flow_ratio, false, 1.0, fan_speed);

        // Wipe
        if (wipe_dist != 0)
        {
            bool wipe = true;
            int line_width = config.getLineWidth();

            // Don't wipe is current extrusion is too small
            if (vSize2(p1 - p0) <= line_width * line_width * 4)
            {
                wipe = false;
            }

            // Don't wipe if next starting point is very near
            if (wipe && (order_idx < orderOptimizer.polyOrder.size() - 1))
            {
                const unsigned int next_poly_idx = orderOptimizer.polyOrder[order_idx + 1];
                ConstPolygonRef next_polygon = polygons[next_poly_idx];
                const size_t next_start = orderOptimizer.polyStart[next_poly_idx];
                const Point& next_p0 = next_polygon[next_start];
                if (vSize2(next_p0 - p1) <= line_width * line_width * 4)
                {
                    wipe = false;
                }
            }

            if (wipe)
            {
                addExtrusionMove(p1 + normal(p1-p0, wipe_dist), config, space_fill_type, 0.0, false, 1.0, fan_speed);
            }
        }
    }
}

void LayerPlan::spiralizeWallSlice(const GCodePathConfig& config, ConstPolygonRef wall, ConstPolygonRef last_wall, const int seam_vertex_idx, const int last_seam_vertex_idx, const bool is_top_layer, const bool is_bottom_layer)
{
    const bool smooth_contours = Application::getInstance().current_slice->scene.current_mesh_group->settings.get<bool>("smooth_spiralized_contours");

    // once we are into the spiral we always start at the end point of the last layer (if any)
    const Point origin = (last_seam_vertex_idx >= 0 && !is_bottom_layer) ? last_wall[last_seam_vertex_idx] : wall[seam_vertex_idx];
    addTravel_simple(origin);

    if (!smooth_contours && last_seam_vertex_idx >= 0) {
        // when not smoothing, we get to the (unchanged) outline for this layer as quickly as possible so that the remainder of the
        // outline wall has the correct direction - although this creates a little step, the end result is generally better because when the first
        // outline wall has the wrong direction (due to it starting from the finish point of the last layer) the visual effect is very noticeable
        Point join_first_wall_at = LinearAlg2D::getClosestOnLineSegment(origin, wall[seam_vertex_idx], wall[(seam_vertex_idx + 1) % wall.size()]);
        if (vSize(join_first_wall_at - origin) > 10)
        {
            addExtrusionMove(join_first_wall_at, config, SpaceFillType::Polygons, 1.0, true);
        }
    }

    const int n_points = wall.size();
    Polygons last_wall_polygons;
    last_wall_polygons.add(last_wall);
    const int max_dist2 = config.getLineWidth() * config.getLineWidth() * 4; // (2 * lineWidth)^2;

    double total_length = 0.0; // determine the length of the complete wall
    Point p0 = origin;
    for (int wall_point_idx = 1; wall_point_idx <= n_points; ++wall_point_idx)
    {
        const Point& p1 = wall[(seam_vertex_idx + wall_point_idx) % n_points];
        total_length += vSizeMM(p1 - p0);
        p0 = p1;
    }

    if (total_length == 0.0)
    {
        // nothing to do
        return;
    }

    // if this is the bottom layer, avoid creating a big elephants foot by starting with a reduced flow and increasing the flow
    // so that by the time the end of the first spiral is complete the flow is 100% - note that immediately before the spiral
    // is output, the extruder will be printing a normal wall line and so will be fully pressurised so that will tend to keep the
    // flow going

    // if this is the top layer, avoid an abrupt end by printing the same outline again but this time taper the spiral by reducing
    // the flow whilst keeping the same height - once the flow is down to a minimum allowed value, coast a little further

    const double min_bottom_layer_flow = 0.25; // start the bottom spiral at this flow rate
    const double min_top_layer_flow = 0.25; // lowest allowed flow while tapering the last spiral

    double speed_factor = 1; // may be reduced when printing the top layer so as to avoid a jump in extrusion rate as the layer starts

    if (is_top_layer)
    {
        // HACK ALERT - the last layer is approx 50% longer than the previous layer so it should take longer to print but the
        // normal slow down for quick layers mechanism can kick in and speed this layer up (because it is longer) but we prefer
        // the layer to be printed at a similar speed to the previous layer to avoid abrupt changes in extrusion rate so we slow it down

        const FanSpeedLayerTimeSettings& layer_time_settings = extruder_plans.back().fan_speed_layer_time_settings;
        const double min_time = layer_time_settings.cool_min_layer_time;
        const double normal_layer_time = total_length / config.getSpeed();

        // would this layer's speed normally get reduced to satisfy the min layer time?
        if (normal_layer_time < min_time)
        {
            // yes, so the extended version will not get slowed down so much and we want to compensate for that
            const double extended_layer_time = (total_length * (2 - min_top_layer_flow)) / config.getSpeed();

            // modify the speed factor to cancel out the speed increase that would normally happen due to the longer layer time
            speed_factor = normal_layer_time / std::min(extended_layer_time, min_time);
        }
    }

    // extrude to the points following the seam vertex
    // the last point is the seam vertex as the polygon is a loop
    double wall_length = 0.0;
    p0 = origin;
    for (int wall_point_idx = 1; wall_point_idx <= n_points; ++wall_point_idx)
    {
        // p is a point from the current wall polygon
        const Point& p = wall[(seam_vertex_idx + wall_point_idx) % n_points];
        wall_length += vSizeMM(p - p0);
        p0 = p;

        const double flow = (is_bottom_layer) ? (min_bottom_layer_flow + ((1 - min_bottom_layer_flow) * wall_length / total_length)) : 1.0;

        // if required, use interpolation to smooth the x/y coordinates between layers but not for the first spiralized layer
        // as that lies directly on top of a non-spiralized wall with exactly the same outline
        if (smooth_contours && !is_bottom_layer)
        {
            // now find the point on the last wall that is closest to p
            ClosestPolygonPoint cpp = PolygonUtils::findClosest(p, last_wall_polygons);

            // if we found a point and it's not further away than max_dist2, use it
            if (cpp.isValid() && vSize2(cpp.location - p) <= max_dist2)
            {
                // interpolate between cpp.location and p depending on how far we have progressed along wall
                addExtrusionMove(cpp.location + (p - cpp.location) * (wall_length / total_length), config, SpaceFillType::Polygons, flow, true, speed_factor);
            }
            else
            {
                // no point in the last wall was found close enough to the current wall point so don't interpolate
                addExtrusionMove(p, config, SpaceFillType::Polygons, flow, true, speed_factor);
            }
        }
        else
        {
            // no smoothing, use point verbatim
            addExtrusionMove(p, config, SpaceFillType::Polygons, flow, true, speed_factor);
        }
    }

    if (is_top_layer)
    {
        // add the tapering spiral
        const double min_spiral_coast_dist = 10; // mm
        double distance_coasted = 0;
        wall_length = 0;
        for (int wall_point_idx = 1; wall_point_idx <= n_points && distance_coasted < min_spiral_coast_dist; wall_point_idx++)
        {
            const Point& p = wall[(seam_vertex_idx + wall_point_idx) % n_points];
            const double seg_length = vSizeMM(p - p0);
            wall_length += seg_length;
            p0 = p;
            // flow is reduced in step with the distance travelled so the wall width should remain roughly constant
            double flow = 1 - (wall_length / total_length);
            if (flow < min_top_layer_flow)
            {
                flow = 0;
                distance_coasted += seg_length;
            }
            // reduce number of paths created when polygon has many points by limiting precision of flow
            addExtrusionMove(p, config, SpaceFillType::Polygons, ((int)(flow * 20)) / 20.0, false, speed_factor);
        }
    }
}

void ExtruderPlan::forceMinimalLayerTime(double minTime, double minimalSpeed, double travelTime, double extrudeTime)
{
    double totalTime = travelTime + extrudeTime; 
    if (totalTime < minTime && extrudeTime > 0.0)
    {
        double minExtrudeTime = minTime - travelTime;
        if (minExtrudeTime < 1)
            minExtrudeTime = 1;
        double factor = extrudeTime / minExtrudeTime;
        for (GCodePath& path : paths)
        {
            if (path.isTravelPath())
                continue;
            double speed = path.config->getSpeed() * factor;
            if (speed < minimalSpeed)
                factor = minimalSpeed / path.config->getSpeed();
        }

        //Only slow down for the minimal time if that will be slower.
        assert(getExtrudeSpeedFactor() == 1.0); // The extrude speed factor is assumed not to be changed yet
        if (factor < 1.0)
        {
            setExtrudeSpeedFactor(factor);
        }
        else 
        {
            factor = 1.0;
        }
        
        double inv_factor = 1.0 / factor; // cause multiplication is faster than division
        
        // Adjust stored naive time estimates
        estimates.extrude_time *= inv_factor;
        for (GCodePath& path : paths)
        {
            path.estimates.extrude_time *= inv_factor;
        }

        if (minTime - (extrudeTime * inv_factor) - travelTime > 0.1)
        {
            extraTime = minTime - (extrudeTime * inv_factor) - travelTime;
        }
        totalPrintTime = (extrudeTime * inv_factor) + travelTime;
    }
}
TimeMaterialEstimates ExtruderPlan::computeNaiveTimeEstimates(Point starting_position)
{
    Point p0 = starting_position;

    bool was_retracted = false; // wrong assumption; won't matter that much. (TODO)
    for (GCodePath& path : paths)
    {
        bool is_extrusion_path = false;
        double* path_time_estimate;
        double& material_estimate = path.estimates.material;
        if (!path.isTravelPath())
        {
            is_extrusion_path = true;
            path_time_estimate = &path.estimates.extrude_time;
        }
        else 
        {
            if (path.retract)
            {
                path_time_estimate = &path.estimates.retracted_travel_time;
            }
            else 
            {
                path_time_estimate = &path.estimates.unretracted_travel_time;
            }
            if (path.retract != was_retracted)
            { // handle retraction times
                double retract_unretract_time;
                if (path.retract)
                {
                    retract_unretract_time = retraction_config.distance / retraction_config.speed;
                }
                else 
                {
                    retract_unretract_time = retraction_config.distance / retraction_config.primeSpeed;
                }
                path.estimates.retracted_travel_time += 0.5 * retract_unretract_time;
                path.estimates.unretracted_travel_time += 0.5 * retract_unretract_time;
            }
        }
        for(Point& p1 : path.points)
        {
            double length = vSizeMM(p0 - p1);
            if (is_extrusion_path)
            {
                material_estimate += length * INT2MM(layer_thickness) * INT2MM(path.config->getLineWidth());
            }
            double thisTime = length / path.config->getSpeed();
            *path_time_estimate += thisTime;
            p0 = p1;
        }
        estimates += path.estimates;
    }
    return estimates;
}

void ExtruderPlan::processFanSpeedAndMinimalLayerTime(bool force_minimal_layer_time, Point starting_position)
{
    computeNaiveTimeEstimates(starting_position);
    totalPrintTime = estimates.getTotalTime();
    if (force_minimal_layer_time)
    {
        forceMinimalLayerTime(fan_speed_layer_time_settings.cool_min_layer_time, fan_speed_layer_time_settings.cool_min_speed, estimates.getTravelTime(), estimates.getExtrudeTime());
    }

    /*
                   min layer time
                   :
                   :  min layer time fan speed min
                |  :  :
      ^    max..|__:  :
                |  \  :
     fan        |   \ :
    speed  min..|... \:___________
                |________________
                  layer time >


    */
    // interpolate fan speed (for cool_fan_full_layer and for cool_min_layer_time_fan_speed_max)
    if (layer_nr < fan_speed_layer_time_settings.cool_fan_min_layer)
    {
        // fan is normally off for layers below cool_fan_min_layer
        fan_speed = 0;
    }
    else
    {
        // once cool_fan_min_layer has been reached, the fan runs no slower than cool_fan_speed_min
        fan_speed = fan_speed_layer_time_settings.cool_fan_speed_min;
    }
    double totalLayerTime = estimates.unretracted_travel_time + estimates.extrude_time;
    if (force_minimal_layer_time && totalLayerTime < fan_speed_layer_time_settings.cool_min_layer_time)
    {
        fan_speed = fan_speed_layer_time_settings.cool_fan_speed_max;
    }
    else if (fan_speed_layer_time_settings.cool_min_layer_time >= fan_speed_layer_time_settings.cool_min_layer_time_fan_speed_max)
    {
        fan_speed = fan_speed_layer_time_settings.cool_fan_speed_min;
    }
    else if (force_minimal_layer_time && totalLayerTime < fan_speed_layer_time_settings.cool_min_layer_time_fan_speed_max &&
             fan_speed_layer_time_settings.cool_min_layer_time_fan_speed_max > fan_speed_layer_time_settings.cool_min_layer_time)
    { 
        // when forceMinimalLayerTime didn't change the extrusionSpeedFactor, we adjust the fan speed
        double fan_speed_diff = fan_speed_layer_time_settings.cool_fan_speed_max - fan_speed_layer_time_settings.cool_fan_speed_min;
        double layer_time_diff = fan_speed_layer_time_settings.cool_min_layer_time_fan_speed_max - fan_speed_layer_time_settings.cool_min_layer_time;
        double fraction_of_slope = (totalLayerTime - fan_speed_layer_time_settings.cool_min_layer_time) / layer_time_diff;
        fan_speed = fan_speed_layer_time_settings.cool_fan_speed_max - fan_speed_diff * fraction_of_slope;
    }
    /*
    Supposing no influence of minimal layer time;
    i.e. layer time > min layer time fan speed min:


              max..       fan 'full' on layer
                   |      :
                   |      :
      ^       min..|    ..:________________
     fan           |      /
    speed          |     /
          speed_0..|    /
                   |    |
                0__|____|_________________
                        :         layer nr >
                  fan 'min' layer
    */
    if (layer_nr < fan_speed_layer_time_settings.cool_fan_full_layer
        && layer_nr >= fan_speed_layer_time_settings.cool_fan_min_layer
        && (!force_minimal_layer_time || totalLayerTime > fan_speed_layer_time_settings.cool_min_layer_time_fan_speed_max)
        && fan_speed_layer_time_settings.cool_fan_full_layer > 0 // don't apply initial layer fan speed speedup if disabled.
        && !is_raft_layer // don't apply initial layer fan speed speedup to raft, but to model layers
    )
    {
        // Slow down the fan on the layers below the [cool_fan_full_layer], where layer cool_fan_min_layer is speed cool_fan_speed_0.
        fan_speed = fan_speed_layer_time_settings.cool_fan_speed_0 + (fan_speed - fan_speed_layer_time_settings.cool_fan_speed_0) * std::max(LayerIndex(0), layer_nr - fan_speed_layer_time_settings.cool_fan_min_layer) / (fan_speed_layer_time_settings.cool_fan_full_layer - fan_speed_layer_time_settings.cool_fan_min_layer);
    }
}

void LayerPlan::processFanSpeedAndMinimalLayerTime(Point starting_position)
{
    for (unsigned int extr_plan_idx = 0; extr_plan_idx < extruder_plans.size(); extr_plan_idx++)
    {
        ExtruderPlan& extruder_plan = extruder_plans[extr_plan_idx];
        bool force_minimal_layer_time = extr_plan_idx == extruder_plans.size() - 1;
        extruder_plan.processFanSpeedAndMinimalLayerTime(force_minimal_layer_time, starting_position);
        if (!extruder_plan.paths.empty() && !extruder_plan.paths.back().points.empty())
        {
            starting_position = extruder_plan.paths.back().points.back();
        }
    }
}



void LayerPlan::writeGCode(GCodeExport& gcode)
{
    Communication* communication = Application::getInstance().communication;
    communication->setLayerForSend(layer_nr);
    communication->sendCurrentPosition(gcode.getPositionXY());
    gcode.setLayerNr(layer_nr);
    
    gcode.writeLayerComment(layer_nr);

    // flow-rate compensation
    const Settings& mesh_group_settings = Application::getInstance().current_slice->scene.current_mesh_group->settings;
    gcode.setFlowRateExtrusionSettings(mesh_group_settings.get<double>("flow_rate_max_extrusion_offset"), mesh_group_settings.get<Ratio>("flow_rate_extrusion_offset_factor")); //Offset is in mm.

    if (layer_nr == 1 - static_cast<LayerIndex>(Raft::getTotalExtraLayers()) && mesh_group_settings.get<bool>("machine_heated_bed") && mesh_group_settings.get<Temperature>("material_bed_temperature") != 0)
    {
        constexpr bool wait = false;
        gcode.writeBedTemperatureCommand(mesh_group_settings.get<Temperature>("material_bed_temperature"), wait);
    }

    gcode.setZ(z);

    const GCodePathConfig* last_extrusion_config = nullptr; // used to check whether we need to insert a TYPE comment in the gcode.

    size_t extruder_nr = gcode.getExtruderNr();
    const bool acceleration_enabled = mesh_group_settings.get<bool>("acceleration_enabled");
    const bool jerk_enabled = mesh_group_settings.get<bool>("jerk_enabled");
    std::string current_mesh = "NONMESH";

    for(size_t extruder_plan_idx = 0; extruder_plan_idx < extruder_plans.size(); extruder_plan_idx++)
    {
        ExtruderPlan& extruder_plan = extruder_plans[extruder_plan_idx];
        const RetractionConfig& retraction_config = storage.retraction_config_per_extruder[extruder_plan.extruder_nr];

        if (extruder_nr != extruder_plan.extruder_nr)
        {
            int prev_extruder = extruder_nr;
            extruder_nr = extruder_plan.extruder_nr;
            gcode.switchExtruder(extruder_nr, storage.extruder_switch_retraction_config_per_extruder[prev_extruder]);

            const ExtruderTrain& extruder = Application::getInstance().current_slice->scene.extruders[extruder_nr];
            if (extruder.settings.get<Velocity>("max_feedrate_z_override") > 0)
            {
                gcode.writeMaxZFeedrate(extruder.settings.get<Velocity>("max_feedrate_z_override"));
            }

            { // require printing temperature to be met
                constexpr bool wait = true;
                gcode.writeTemperatureCommand(extruder_nr, extruder_plan.required_start_temperature, wait);
            }

            if (extruder_plan.prev_extruder_standby_temp)
            { // turn off previous extruder
                constexpr bool wait = false;
                Temperature prev_extruder_temp = *extruder_plan.prev_extruder_standby_temp;
                const LayerIndex prev_layer_nr = (extruder_plan_idx == 0) ? layer_nr - 1 : layer_nr;
                if (prev_layer_nr == storage.max_print_height_per_extruder[prev_extruder])
                {
                    prev_extruder_temp = 0; // TODO ? should there be a setting for extruder_off_temperature ?
                }
                gcode.writeTemperatureCommand(prev_extruder, prev_extruder_temp, wait);
            }
        }
        else if (extruder_plan_idx == 0 && layer_nr != 0 && Application::getInstance().current_slice->scene.extruders[extruder_nr].settings.get<bool>("retract_at_layer_change"))
        {
            // only do the retract if the paths are not spiralized
            if (!mesh_group_settings.get<bool>("magic_spiralize"))
            {
                gcode.writeRetraction(retraction_config);
            }
        }
        gcode.writeFanCommand(extruder_plan.getFanSpeed());
        std::vector<GCodePath>& paths = extruder_plan.paths;

        extruder_plan.inserts.sort([](const NozzleTempInsert& a, const NozzleTempInsert& b) -> bool
            {
                return  a.path_idx < b.path_idx; 
            });

        const ExtruderTrain& extruder = Application::getInstance().current_slice->scene.extruders[extruder_nr];
        if (extruder.settings.get<Velocity>("max_feedrate_z_override") > 0)
        {
            gcode.writeMaxZFeedrate(extruder.settings.get<Velocity>("max_feedrate_z_override"));
        }

        bool update_extrusion_offset = true;

        for(unsigned int path_idx = 0; path_idx < paths.size(); path_idx++)
        {
            extruder_plan.handleInserts(path_idx, gcode);
            
            GCodePath& path = paths[path_idx];

            if (path.perform_prime)
            {
                gcode.writePrimeTrain(extruder.settings.get<Velocity>("speed_travel"));
                gcode.writeRetraction(retraction_config);
            }

            if (!path.retract && path.config->isTravelPath() && path.points.size() == 1 && path.points[0] == gcode.getPositionXY() && z == gcode.getPositionZ())
            {
                // ignore travel moves to the current location to avoid needless change of acceleration/jerk
                continue;
            }

            if (acceleration_enabled)
            {
                if (path.config->isTravelPath())
                {
                    gcode.writeTravelAcceleration(path.config->getAcceleration());
                }
                else
                {
                    gcode.writePrintAcceleration(path.config->getAcceleration());
                }
            }
            if (jerk_enabled)
            {
                gcode.writeJerk(path.config->getJerk());
            }

            if (path.retract)
            {
                gcode.writeRetraction(retraction_config);
                if (path.perform_z_hop)
                {
                    gcode.writeZhopStart(retraction_config.zHop);
                }
                else
                {
                    gcode.writeZhopEnd();
                }
            }
            if (!path.config->isTravelPath() && last_extrusion_config != path.config)
            {
                gcode.writeTypeComment(path.config->type);
                if (path.config->isBridgePath())
                {
                    gcode.writeComment("BRIDGE");
                }
                last_extrusion_config = path.config;
                update_extrusion_offset = true;
            }
            else
            {
                update_extrusion_offset = false;
            }

            double speed = path.config->getSpeed();

            // for some movements such as prime tower purge, the speed may get changed by this factor
            speed *= path.speed_factor;

            //Apply the extrusion speed factor if it's an extrusion move.
            if (!path.config->isTravelPath())
            {
                speed *= extruder_plan.getExtrudeSpeedFactor();
            }
            //This seems to be the best location to place this, but still not ideal.
            if (path.mesh_id != current_mesh)
            {
                current_mesh = path.mesh_id;
                std::stringstream ss;
                ss << "MESH:" << current_mesh;
                gcode.writeComment(ss.str());
            }
            if (path.config->isTravelPath())
            { // early comp for travel paths, which are handled more simply
                for(unsigned int point_idx = 0; point_idx < path.points.size(); point_idx++)
                {
                    gcode.writeTravel(path.points[point_idx], speed);
                }
                continue;
            }

            bool spiralize = path.spiralize;
            if (!spiralize) // normal (extrusion) move (with coasting
            {
                // if path provides a valid (in range 0-100) fan speed, use it
                const double path_fan_speed = path.getFanSpeed();
                gcode.writeFanCommand(path_fan_speed != GCodePathConfig::FAN_SPEED_DEFAULT ? path_fan_speed : extruder_plan.getFanSpeed());

                bool coasting = extruder.settings.get<bool>("coasting_enable");
                if (coasting)
                {
                    coasting = writePathWithCoasting(gcode, extruder_plan_idx, path_idx, layer_thickness);
                }
                if (!coasting) // not same as 'else', cause we might have changed [coasting] in the line above...
                { // normal path to gcode algorithm
                    for(unsigned int point_idx = 0; point_idx < path.points.size(); point_idx++)
                    {
                        communication->sendLineTo(path.config->type, path.points[point_idx], path.getLineWidthForLayerView(), path.config->getLayerThickness(), speed);
                        gcode.writeExtrusion(path.points[point_idx], speed, path.getExtrusionMM3perMM(), path.config->type, update_extrusion_offset);
                    }
                }
            }
            else
            { // SPIRALIZE
                //If we need to spiralize then raise the head slowly by 1 layer as this path progresses.
                float totalLength = 0.0;
                Point p0 = gcode.getPositionXY();
                for (unsigned int _path_idx = path_idx; _path_idx < paths.size() && !paths[_path_idx].isTravelPath(); _path_idx++)
                {
                    GCodePath& _path = paths[_path_idx];
                    for (unsigned int point_idx = 0; point_idx < _path.points.size(); point_idx++)
                    {
                        Point p1 = _path.points[point_idx];
                        totalLength += vSizeMM(p0 - p1);
                        p0 = p1;
                    }
                }

                float length = 0.0;
                p0 = gcode.getPositionXY();
                for (; path_idx < paths.size() && paths[path_idx].spiralize; path_idx++)
                { // handle all consecutive spiralized paths > CHANGES path_idx!
                    GCodePath& path = paths[path_idx];

                    for (unsigned int point_idx = 0; point_idx < path.points.size(); point_idx++)
                    {
                        Point p1 = path.points[point_idx];
                        length += vSizeMM(p0 - p1);
                        p0 = p1;
                        gcode.setZ(z + layer_thickness * length / totalLength);
                        communication->sendLineTo(path.config->type, path.points[point_idx], path.getLineWidthForLayerView(), path.config->getLayerThickness(), speed);
                        gcode.writeExtrusion(path.points[point_idx], speed, path.getExtrusionMM3perMM(), path.config->type, update_extrusion_offset);
                    }
                    // for layer display only - the loop finished at the seam vertex but as we started from
                    // the location of the previous layer's seam vertex the loop may have a gap if this layer's
                    // seam vertex is "behind" the previous layer's seam vertex. So output another line segment
                    // that joins this layer's seam vertex to the following vertex. If the layers have been blended
                    // then this can cause a visible ridge (on the screen, not on the print) because the first vertex
                    // would have been shifted in x/y to make it nearer to the previous layer outline but the seam
                    // vertex would not be shifted (as it's the last vertex in the sequence). The smoother the model,
                    // the less the vertices are shifted and the less obvious is the ridge. If the layer display
                    // really displayed a spiral rather than slices of a spiral, this would not be required.
                    communication->sendLineTo(path.config->type, path.points[0], path.getLineWidthForLayerView(), path.config->getLayerThickness(), speed);
                }
                path_idx--; // the last path_idx didnt spiralize, so it's not part of the current spiralize path
            }
        } // paths for this extruder /\  .

        if (extruder.settings.get<bool>("cool_lift_head") && extruder_plan.extraTime > 0.0)
        {
            gcode.writeComment("Small layer, adding delay");
            const RetractionConfig& retraction_config = storage.retraction_config_per_extruder[gcode.getExtruderNr()];
            gcode.writeRetraction(retraction_config);
            if (extruder_plan_idx == extruder_plans.size() - 1 || !extruder.settings.get<bool>("machine_extruder_end_pos_abs"))
            { // only move the head if it's the last extruder plan; otherwise it's already at the switching bay area 
                // or do it anyway when we switch extruder in-place
                gcode.setZ(gcode.getPositionZ() + MM2INT(3.0));
                gcode.writeTravel(gcode.getPositionXY(), configs_storage.travel_config_per_extruder[extruder_nr].getSpeed());

                const Point current_pos = gcode.getPositionXY();
                const Point machine_middle = storage.machine_size.flatten().getMiddle();
                const Point toward_middle_of_bed = current_pos - normal(current_pos - machine_middle, MM2INT(20.0));
                gcode.writeTravel(toward_middle_of_bed, configs_storage.travel_config_per_extruder[extruder_nr].getSpeed());
            }
            gcode.writeDelay(extruder_plan.extraTime);
        }

        extruder_plan.handleAllRemainingInserts(gcode);
    } // extruder plans /\  .
    
    gcode.updateTotalPrintTime();
}

void LayerPlan::overrideFanSpeeds(double speed)
{
    for (ExtruderPlan& extruder_plan : extruder_plans)
    {
        extruder_plan.setFanSpeed(speed);
    }
}


bool LayerPlan::makeRetractSwitchRetract(unsigned int extruder_plan_idx, unsigned int path_idx)
{
    std::vector<GCodePath>& paths = extruder_plans[extruder_plan_idx].paths;
    for (unsigned int path_idx2 = path_idx + 1; path_idx2 < paths.size(); path_idx2++)
    {
        if (paths[path_idx2].getExtrusionMM3perMM() > 0) 
        {
            return false; 
        }
    }
    
    if (extruder_plans.size() <= extruder_plan_idx+1)
    {
        return false; // TODO: check first extruder of the next layer! (generally only on the last layer of the second extruder)
    }
        
    if (extruder_plans[extruder_plan_idx + 1].extruder_nr != extruder_plans[extruder_plan_idx].extruder_nr)
    {
        return true;
    }
    else 
    {
        return false;
    }
}
    
bool LayerPlan::writePathWithCoasting(GCodeExport& gcode, const size_t extruder_plan_idx, const size_t path_idx, const coord_t layer_thickness)
{
    ExtruderPlan& extruder_plan = extruder_plans[extruder_plan_idx];
    const ExtruderTrain& extruder = Application::getInstance().current_slice->scene.extruders[extruder_plan.extruder_nr];
    const double coasting_volume = extruder.settings.get<double>("coasting_volume");
    if (coasting_volume <= 0)
    { 
        return false; 
    }
    const std::vector<GCodePath>& paths = extruder_plan.paths;
    const GCodePath& path = paths[path_idx];
    if (path_idx + 1 >= paths.size()
        || (path.isTravelPath() || !paths[path_idx + 1].config->isTravelPath()) 
        || path.points.size() < 2)
    {
        return false;
    }

    coord_t coasting_min_dist_considered = 100; // hardcoded setting for when to not perform coasting

    
    double extrude_speed = path.config->getSpeed() * extruder_plan.getExtrudeSpeedFactor(); // travel speed 
    
    const coord_t coasting_dist = MM2INT(MM2_2INT(coasting_volume) / layer_thickness) / path.config->getLineWidth(); // closing brackets of MM2INT at weird places for precision issues
    const double coasting_min_volume = extruder.settings.get<double>("coasting_min_volume");
    const coord_t coasting_min_dist = MM2INT(MM2_2INT(coasting_min_volume + coasting_volume) / layer_thickness) / path.config->getLineWidth(); // closing brackets of MM2INT at weird places for precision issues
    //           /\ the minimal distance when coasting will coast the full coasting volume instead of linearly less with linearly smaller paths


    std::vector<coord_t> accumulated_dist_per_point; // the first accumulated dist is that of the last point! (that of the last point is always zero...)
    accumulated_dist_per_point.push_back(0);

    coord_t accumulated_dist = 0;

    bool length_is_less_than_min_dist = true;

    unsigned int acc_dist_idx_gt_coast_dist = NO_INDEX; // the index of the first point with accumulated_dist more than coasting_dist (= index into accumulated_dist_per_point)
     // == the point printed BEFORE the start point for coasting


    const Point* last = &path.points[path.points.size() - 1];
    for (unsigned int backward_point_idx = 1; backward_point_idx < path.points.size(); backward_point_idx++)
    {
        const Point& point = path.points[path.points.size() - 1 - backward_point_idx];
        const coord_t distance = vSize(point - *last);
        accumulated_dist += distance;
        accumulated_dist_per_point.push_back(accumulated_dist);
        
        if (acc_dist_idx_gt_coast_dist == NO_INDEX && accumulated_dist >= coasting_dist)
        {
            acc_dist_idx_gt_coast_dist = backward_point_idx; // the newly added point
        }
        
        if (accumulated_dist >= coasting_min_dist)
        {
            length_is_less_than_min_dist = false;
            break;
        }
        
        last = &point;
    }
    
    if (accumulated_dist < coasting_min_dist_considered)
    {
        return false;
    }
    coord_t actual_coasting_dist = coasting_dist;
    if (length_is_less_than_min_dist)
    {
        // in this case accumulated_dist is the length of the whole path
        actual_coasting_dist = accumulated_dist * coasting_dist / coasting_min_dist;
        for (acc_dist_idx_gt_coast_dist = 0 ; acc_dist_idx_gt_coast_dist < accumulated_dist_per_point.size() ; acc_dist_idx_gt_coast_dist++)
        { // search for the correct coast_dist_idx
            if (accumulated_dist_per_point[acc_dist_idx_gt_coast_dist] > actual_coasting_dist)
            {
                break;
            }
        }
    }

    assert(acc_dist_idx_gt_coast_dist < accumulated_dist_per_point.size()); // something has gone wrong; coasting_min_dist < coasting_dist ?

    const size_t point_idx_before_start = path.points.size() - 1 - acc_dist_idx_gt_coast_dist;

    Point start;
    { // computation of begin point of coasting
        const coord_t residual_dist = actual_coasting_dist - accumulated_dist_per_point[acc_dist_idx_gt_coast_dist - 1];
        const Point& a = path.points[point_idx_before_start];
        const Point& b = path.points[point_idx_before_start + 1];
        start = b + normal(a - b, residual_dist);
    }

    { // write normal extrude path:
        Communication* communication = Application::getInstance().communication;
        for(size_t point_idx = 0; point_idx <= point_idx_before_start; point_idx++)
        {
            communication->sendLineTo(path.config->type, path.points[point_idx], path.getLineWidthForLayerView(), path.config->getLayerThickness(), extrude_speed);
            gcode.writeExtrusion(path.points[point_idx], extrude_speed, path.getExtrusionMM3perMM(), path.config->type);
        }
        communication->sendLineTo(path.config->type, start, path.getLineWidthForLayerView(), path.config->getLayerThickness(), extrude_speed);
        gcode.writeExtrusion(start, extrude_speed, path.getExtrusionMM3perMM(), path.config->type);
    }

    // write coasting path
    for (size_t point_idx = point_idx_before_start + 1; point_idx < path.points.size(); point_idx++)
    {
        const Ratio coasting_speed_modifier = extruder.settings.get<Ratio>("coasting_speed");
        const Velocity speed = Velocity(coasting_speed_modifier * path.config->getSpeed() * extruder_plan.getExtrudeSpeedFactor());
        gcode.writeTravel(path.points[point_idx], speed);
    }

    gcode.addLastCoastedVolume(path.getExtrusionMM3perMM() * INT2MM(actual_coasting_dist));
    return true;
}

void LayerPlan::optimizePaths(const Point& starting_position)
{
    for (ExtruderPlan& extr_plan : extruder_plans)
    {
        //Merge paths whose endpoints are very close together into one line.
        MergeInfillLines merger(extr_plan);
        merger.mergeInfillLines(extr_plan.paths, starting_position);
    }
}

}//namespace cura<|MERGE_RESOLUTION|>--- conflicted
+++ resolved
@@ -222,10 +222,6 @@
                             inner = part.insets[num_insets - 1].offset(-10 - mesh.settings.get<coord_t>("wall_line_width_x") / 2);
                         }
 
-<<<<<<< HEAD
-                        // combine the wall combing region (outer - inner) with the infill (if any)
-                        comb_boundary.add(part.infill_area.unionPolygons(outer.difference(inner)));
-=======
                         Polygons infill(part.infill_area);
                         if (part.perimeter_gaps.size() > 0)
                         {
@@ -234,7 +230,6 @@
 
                         // combine the wall combing region (outer - inner) with the infill (if any)
                         comb_boundary.add(infill.unionPolygons(outer.difference(inner)));
->>>>>>> 1e1e72d9
                     }
                 }
             }
