//Copyright (c) 2018 Ultimaker B.V.
//CuraEngine is released under the terms of the AGPLv3 or higher.

#ifndef INFILL_H
#define INFILL_H

#include "infill/ZigzagConnectorProcessor.h"
#include "settings/EnumSettings.h" //For infill types.
#include "settings/types/AngleDegrees.h"
#include "settings/types/Ratio.h"
#include "utils/IntPoint.h"

namespace cura
{

class AABB;
class SierpinskiFillProvider;
class SliceMeshStorage;

class Infill 
{
    friend class InfillTest;

    static constexpr int perimeter_gaps_extra_offset = 15; // extra offset so that the perimeter gaps aren't created everywhere due to rounding errors

    EFillMethod pattern; //!< the space filling pattern of the infill to generate
    bool zig_zaggify; //!< Whether to connect the end pieces of the support lines via the wall
    bool connect_polygons; //!< Whether to connect as much polygons together into a single path
    const Polygons& in_outline; //!< a reference polygon for getting the actual area within which to generate infill (see outline_offset)
    coord_t outline_offset; //!< Offset from Infill::in_outline to get the actual area within which to generate infill
    coord_t infill_line_width; //!< The line width of the infill lines to generate
    coord_t line_distance; //!< The distance between two infill lines / polygons
    coord_t infill_overlap; //!< the distance by which to overlap with the actual area within which to generate infill
    size_t infill_multiplier; //!< the number of infill lines next to each other
    AngleDegrees fill_angle; //!< for linear infill types: the angle of the infill lines (or the angle of the grid)
    coord_t z; //!< height of the layer for which we generate infill
    coord_t shift; //!< shift of the scanlines in the direction perpendicular to the fill_angle
    size_t wall_line_count; //!< Number of walls to generate at the boundary of the infill region, spaced \ref infill_line_width apart
    const Point infill_origin; //!< origin of the infill pattern
    Polygons* perimeter_gaps; //!< (optional output) The areas in between consecutive insets when Concentric infill is used.
    bool connected_zigzags; //!< (ZigZag) Whether endpieces of zigzag infill should be connected to the nearest infill line on both sides of the zigzag connector
    bool use_endpieces; //!< (ZigZag) Whether to include endpieces: zigzag connector segments from one infill line to itself
    bool skip_some_zags;  //!< (ZigZag) Whether to skip some zags
    size_t zag_skip_count;  //!< (ZigZag) To skip one zag in every N if skip some zags is enabled
    coord_t pocket_size; //!< The size of the pockets at the intersections of the fractal in the cross 3d pattern
<<<<<<< HEAD
    EFillResolution resolution; //!< The resolution of the infill pattern
=======
    bool mirror_offset; //!< Indication in which offset direction the extra infill lines are made
>>>>>>> 0def6861

    static constexpr double one_over_sqrt_2 = 0.7071067811865475244008443621048490392848359376884740; //!< 1.0 / sqrt(2.0)
public:
    /*!
     * \warning If \p perimeter_gaps is given, then the difference between the \p in_outline
     * and the polygons which result from offsetting it by the \p outline_offset
     * and then expanding it again by half the \p infill_line_width
     * is added to the \p perimeter_gaps
     * 
     * \param[out] perimeter_gaps (optional output) The areas in between consecutive insets when Concentric infill is used.
     */
    Infill(EFillMethod pattern
        , bool zig_zaggify
        , bool connect_polygons
        , const Polygons& in_outline
        , coord_t outline_offset
        , coord_t infill_line_width
        , coord_t line_distance
        , coord_t infill_overlap
        , size_t infill_multiplier
        , AngleDegrees fill_angle
        , coord_t z
        , coord_t shift
        , size_t wall_line_count = 0
        , const Point& infill_origin = Point()
        , Polygons* perimeter_gaps = nullptr
        , bool connected_zigzags = false
        , bool use_endpieces = false
        , bool skip_some_zags = false
        , size_t zag_skip_count = 0
        , coord_t pocket_size = 0
        , EFillResolution resolution = EFillResolution::HIGH_RESOLUTION
    )
    : pattern(pattern)
    , zig_zaggify(zig_zaggify)
    , connect_polygons(connect_polygons)
    , in_outline(in_outline)
    , outline_offset(outline_offset)
    , infill_line_width(infill_line_width)
    , line_distance(line_distance)
    , infill_overlap(infill_overlap)
    , infill_multiplier(infill_multiplier)
    , fill_angle(fill_angle)
    , z(z)
    , shift(shift)
    , wall_line_count(wall_line_count)
    , infill_origin(infill_origin)
    , perimeter_gaps(perimeter_gaps)
    , connected_zigzags(connected_zigzags)
    , use_endpieces(use_endpieces)
    , skip_some_zags(skip_some_zags)
    , zag_skip_count(zag_skip_count)
    , pocket_size(pocket_size)
<<<<<<< HEAD
    , resolution(resolution)
=======
    , mirror_offset(zig_zaggify)
>>>>>>> 0def6861
    {
    }

    /*!
     * Generate the infill.
     * 
     * \param result_polygons (output) The resulting polygons (from concentric infill)
     * \param result_lines (output) The resulting line segments (from linear infill types)
     * \param mesh The mesh for which to generate infill (should only be used for non-helper objects)
     * \param[in] cross_fill_provider The cross fractal subdivision decision functor
     */
    void generate(Polygons& result_polygons, Polygons& result_lines, const SierpinskiFillProvider* cross_fill_provider = nullptr, const SliceMeshStorage* mesh = nullptr);

private:
    /*!
     * Generate the infill pattern without the infill_multiplier functionality
     */
    void _generate(Polygons& result_polygons, Polygons& result_lines, const SierpinskiFillProvider* cross_fill_pattern = nullptr, const SliceMeshStorage* mesh = nullptr);

    /*!
     * Multiply the infill lines, so that any single line becomes [infill_multiplier] lines next to each other.
     * 
     * This is done in a way such that there is not overlap between the lines
     * except the middle original one if the multiplier is odd.
     * 
     * This introduces a lot of line segments.
     * 
     * \param[in,out] result_polygons The polygons to be multiplied (input and output)
     * \param[in,out] result_lines The lines to be multiplied (input and output)
     */
    void multiplyInfill(Polygons& result_polygons, Polygons& result_lines);

    struct InfillLineSegment
    {
        /*!
         * Creates a new infill line segment.
         *
         * The previous and next line segments will not yet be connected. You
         * have to set those separately.
         * \param start Where the line segment starts.
         * \param end Where the line segment ends.
         */
        InfillLineSegment(const Point start, const size_t start_segment, const size_t start_polygon, const Point end, const size_t end_segment, const size_t end_polygon)
            : start(start)
            , start_segment(start_segment)
            , start_polygon(start_polygon)
            , end(end)
            , end_segment(end_segment)
            , end_polygon(end_polygon)
            , previous(nullptr)
            , next(nullptr)
        {
        };

        /*!
         * Where the line segment starts.
         */
        Point start;

        /*!
         * Which polygon line segment the start of this infill line belongs to.
         *
         * This is an index of a vertex in the PolygonRef that this infill line
         * is inside. It is used to disambiguate between the start and end of
         * the line segment.
         */
        size_t start_segment;

        /*!
         * Which polygon the start of this infill line belongs to.
         *
         * This is an index of a PolygonRef that this infill line
         * is inside. It is used to know which polygon the start segment belongs to.
         */
        size_t start_polygon;

        /*!
         * Where the line segment ends.
         */
        Point end;

        /*!
         * Which polygon line segment the end of this infill line belongs to.
         *
         * This is an index of a vertex in the PolygonRef that this infill line
         * is inside. It is used to disambiguate between the start and end of
         * the line segment.
         */
        size_t end_segment;

        /*!
         * Which polygon the end of this infill line belongs to.
         *
         * This is an index of a PolygonRef that this infill line
         * is inside. It is used to know which polygon the end segment belongs to.
         */
        size_t end_polygon;

        /*!
         * The previous line segment that this line segment is connected to, if
         * any.
         */
        InfillLineSegment* previous;

        /*!
         * The next line segment that this line segment is connected to, if any.
         */
        InfillLineSegment* next;

        /*!
         * Compares two infill line segments for equality.
         *
         * This is necessary for putting line segments in a hash set.
         * \param other The line segment to compare this line segment with.
         */
        bool operator ==(const InfillLineSegment& other) const;
    };

    /*!
     * Stores the infill lines (a vector) for each line of a polygon (a vector)
     * for each polygon in a Polygons object that we create a zig-zaggified
     * infill pattern for.
     */
    std::vector<std::vector<std::vector<InfillLineSegment*>>> crossings_on_line;

    /*!
     * Generate sparse concentric infill
     * 
     * Also adds \ref Infill::perimeter_gaps between \ref Infill::in_outline and the first wall
     * 
     * \param result (output) The resulting polygons
     * \param inset_value The offset between each consecutive two polygons
     */
    void generateConcentricInfill(Polygons& result, int inset_value);

    /*!
     * Generate sparse concentric infill starting from a specific outer wall
     * \param first_wall The outer wall from which to start
     * \param result (output) The resulting polygons
     * \param inset_value The offset between each consecutive two polygons
     */
    void generateConcentricInfill(Polygons& first_wall, Polygons& result, int inset_value);

    /*!
     * Generate a rectangular grid of infill lines
     * \param[out] result (output) The resulting lines
     */
    void generateGridInfill(Polygons& result);

    /*!
     * Generate a shifting triangular grid of infill lines, which combine with consecutive layers into a cubic pattern
     * \param[out] result (output) The resulting lines
     */
    void generateCubicInfill(Polygons& result);

    /*!
     * Generate a double shifting square grid of infill lines, which combine with consecutive layers into a tetrahedral pattern
     * \param[out] result (output) The resulting lines
     */
    void generateTetrahedralInfill(Polygons& result);

    /*!
     * Generate a double shifting square grid of infill lines, which combine with consecutive layers into a quarter cubic pattern
     * \param[out] result (output) The resulting lines
     */
    void generateQuarterCubicInfill(Polygons& result);

    /*!
     * Generate a single shifting square grid of infill lines.
     * This is used in tetrahedral infill (Octet infill) and in Quarter Cubic infill.
     * 
     * \param pattern_z_shift The amount by which to shift the whole pattern down
     * \param angle_shift The angle to add to the infill_angle
     * \param[out] result (output) The resulting lines
     */
    void generateHalfTetrahedralInfill(float pattern_z_shift, int angle_shift, Polygons& result);

    /*!
     * Generate a triangular grid of infill lines
     * \param[out] result (output) The resulting lines
     */
    void generateTriangleInfill(Polygons& result);

    /*!
     * Generate a triangular grid of infill lines
     * \param[out] result (output) The resulting lines
     */
    void generateTrihexagonInfill(Polygons& result);

    /*!
     * Generate a 3d pattern of subdivided cubes on their points
     * \param[out] result The resulting lines
     * \param[in] mesh Where the Cubic Subdivision Infill precomputation is stored
     */
    void generateCubicSubDivInfill(Polygons& result, const SliceMeshStorage& mesh);

    /*!
     * Generate a 3d pattern of subdivided cubes on their points
     * \param[in] cross_fill_provider Where the cross fractal precomputation is stored
     * \param[out] result_polygons The resulting polygons
     * \param[out] result_lines The resulting lines
     */
    void generateCrossInfill(const SierpinskiFillProvider& cross_fill_provider, Polygons& result_polygons, Polygons& result_lines);

    /*!
     * Convert a mapping from scanline to line_segment-scanline-intersections (\p cut_list) into line segments, using the even-odd rule
     * \param[out] result (output) The resulting lines
     * \param rotation_matrix The rotation matrix (un)applied to enforce the angle of the infill 
     * \param scanline_min_idx The lowest index of all scanlines crossing the polygon
     * \param line_distance The distance between two lines which are in the same direction
     * \param boundary The axis aligned boundary box within which the polygon is
     * \param cut_list A mapping of each scanline to all y-coordinates (in the space transformed by rotation_matrix) where the polygons are crossing the scanline
     * \param total_shift total shift of the scanlines in the direction perpendicular to the fill_angle.
     */
    void addLineInfill(Polygons& result, const PointMatrix& rotation_matrix, const int scanline_min_idx, const int line_distance, const AABB boundary, std::vector<std::vector<coord_t>>& cut_list, coord_t total_shift);

    /*!
     * Crop line segments by the infill polygon using Clipper
     * \param[out] result (output) The resulting lines
     * \param input The line segments to be cropped
     */
    void addLineSegmentsInfill(Polygons& result, Polygons& input);

    /*!
     * generate lines within the area of \p in_outline, at regular intervals of \p line_distance
     * 
     * idea:
     * intersect a regular grid of 'scanlines' with the area inside \p in_outline
     * 
     * \param[out] result (output) The resulting lines
     * \param line_distance The distance between two lines which are in the same direction
     * \param infill_rotation The angle of the generated lines
     * \param extra_shift extra shift of the scanlines in the direction perpendicular to the infill_rotation
     */
    void generateLineInfill(Polygons& result, int line_distance, const double& infill_rotation, coord_t extra_shift);
    
    /*!
     * Function for creating linear based infill types (Lines, ZigZag).
     * 
     * This function implements the basic functionality of Infill::generateLineInfill (see doc of that function),
     * but makes calls to a ZigzagConnectorProcessor which handles what to do with each line segment - scanline intersection.
     * 
     * It is called only from Infill::generateLineinfill and Infill::generateZigZagInfill.
     * 
     * \param outline_offset An offset from the reference polygon (Infill::in_outline) to get the actual outline within which to generate infill
     * \param[out] result (output) The resulting lines
     * \param line_distance The distance between two lines which are in the same direction
     * \param rotation_matrix The rotation matrix (un)applied to enforce the angle of the infill 
     * \param zigzag_connector_processor The processor used to generate zigzag connectors
     * \param connected_zigzags Whether to connect the endpiece zigzag segments on both sides to the same infill line
     * \param extra_shift extra shift of the scanlines in the direction perpendicular to the fill_angle
     */
    void generateLinearBasedInfill(const int outline_offset, Polygons& result, const int line_distance, const PointMatrix& rotation_matrix, ZigzagConnectorProcessor& zigzag_connector_processor, const bool connected_zigzags, coord_t extra_shift);

    /*!
     * 
     * generate lines within the area of [in_outline], at regular intervals of [line_distance]
     * idea:
     * intersect a regular grid of 'scanlines' with the area inside [in_outline] (see generateLineInfill)
     * zigzag:
     * include pieces of boundary, connecting the lines, forming an accordion like zigzag instead of separate lines    |_|^|_|
     * 
     * Note that ZigZag consists of 3 types:
     * - without endpieces
     * - with disconnected endpieces
     * - with connected endpieces
     * 
     *     <--
     *     ___
     *    |   |   |
     *    |   |   |
     *    |   |___|
     *         -->
     * 
     *        ^ = even scanline
     *  ^            ^ no endpieces
     * 
     * start boundary from even scanline! :D
     * 
     * 
     *                 v  disconnected end piece: leave out last line segment
     *          _____
     *   |     |     |  \                     .
     *   |     |     |  |
     *   |_____|     |__/
     * 
     *   ^     ^     ^    scanlines
     * 
     * 
     *                 v  connected end piece
     *          ________
     *   |     |     |  \                      .
     *   |     |     |  |
     *   |_____|     |__/                       .
     * 
     *   ^     ^     ^    scanlines
     * 
     * \param[out] result (output) The resulting lines
     * \param line_distance The distance between two lines which are in the same direction
     * \param infill_rotation The angle of the generated lines
     */
    void generateZigZagInfill(Polygons& result, const coord_t line_distance, const double& infill_rotation);

    /*!
     * determine how far the infill pattern should be shifted based on the values of infill_origin and \p infill_rotation
     *
     * \param[in] infill_rotation the angle the infill pattern is rotated through
     *
     * \return the distance the infill pattern should be shifted
     */
    coord_t getShiftOffsetFromInfillOriginAndRotation(const double& infill_rotation);

    /*!
     * Connects infill lines together so that they form polylines.
     *
     * In most cases it will end up with only one long line that is more or less
     * optimal. The lines are connected on their ends by extruding along the
     * border of the infill area, similar to the zigzag pattern.
     * \param[in/out] result_lines The lines to connect together.
     */
    void connectLines(Polygons& result_lines);
};

}//namespace cura

#endif//INFILL_H<|MERGE_RESOLUTION|>--- conflicted
+++ resolved
@@ -43,11 +43,8 @@
     bool skip_some_zags;  //!< (ZigZag) Whether to skip some zags
     size_t zag_skip_count;  //!< (ZigZag) To skip one zag in every N if skip some zags is enabled
     coord_t pocket_size; //!< The size of the pockets at the intersections of the fractal in the cross 3d pattern
-<<<<<<< HEAD
     EFillResolution resolution; //!< The resolution of the infill pattern
-=======
     bool mirror_offset; //!< Indication in which offset direction the extra infill lines are made
->>>>>>> 0def6861
 
     static constexpr double one_over_sqrt_2 = 0.7071067811865475244008443621048490392848359376884740; //!< 1.0 / sqrt(2.0)
 public:
@@ -101,11 +98,8 @@
     , skip_some_zags(skip_some_zags)
     , zag_skip_count(zag_skip_count)
     , pocket_size(pocket_size)
-<<<<<<< HEAD
     , resolution(resolution)
-=======
     , mirror_offset(zig_zaggify)
->>>>>>> 0def6861
     {
     }
 
