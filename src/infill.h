//Copyright (c) 2018 Ultimaker B.V.
//CuraEngine is released under the terms of the AGPLv3 or higher.

#ifndef INFILL_H
#define INFILL_H

#include "infill/ZigzagConnectorProcessor.h"
#include "settings/EnumSettings.h" //For infill types.
#include "settings/types/AngleDegrees.h"
#include "utils/IntPoint.h"

namespace cura
{

class AABB;
class SierpinskiFillProvider;
class SliceMeshStorage;

class Infill 
{
    static constexpr int perimeter_gaps_extra_offset = 15; // extra offset so that the perimeter gaps aren't created everywhere due to rounding errors

    EFillMethod pattern; //!< the space filling pattern of the infill to generate
    bool zig_zaggify; //!< Whether to connect the end pieces of the support lines via the wall
    bool connect_polygons; //!< Whether to connect as much polygons together into a single path
    const Polygons& in_outline; //!< a reference polygon for getting the actual area within which to generate infill (see outline_offset)
    coord_t outline_offset; //!< Offset from Infill::in_outline to get the actual area within which to generate infill
    coord_t infill_line_width; //!< The line width of the infill lines to generate
    coord_t line_distance; //!< The distance between two infill lines / polygons
    coord_t infill_overlap; //!< the distance by which to overlap with the actual area within which to generate infill
    size_t infill_multiplier; //!< the number of infill lines next to each other
    AngleDegrees fill_angle; //!< for linear infill types: the angle of the infill lines (or the angle of the grid)
    coord_t z; //!< height of the layer for which we generate infill
    coord_t shift; //!< shift of the scanlines in the direction perpendicular to the fill_angle
    size_t wall_line_count; //!< Number of walls to generate at the boundary of the infill region, spaced \ref infill_line_width apart
    const Point infill_origin; //!< origin of the infill pattern
    Polygons* perimeter_gaps; //!< (optional output) The areas in between consecutive insets when Concentric infill is used.
    bool connected_zigzags; //!< (ZigZag) Whether endpieces of zigzag infill should be connected to the nearest infill line on both sides of the zigzag connector
    bool use_endpieces; //!< (ZigZag) Whether to include endpieces: zigzag connector segments from one infill line to itself
    bool skip_some_zags;  //!< (ZigZag) Whether to skip some zags
    size_t zag_skip_count;  //!< (ZigZag) To skip one zag in every N if skip some zags is enabled
    coord_t pocket_size; //!< The size of the pockets at the intersections of the fractal in the cross 3d pattern

    static constexpr double one_over_sqrt_2 = 0.7071067811865475244008443621048490392848359376884740; //!< 1.0 / sqrt(2.0)
public:
    /*!
     * \warning If \p perimeter_gaps is given, then the difference between the \p in_outline
     * and the polygons which result from offsetting it by the \p outline_offset
     * and then expanding it again by half the \p infill_line_width
     * is added to the \p perimeter_gaps
     * 
     * \param[out] perimeter_gaps (optional output) The areas in between consecutive insets when Concentric infill is used.
     */
    Infill(EFillMethod pattern
        , bool zig_zaggify
        , bool connect_polygons
        , const Polygons& in_outline
        , coord_t outline_offset
        , coord_t infill_line_width
        , coord_t line_distance
        , coord_t infill_overlap
        , size_t infill_multiplier
        , AngleDegrees fill_angle
        , coord_t z
        , coord_t shift
        , size_t wall_line_count = 0
        , const Point& infill_origin = Point()
        , Polygons* perimeter_gaps = nullptr
        , bool connected_zigzags = false
        , bool use_endpieces = false
        , bool skip_some_zags = false
        , size_t zag_skip_count = 0
        , coord_t pocket_size = 0
    )
    : pattern(pattern)
    , zig_zaggify(zig_zaggify)
    , connect_polygons(connect_polygons)
    , in_outline(in_outline)
    , outline_offset(outline_offset)
    , infill_line_width(infill_line_width)
    , line_distance(line_distance)
    , infill_overlap(infill_overlap)
    , infill_multiplier(infill_multiplier)
    , fill_angle(fill_angle)
    , z(z)
    , shift(shift)
    , wall_line_count(wall_line_count)
    , infill_origin(infill_origin)
    , perimeter_gaps(perimeter_gaps)
    , connected_zigzags(connected_zigzags)
    , use_endpieces(use_endpieces)
    , skip_some_zags(skip_some_zags)
    , zag_skip_count(zag_skip_count)
    , pocket_size(pocket_size)
    {
    }

    /*!
     * Generate the infill.
     * 
     * \param result_polygons (output) The resulting polygons (from concentric infill)
     * \param result_lines (output) The resulting line segments (from linear infill types)
     * \param mesh The mesh for which to generate infill (should only be used for non-helper objects)
     * \param[in] cross_fill_provider The cross fractal subdivision decision functor
     */
    void generate(Polygons& result_polygons, Polygons& result_lines, const SierpinskiFillProvider* cross_fill_provider = nullptr, const SliceMeshStorage* mesh = nullptr);

private:
    /*!
     * Generate the infill pattern without the infill_multiplier functionality
     */
    void _generate(Polygons& result_polygons, Polygons& result_lines, const SierpinskiFillProvider* cross_fill_pattern = nullptr, const SliceMeshStorage* mesh = nullptr);

    /*!
     * Multiply the infill lines, so that any single line becomes [infill_multiplier] lines next to each other.
     * 
     * This is done in a way such that there is not overlap between the lines
     * except the middle original one if the multiplier is odd.
     * 
     * This introduces a lot of line segments.
     * 
     * \param[in,out] result_polygons The polygons to be multiplied (input and output)
     * \param[in,out] result_lines The lines to be multiplied (input and output)
     */
    void multiplyInfill(Polygons& result_polygons, Polygons& result_lines);

    struct InfillLineSegment
    {
        /*!
         * Creates a new infill line segment.
         *
         * The previous and next line segments will not yet be connected. You
         * have to set those separately.
         * \param start Where the line segment starts.
         * \param end Where the line segment ends.
         */
        InfillLineSegment(const Point start, const size_t start_segment, const size_t start_polygon, const Point end, const size_t end_segment, const size_t end_polygon)
            : start(start)
            , start_segment(start_segment)
            , start_polygon(start_polygon)
            , end(end)
            , end_segment(end_segment)
            , end_polygon(end_polygon)
            , previous(nullptr)
            , next(nullptr)
        {
        };

        /*!
         * Where the line segment starts.
         */
        Point start;

        /*!
         * Which polygon line segment the start of this infill line belongs to.
         *
         * This is an index of a vertex in the PolygonRef that this infill line
         * is inside. It is used to disambiguate between the start and end of
         * the line segment.
         */
        size_t start_segment;

        /*!
         * Which polygon the start of this infill line belongs to.
         *
         * This is an index of a PolygonRef that this infill line
         * is inside. It is used to know which polygon the start segment belongs to.
         */
        size_t start_polygon;

        /*!
         * Where the line segment ends.
         */
        Point end;

        /*!
         * Which polygon line segment the end of this infill line belongs to.
         *
         * This is an index of a vertex in the PolygonRef that this infill line
         * is inside. It is used to disambiguate between the start and end of
         * the line segment.
         */
        size_t end_segment;

        /*!
         * Which polygon the end of this infill line belongs to.
         *
         * This is an index of a PolygonRef that this infill line
         * is inside. It is used to know which polygon the end segment belongs to.
         */
        size_t end_polygon;

        /*!
         * The previous line segment that this line segment is connected to, if
         * any.
         */
        InfillLineSegment* previous;

        /*!
         * The next line segment that this line segment is connected to, if any.
         */
        InfillLineSegment* next;

        /*!
         * Compares two infill line segments for equality.
         *
         * This is necessary for putting line segments in a hash set.
         * \param other The line segment to compare this line segment with.
         */
        bool operator ==(const InfillLineSegment& other) const;
    };

    /*!
     * Stores the infill lines (a vector) for each line of a polygon (a vector)
     * for each polygon in a Polygons object that we create a zig-zaggified
     * infill pattern for.
     */
    std::vector<std::vector<std::vector<InfillLineSegment*>>> crossings_on_line;

    /*!
     * Generate gyroid infill
     * \param result (output) The resulting polygons
     * \param pattern The space filling pattern of the infill to generate
     */
<<<<<<< HEAD
    void generateGyroidInfill(Polygons& result);

=======
    void generateGyroidInfill(Polygons& result, EFillMethod pattern);
>>>>>>> 405c7f69
    /*!
     * Generate sparse concentric infill
     * 
     * Also adds \ref Infill::perimeter_gaps between \ref Infill::in_outline and the first wall
     * 
     * \param result (output) The resulting polygons
     * \param inset_value The offset between each consecutive two polygons
     */
    void generateConcentricInfill(Polygons& result, int inset_value);

    /*!
     * Generate sparse concentric infill starting from a specific outer wall
     * \param first_wall The outer wall from which to start
     * \param result (output) The resulting polygons
     * \param inset_value The offset between each consecutive two polygons
     */
    void generateConcentricInfill(Polygons& first_wall, Polygons& result, int inset_value);

    /*!
     * Generate a rectangular grid of infill lines
     * \param[out] result (output) The resulting lines
     */
    void generateGridInfill(Polygons& result);

    /*!
     * Generate a shifting triangular grid of infill lines, which combine with consecutive layers into a cubic pattern
     * \param[out] result (output) The resulting lines
     */
    void generateCubicInfill(Polygons& result);

    /*!
     * Generate a double shifting square grid of infill lines, which combine with consecutive layers into a tetrahedral pattern
     * \param[out] result (output) The resulting lines
     */
    void generateTetrahedralInfill(Polygons& result);

    /*!
     * Generate a double shifting square grid of infill lines, which combine with consecutive layers into a quarter cubic pattern
     * \param[out] result (output) The resulting lines
     */
    void generateQuarterCubicInfill(Polygons& result);

    /*!
     * Generate a single shifting square grid of infill lines.
     * This is used in tetrahedral infill (Octet infill) and in Quarter Cubic infill.
     * 
     * \param pattern_z_shift The amount by which to shift the whole pattern down
     * \param angle_shift The angle to add to the infill_angle
     * \param[out] result (output) The resulting lines
     */
    void generateHalfTetrahedralInfill(float pattern_z_shift, int angle_shift, Polygons& result);

    /*!
     * Generate a triangular grid of infill lines
     * \param[out] result (output) The resulting lines
     */
    void generateTriangleInfill(Polygons& result);

    /*!
     * Generate a triangular grid of infill lines
     * \param[out] result (output) The resulting lines
     */
    void generateTrihexagonInfill(Polygons& result);

    /*!
     * Generate a 3d pattern of subdivided cubes on their points
     * \param[out] result The resulting lines
     * \param[in] mesh Where the Cubic Subdivision Infill precomputation is stored
     */
    void generateCubicSubDivInfill(Polygons& result, const SliceMeshStorage& mesh);

    /*!
     * Generate a 3d pattern of subdivided cubes on their points
     * \param[in] cross_fill_provider Where the cross fractal precomputation is stored
     * \param[out] result_polygons The resulting polygons
     * \param[out] result_lines The resulting lines
     */
    void generateCrossInfill(const SierpinskiFillProvider& cross_fill_provider, Polygons& result_polygons, Polygons& result_lines);

    /*!
     * Convert a mapping from scanline to line_segment-scanline-intersections (\p cut_list) into line segments, using the even-odd rule
     * \param[out] result (output) The resulting lines
     * \param rotation_matrix The rotation matrix (un)applied to enforce the angle of the infill 
     * \param scanline_min_idx The lowest index of all scanlines crossing the polygon
     * \param line_distance The distance between two lines which are in the same direction
     * \param boundary The axis aligned boundary box within which the polygon is
     * \param cut_list A mapping of each scanline to all y-coordinates (in the space transformed by rotation_matrix) where the polygons are crossing the scanline
     * \param total_shift total shift of the scanlines in the direction perpendicular to the fill_angle.
     */
    void addLineInfill(Polygons& result, const PointMatrix& rotation_matrix, const int scanline_min_idx, const int line_distance, const AABB boundary, std::vector<std::vector<coord_t>>& cut_list, coord_t total_shift);

    /*!
     * Crop line segments by the infill polygon using Clipper
     * \param[out] result (output) The resulting lines
     * \param input The line segments to be cropped
     */
    void addLineSegmentsInfill(Polygons& result, Polygons& input);

    /*!
     * generate lines within the area of \p in_outline, at regular intervals of \p line_distance
     * 
     * idea:
     * intersect a regular grid of 'scanlines' with the area inside \p in_outline
     * 
     * \param[out] result (output) The resulting lines
     * \param line_distance The distance between two lines which are in the same direction
     * \param infill_rotation The angle of the generated lines
     * \param extra_shift extra shift of the scanlines in the direction perpendicular to the infill_rotation
     */
    void generateLineInfill(Polygons& result, int line_distance, const double& infill_rotation, coord_t extra_shift);
    
    /*!
     * Function for creating linear based infill types (Lines, ZigZag).
     * 
     * This function implements the basic functionality of Infill::generateLineInfill (see doc of that function),
     * but makes calls to a ZigzagConnectorProcessor which handles what to do with each line segment - scanline intersection.
     * 
     * It is called only from Infill::generateLineinfill and Infill::generateZigZagInfill.
     * 
     * \param outline_offset An offset from the reference polygon (Infill::in_outline) to get the actual outline within which to generate infill
     * \param[out] result (output) The resulting lines
     * \param line_distance The distance between two lines which are in the same direction
     * \param rotation_matrix The rotation matrix (un)applied to enforce the angle of the infill 
     * \param zigzag_connector_processor The processor used to generate zigzag connectors
     * \param connected_zigzags Whether to connect the endpiece zigzag segments on both sides to the same infill line
     * \param extra_shift extra shift of the scanlines in the direction perpendicular to the fill_angle
     */
    void generateLinearBasedInfill(const int outline_offset, Polygons& result, const int line_distance, const PointMatrix& rotation_matrix, ZigzagConnectorProcessor& zigzag_connector_processor, const bool connected_zigzags, coord_t extra_shift);

    /*!
     * 
     * generate lines within the area of [in_outline], at regular intervals of [line_distance]
     * idea:
     * intersect a regular grid of 'scanlines' with the area inside [in_outline] (see generateLineInfill)
     * zigzag:
     * include pieces of boundary, connecting the lines, forming an accordion like zigzag instead of separate lines    |_|^|_|
     * 
     * Note that ZigZag consists of 3 types:
     * - without endpieces
     * - with disconnected endpieces
     * - with connected endpieces
     * 
     *     <--
     *     ___
     *    |   |   |
     *    |   |   |
     *    |   |___|
     *         -->
     * 
     *        ^ = even scanline
     *  ^            ^ no endpieces
     * 
     * start boundary from even scanline! :D
     * 
     * 
     *                 v  disconnected end piece: leave out last line segment
     *          _____
     *   |     |     |  \                     .
     *   |     |     |  |
     *   |_____|     |__/
     * 
     *   ^     ^     ^    scanlines
     * 
     * 
     *                 v  connected end piece
     *          ________
     *   |     |     |  \                      .
     *   |     |     |  |
     *   |_____|     |__/                       .
     * 
     *   ^     ^     ^    scanlines
     * 
     * \param[out] result (output) The resulting lines
     * \param line_distance The distance between two lines which are in the same direction
     * \param infill_rotation The angle of the generated lines
     */
    void generateZigZagInfill(Polygons& result, const coord_t line_distance, const double& infill_rotation);

    /*!
     * determine how far the infill pattern should be shifted based on the values of infill_origin and \p infill_rotation
     *
     * \param[in] infill_rotation the angle the infill pattern is rotated through
     *
     * \return the distance the infill pattern should be shifted
     */
    coord_t getShiftOffsetFromInfillOriginAndRotation(const double& infill_rotation);

    /*!
     * Connects infill lines together so that they form polylines.
     *
     * In most cases it will end up with only one long line that is more or less
     * optimal. The lines are connected on their ends by extruding along the
     * border of the infill area, similar to the zigzag pattern.
     * \param[in/out] result_lines The lines to connect together.
     */
    void connectLines(Polygons& result_lines);
};

}//namespace cura

#endif//INFILL_H<|MERGE_RESOLUTION|>--- conflicted
+++ resolved
@@ -222,12 +222,8 @@
      * \param result (output) The resulting polygons
      * \param pattern The space filling pattern of the infill to generate
      */
-<<<<<<< HEAD
-    void generateGyroidInfill(Polygons& result);
-
-=======
     void generateGyroidInfill(Polygons& result, EFillMethod pattern);
->>>>>>> 405c7f69
+
     /*!
      * Generate sparse concentric infill
      * 
